--- conflicted
+++ resolved
@@ -23,12 +23,7 @@
 
 """
 
-<<<<<<< HEAD
 __version__ = "0.1.28"
-=======
-__version__ = "0.1.27"
->>>>>>> 1c4d5642
-
 from pystrict import strict, StrictError
 
 # must be imported before other cloudsync imports
