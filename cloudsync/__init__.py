"""

cloudsync enables simple cloud file-level sync with a variety of cloud providers

External modules:

cloudsync.Event
cloudsync.Provider
cloudsync.Sync

Example:

import cloudsync

prov = cloudsync.Provider('GDrive', token="237846234236784283")

info = prov.upload(file, "/dest")
print ("id of /dest is %s, hash of /dest is %s" % (info.id, info.hash))

Command-line example:

cloudsync -p gdrive --token "236723782347823642786" -f ~/gdrive-folder --daemon

"""

<<<<<<< HEAD
__version__ = "0.2.13"
=======
__version__ = "0.2.14"
>>>>>>> 98b2a1e7

from pystrict import strict, StrictError

# must be imported before other cloudsync imports
from .log import logger

# import modules into top level for convenience
from .provider import *
from .event import *
from .sync import *
from .exceptions import *
from .types import *
from .cs import *

from .command import main

if __name__ == "__main__":
    main()<|MERGE_RESOLUTION|>--- conflicted
+++ resolved
@@ -23,11 +23,7 @@
 
 """
 
-<<<<<<< HEAD
-__version__ = "0.2.13"
-=======
-__version__ = "0.2.14"
->>>>>>> 98b2a1e7
+__version__ = "0.2.15"
 
 from pystrict import strict, StrictError
 
