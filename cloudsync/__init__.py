"""

cloudsync enables simple cloud file-level sync with a variety of cloud providers

External modules:

cloudsync.Event
cloudsync.Provider
cloudsync.Sync

Example:

import cloudsync

prov = cloudsync.Provider('GDrive', token="237846234236784283")

info = prov.upload(file, "/dest")
print ("id of /dest is %s, hash of /dest is %s" % (info.id, info.hash))

Command-line example:

cloudsync -p gdrive --token "236723782347823642786" -f ~/gdrive-folder --daemon

"""

<<<<<<< HEAD

__version__ = "%VERSION%"
=======
__version__ = "0.2.21"
>>>>>>> 34096c7b

from pystrict import strict, StrictError

# must be imported before other cloudsync imports
from .log import logger

# import modules into top level for convenience
from .provider import *
from .event import *
from .sync import *
from .exceptions import *
from .types import *
from .cs import *

from .command import main

if __name__ == "__main__":
    main()<|MERGE_RESOLUTION|>--- conflicted
+++ resolved
@@ -23,12 +23,7 @@
 
 """
 
-<<<<<<< HEAD
-
 __version__ = "%VERSION%"
-=======
-__version__ = "0.2.21"
->>>>>>> 34096c7b
 
 from pystrict import strict, StrictError
 
