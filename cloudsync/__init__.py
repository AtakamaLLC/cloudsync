--- conflicted
+++ resolved
@@ -23,12 +23,7 @@
 
 """
 
-<<<<<<< HEAD
-__version__ = "0.2.16"
-=======
-
-__version__ = "0.2.20"
->>>>>>> bf5309bf
+__version__ = "0.2.21"
 
 from pystrict import strict, StrictError
 
