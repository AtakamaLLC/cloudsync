--- conflicted
+++ resolved
@@ -23,11 +23,7 @@
 
 """
 
-<<<<<<< HEAD
-__version__ = "0.1.18"
-=======
 __version__ = "0.1.19"
->>>>>>> 517b7d83
 
 # must be imported first
 from .log import logger
