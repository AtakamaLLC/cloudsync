"""

cloudsync enables simple cloud file-level sync with a variety of cloud providers

External modules:

cloudsync.Event
cloudsync.Provider
cloudsync.Sync

Example:

import cloudsync

prov = cloudsync.Provider('GDrive', token="237846234236784283")

info = prov.upload(file, "/dest")
print ("id of /dest is %s, hash of /dest is %s" % (info.id, info.hash))

Command-line example:

cloudsync -p gdrive --token "236723782347823642786" -f ~/gdrive-folder --daemon

"""

<<<<<<< HEAD
__version__ = "0.1.37"
=======
__version__ = "0.1.36"
>>>>>>> be3d940a
from pystrict import strict, StrictError

# must be imported before other cloudsync imports
from .log import logger

# import modules into top level for convenience
from .provider import *
from .event import *
from .sync import *
from .exceptions import *
from .types import *
from .cs import *

from .command import main

if __name__ == "__main__":
    main()<|MERGE_RESOLUTION|>--- conflicted
+++ resolved
@@ -23,11 +23,8 @@
 
 """
 
-<<<<<<< HEAD
 __version__ = "0.1.37"
-=======
-__version__ = "0.1.36"
->>>>>>> be3d940a
+
 from pystrict import strict, StrictError
 
 # must be imported before other cloudsync imports
