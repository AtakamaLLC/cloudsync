"""

cloudsync enables simple cloud file-level sync with a variety of cloud providers

External modules:

cloudsync.Event
cloudsync.Provider
cloudsync.Sync

Example:

import cloudsync

prov = cloudsync.Provider('GDrive', token="237846234236784283")

info = prov.upload(file, "/dest")
print ("id of /dest is %s, hash of /dest is %s" % (info.id, info.hash))

Command-line example:

cloudsync -p gdrive --token "236723782347823642786" -f ~/gdrive-folder --daemon

"""

<<<<<<< HEAD
__version__ = "0.1.24"
=======
__version__ = "0.1.26"
>>>>>>> cda4a1f0

# must be imported first
from .log import logger
from .strict import strict, StrictError

# import modules into top level for convenience
from .provider import *
from .event import *
from .sync import *
from .exceptions import *
from .types import *
from .cs import *

from .command import main

if __name__ == "__main__":
    main()<|MERGE_RESOLUTION|>--- conflicted
+++ resolved
@@ -23,11 +23,7 @@
 
 """
 
-<<<<<<< HEAD
-__version__ = "0.1.24"
-=======
-__version__ = "0.1.26"
->>>>>>> cda4a1f0
+__version__ = "0.1.27"
 
 # must be imported first
 from .log import logger
