"""

cloudsync enables simple cloud file-level sync with a variety of cloud providers

External modules:

cloudsync.Event
cloudsync.Provider
cloudsync.Sync

Example:

import cloudsync

prov = cloudsync.Provider('GDrive', token="237846234236784283")

info = prov.upload(file, "/dest")
print ("id of /dest is %s, hash of /dest is %s" % (info.id, info.hash))

Command-line example:

cloudsync -p gdrive --token "236723782347823642786" -f ~/gdrive-folder --daemon

"""

__version__ = "%VERSION%"

from pystrict import strict, StrictError

# must be imported before other cloudsync imports
from .log import logger

# import modules into top level for convenience
from .provider import *
from .event import *
from .sync import *
from .exceptions import *
from .types import *
from .cs import *
<<<<<<< HEAD
from .long_poll import *
from .registry import *
=======
from .registry import *

from .providers import *
>>>>>>> ffbb2db6
<|MERGE_RESOLUTION|>--- conflicted
+++ resolved
@@ -37,11 +37,7 @@
 from .exceptions import *
 from .types import *
 from .cs import *
-<<<<<<< HEAD
 from .long_poll import *
 from .registry import *
-=======
-from .registry import *
 
-from .providers import *
->>>>>>> ffbb2db6
+from .providers import *