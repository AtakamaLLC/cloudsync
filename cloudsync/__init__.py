"""

cloudsync enables simple cloud file-level sync with a variety of cloud providers

External modules:

cloudsync.Event
cloudsync.Provider
cloudsync.Sync

Example:

import cloudsync

prov = cloudsync.Provider('GDrive', token="237846234236784283")

info = prov.upload(file, "/dest")
print ("id of /dest is %s, hash of /dest is %s" % (info.id, info.hash))

Command-line example:

cloudsync -p gdrive --token "236723782347823642786" -f ~/gdrive-folder --daemon

"""

<<<<<<< HEAD
__version__ = "0.2.17"
=======
__version__ = "0.2.16"
>>>>>>> 6a6a1681

from pystrict import strict, StrictError

# must be imported before other cloudsync imports
from .log import logger

# import modules into top level for convenience
from .provider import *
from .event import *
from .sync import *
from .exceptions import *
from .types import *
from .cs import *

from .command import main

if __name__ == "__main__":
    main()<|MERGE_RESOLUTION|>--- conflicted
+++ resolved
@@ -23,11 +23,8 @@
 
 """
 
-<<<<<<< HEAD
+
 __version__ = "0.2.17"
-=======
-__version__ = "0.2.16"
->>>>>>> 6a6a1681
 
 from pystrict import strict, StrictError
 
