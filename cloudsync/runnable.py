"""
Generic 'runnable' abstract base class.

All cloudsync services inherit from this, instead of implementing their own
thread management.
"""

import time

from abc import ABC, abstractmethod

import threading
import logging
log = logging.getLogger(__name__)


def time_helper(timeout, sleep=None, multiply=1):
    """
    Simple generator that yields every `sleep` seconds, and stops after `timeout` seconds
    """
    forever = not timeout
    end = forever or time.monotonic() + timeout
    while forever or end >= time.monotonic():
        yield True
        if sleep is not None:
            time.sleep(sleep)
            sleep = sleep * multiply
    raise TimeoutError()


class _BackoffError(Exception):
    pass


class Runnable(ABC):  # pylint: disable=too-many-instance-attributes
    """
    Abstract base class for a runnable service.

    User needs to override and implement the "do" method.
    """
    # pylint: disable=multiple-statements
    min_backoff = 0.01                          ; """Min backoff time in seconds"""
    max_backoff = 1.0                           ; """Max backoff time in seconds"""
    mult_backoff = 2.0                          ; """Backoff multiplier"""
    in_backoff = 0.0                            ; """Current backoff seconds, 0.0 if not in a backoff state"""
    service_name = None                         ; """The name of this runnable service, defaults to the class name"""
    # pylint: enable=multiple-statements

    __thread = None
    __shutdown = False
    __interrupt: threading.Event = None
    __stopped = False
    __stopping = False
    __log: logging.Logger = None
    __clear_on_success: bool = True
    _run_until = None

    @property
    def stopped(self):
        """Set when you call stop(), causes the services to drop out."""
        return self.__stopped or self.__shutdown

    def interruptable_sleep(self, secs):
        """Call this instead of sleep, so the service can be interrupted"""
        if self.__interrupt and self.__interrupt.wait(secs):
            self.__interrupt.clear()

    def __increment_backoff(self):
        self.in_backoff = min(self.max_backoff, max(self.in_backoff * self.mult_backoff, self.min_backoff))

    def run(self, *, timeout=None, until=None, sleep=0.001):  # pylint: disable=too-many-branches
        """
        Calls do in a loop.

        Args:
            timeout: stop calling do after secs
            until: lambda returns bool
            sleep: seconds


        If an unhandled exception occurs, backoff sleep will occur.
        """
        self._run_until = until

        if self.service_name is None:
            self.service_name = self.__class__.__name__

        self.__log = logging.getLogger(__name__ + "." + self.service_name)
        log.debug("running %s", self.service_name)

        # ordering of these two prevents race condition if you start/stop quickly
        # see `def started`
        self.__interrupt = threading.Event()
        self.__stopped = False

        try:
            for _ in time_helper(timeout):
                if self.__stopping or self.__shutdown:
                    break

                try:
                    self.__clear_on_success = True
                    self.do()
                    if self.__clear_on_success and self.in_backoff > 0:
                        self.in_backoff = 0
                        log.debug("%s: clear backoff", self.service_name)
                except _BackoffError:
                    self.__increment_backoff()
                    log.debug("%s: backing off %s", self.service_name, self.in_backoff)
                except Exception:
                    self.__increment_backoff()
                    log.exception("unhandled exception in %s", self.service_name)
                except BaseException:
                    self.__increment_backoff()
                    log.exception("very serious exception in %s", self.service_name)

                if self.__stopping or self.__shutdown or (until is not None and until()):
                    break

                if self.in_backoff > 0:
                    log.debug("%s: backoff sleep %s", self.service_name, self.in_backoff)
                    self.interruptable_sleep(self.in_backoff)
                else:
                    self.interruptable_sleep(sleep)
        finally:
            # clear started flag
            self.__stopping = False
            self.__stopped = True
            self.__interrupt = None

            # if logging "stopping %s" fails during a test with a "ValueError: I/O operation on closed file"
            # then an instance of Runnable was permitted to run beyond the end of the test. The test log should show
            # the service_name, which should identify which service was left around. Make sure that the service
            # is really stopped before dropping out of the test, by catching the call to done(), and when done()
            # is called, then you know there won't be any more logging from the service.
            log.debug("stopping %s", self.service_name)

            if self.__shutdown:
                self.done()

<<<<<<< HEAD
            with suppress():
                log.debug("stopping %s", self.service_name)
=======
            self.__thread = None  # this is a hair premature, no?
>>>>>>> 511bacce

    @property
    def started(self):
        """
        True if the service has been started and has not finished stopping
        """
        return self.__interrupt is not None

    @staticmethod
    def backoff():
        """
        Raises an exception, interrupting the durrent do() call, and sleeping for backoff seconds.
        """
        raise _BackoffError()

    def nothing_happened(self):
        """
        Sets a "nothing happened" flag.   This will cause backoff to remain the same, even on success.
        """
        self.__clear_on_success = False

    def wake(self):
        """
        Wake up, if do was sleeping, and do things right away.
        """
        if self.__interrupt is None:
            log.warning("not running, wake ignored")
            return
        self.__interrupt.set()

    def start(self, *, daemon=True, **kwargs):
        """
        Start a thread, kwargs are passed to run()
        """
        if self.service_name is None:
            self.service_name = self.__class__.__name__
        if self.__shutdown:
            raise RuntimeError("Service was stopped, create a new instance to run.")
        if self.__thread and self.__thread.is_alive():
            self.__thread.join(timeout=1)  # give the old thread a chance to die
        if self.__thread and self.__thread.is_alive():
            raise RuntimeError("Service already started")
        self.__stopping = False
        self.__thread = threading.Thread(target=self.run, kwargs=kwargs, daemon=daemon, name=self.service_name)
        self.__thread.name = self.service_name
        self.__thread.start()

    @abstractmethod
    def do(self):
        """
        Override this to do something in a loop.
        """
        ...

    def stop(self, forever=True, wait=True):
        """
        Stop the service, allowing any do() to complete first.
        """
        self.__stopping = True
        self.wake()
        self.__shutdown = forever
        thread = self.__thread  # otherwise race condition -- self.__thread can change value in another thread
        if thread:
            if threading.current_thread() != thread:
                if wait:
                    self.wait()
<<<<<<< HEAD
=======
                if not thread.is_alive:
                    self.__thread = None  # pragma: no cover
>>>>>>> 511bacce

    def done(self):
        """
        Cleanup code goes here.  This is called when a service is stopped.
        """

    def wait(self, timeout=None):
        """
        Wait for the service to stop.
        """
        thread = self.__thread  # otherwise race condition -- self.__thread can change value in another thread
        if thread and threading.current_thread() != thread:
            thread.join(timeout=timeout)
            if thread and thread.is_alive():
                raise TimeoutError()
            return True
        else:
            return False<|MERGE_RESOLUTION|>--- conflicted
+++ resolved
@@ -138,13 +138,6 @@
             if self.__shutdown:
                 self.done()
 
-<<<<<<< HEAD
-            with suppress():
-                log.debug("stopping %s", self.service_name)
-=======
-            self.__thread = None  # this is a hair premature, no?
->>>>>>> 511bacce
-
     @property
     def started(self):
         """
@@ -210,11 +203,6 @@
             if threading.current_thread() != thread:
                 if wait:
                     self.wait()
-<<<<<<< HEAD
-=======
-                if not thread.is_alive:
-                    self.__thread = None  # pragma: no cover
->>>>>>> 511bacce
 
     def done(self):
         """
