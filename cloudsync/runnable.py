--- conflicted
+++ resolved
@@ -97,7 +97,7 @@
                 try:
                     log.debug("about to do")
                     self.do()
-                    if self.in_backoff > 0:
+                    if self.__clear_on_success and self.in_backoff > 0:
                         self.in_backoff = 0
                         log.debug("%s: clear backoff", self.service_name)
                 except _BackoffError:
@@ -113,38 +113,8 @@
                 if self.__stopped or (until is not None and until()):
                     break
 
-<<<<<<< HEAD
-            try:
-                self.do()
-                if self.__clear_on_success and self.in_backoff > 0:
-                    self.in_backoff = 0
-                    log.debug("%s: clear backoff", self.service_name)
-            except BackoffError:
-                self.__increment_backoff()
-                log.debug("%s: backing off %s", self.service_name, self.in_backoff)
-            except Exception:
-                self.__increment_backoff()
-                log.exception("unhandled exception in %s", self.service_name)
-            except BaseException:
-                self.__increment_backoff()
-                log.exception("very serious exception in %s", self.service_name)
-
-            if self.__stopped or (until is not None and until()):
-                break
-
-            if self.in_backoff > 0:
-                log.debug("%s: backoff sleep %s", self.service_name, self.in_backoff)
-                self.interruptable_sleep(self.in_backoff)
-            else:
-                self.interruptable_sleep(sleep)
-
-        # clear started flag
-        self.__interrupt = None
-
-        if self.__shutdown:
-            self.done()
-=======
                 if self.in_backoff > 0:
+                    log.debug("%s: backoff sleep %s", self.service_name, self.in_backoff)
                     self.interruptable_sleep(self.in_backoff)
                 else:
                     self.interruptable_sleep(sleep)
@@ -154,7 +124,6 @@
 
             if self.__shutdown:
                 self.done()
->>>>>>> 0276bc67
 
             self.__thread = None
             log.debug("stopping %s", self.service_name)
@@ -171,8 +140,7 @@
         """
         Raises an exception, interrupting the durrent do() call, and sleeping for backoff seconds.
         """
-<<<<<<< HEAD
-        raise BackoffError
+        raise _BackoffError()
 
     def nothing_happened(self):
         """
@@ -180,9 +148,6 @@
         """
         log.debug("%s: set nothing happend %s", self.service_name, self.in_backoff)
         self.__clear_on_success = False
-=======
-        raise _BackoffError()
->>>>>>> 0276bc67
 
     def wake(self):
         """
