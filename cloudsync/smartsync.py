--- conflicted
+++ resolved
@@ -274,8 +274,7 @@
 
         # Ignore if a local rename is in progress
         if ent[LOCAL].path:
-            return self.translate(LOCAL, ent[REMOTE].path) == ent[LOCAL].path
-
+            return local.paths_match(self.translate(LOCAL, rent[REMOTE].path), rent[LOCAL].path)
         return True
 
     def _sync_one_entry(self, sync: SyncEntry):
@@ -375,11 +374,7 @@
         for name in names:
             rent = remote_ents.get(name)
             lent = local_dir_ents.get(name)
-<<<<<<< HEAD
             if lent or self._include_ent(rent):
-=======
-            if not rent or not rent[LOCAL].path or local.paths_match(self.translate(LOCAL, rent[REMOTE].path), rent[LOCAL].path):
->>>>>>> a4c3086f
                 yield_val = self._ent_to_smartinfo(rent, lent, local.join(local_path, name))
                 yield yield_val
 
