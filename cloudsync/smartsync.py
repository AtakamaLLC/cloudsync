--- conflicted
+++ resolved
@@ -378,19 +378,12 @@
                     remote_ents[remote.basename(ent[REMOTE].path)] = ent
         names = set(local_dir_ents.keys()).union(remote_ents.keys())
         for name in names:
-            local_dir_ent = local_dir_ents.get(name)
             rent = remote_ents.get(name)
-<<<<<<< HEAD
-            yield_val = self._get_smartinfo(rent, local_dir_ent, local.join(local_path, name))
-            if yield_val:
-                yield yield_val
-=======
             lent = local_dir_ents.get(name)
             if not rent or not rent[LOCAL].path or local.paths_match(self.translate(LOCAL, rent[REMOTE].path), rent[LOCAL].path):
                 yield_val = self._ent_to_smartinfo(rent, lent, local.join(local_path, name))
                 if yield_val.mtime or yield_val.size:
                     yield yield_val
->>>>>>> 71221879
 
     def _ensure_path_remote(self, path, side) -> str:
         if side == LOCAL:
