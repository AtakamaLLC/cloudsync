--- conflicted
+++ resolved
@@ -1,11 +1,7 @@
 import logging
-<<<<<<< HEAD
 import time
 import functools
 
-from hashlib import md5
-=======
->>>>>>> 4a466823
 from base64 import b64encode
 from typing import Any, List, Dict, Callable, cast
 from unittest.mock import patch
