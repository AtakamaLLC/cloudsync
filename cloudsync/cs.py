import threading
from typing import Optional, Tuple

from .sync import SyncManager, SyncState, Storage
from .runnable import Runnable
from .event import EventManager
from .provider import Provider


class CloudSync(Runnable):
    def __init__(self,
                 providers: Tuple[Provider, Provider],
                 roots: Tuple[str, str] = None,
                 storage: Optional[Storage] = None,
                 sleep: Optional[int] = 15,
                 ):

        self.providers = providers
        self.roots = roots

        # The tag for the SyncState will isolate the state of a pair of providers along with the sync roots
        state = SyncState(storage, tag=self.storage_label())
        smgr = SyncManager(state, providers, self.translate, self.resolve_conflict, sleep=sleep)

        # for tests, make these accessible
        self.state = state
        self.smgr = smgr
<<<<<<< HEAD
        self.emgrs = (
            EventManager(smgr.providers[0], state, 0),
            EventManager(smgr.providers[1], state, 1)
=======

        # the label for each event manager will isolate the cursor to the provider/login combo for that side
        self.emgrs: Tuple[EventManager, EventManager] = (
            EventManager(smgr.providers[0], state, 0, sleep=sleep),
            EventManager(smgr.providers[1], state, 1, sleep=sleep)
>>>>>>> 0a733511
        )
        self.sthread = threading.Thread(target=smgr.run)
        self.ethreads = (
            threading.Thread(target=self.emgrs[0].run, **{'kwargs': {'sleep': 15}}),
            threading.Thread(target=self.emgrs[1].run, **{'kwargs': {'sleep': 15}})
        )

    def storage_label(self):
        assert self.providers[0].connection_id is not None
        assert self.providers[1].connection_id is not None
        return f"{self.providers[0].name}:{self.providers[0].connection_id}:{self.roots[0]}."\
               f"{self.providers[1].name}:{self.providers[1].connection_id}:{self.roots[1]}"

    def walk(self):
        if not self.roots:
            raise ValueError("walk requires provider path roots")

        for index, provider in enumerate(self.providers):
            for event in provider.walk(self.roots[index]):
                self.emgrs[index].process_event(event)

    def translate(self, index, path):
        relative = self.providers[1-index].is_subpath(self.roots[1-index], path)
        if not relative:
            return None
        return self.providers[index].join(self.roots[index], relative)

    @staticmethod
    def resolve_conflict(_f1, _f2):
        # Input:
        #     - f1 and f2 are file-likes that will block on read, and can possibly pull data from the network, internet, etc
        #     - f1 and f2 also support the .path property to get a relative path to the file
        #     - f1 and f2 also support the .side property
        #
        # Return Values:
        #
        #     - A "merged" file-like which should be used as the data to replace both f1/f2 with
        #     - One of f1 or f2,  which is selected as the correct version
        #     - "None", meaning there is no good resolution
        return None

    def start(self):
        self.sthread.start()
        self.ethreads[0].start()
        self.ethreads[1].start()

    def stop(self):
        self.smgr.stop()
        self.emgrs[0].stop()
        self.emgrs[1].stop()

    # for tests, make this manually runnable
    def do(self):
        self.smgr.do()
        self.emgrs[0].do()
        self.emgrs[1].do()

    def done(self):
        self.smgr.done()
        self.emgrs[0].done()
        self.emgrs[1].done()<|MERGE_RESOLUTION|>--- conflicted
+++ resolved
@@ -20,27 +20,21 @@
 
         # The tag for the SyncState will isolate the state of a pair of providers along with the sync roots
         state = SyncState(storage, tag=self.storage_label())
-        smgr = SyncManager(state, providers, self.translate, self.resolve_conflict, sleep=sleep)
+        smgr = SyncManager(state, providers, self.translate, self.resolve_conflict)
 
         # for tests, make these accessible
         self.state = state
         self.smgr = smgr
-<<<<<<< HEAD
-        self.emgrs = (
-            EventManager(smgr.providers[0], state, 0),
-            EventManager(smgr.providers[1], state, 1)
-=======
 
         # the label for each event manager will isolate the cursor to the provider/login combo for that side
         self.emgrs: Tuple[EventManager, EventManager] = (
-            EventManager(smgr.providers[0], state, 0, sleep=sleep),
-            EventManager(smgr.providers[1], state, 1, sleep=sleep)
->>>>>>> 0a733511
+            EventManager(smgr.providers[0], state, 0),
+            EventManager(smgr.providers[1], state, 1)
         )
-        self.sthread = threading.Thread(target=smgr.run)
+        self.sthread = threading.Thread(target=smgr.run, kwargs={'sleep': sleep})
         self.ethreads = (
-            threading.Thread(target=self.emgrs[0].run, **{'kwargs': {'sleep': 15}}),
-            threading.Thread(target=self.emgrs[1].run, **{'kwargs': {'sleep': 15}})
+            threading.Thread(target=self.emgrs[0].run, kwargs={'sleep': sleep}),
+            threading.Thread(target=self.emgrs[1].run, kwargs={'sleep': sleep})
         )
 
     def storage_label(self):
