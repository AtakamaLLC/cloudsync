--- conflicted
+++ resolved
@@ -16,13 +16,8 @@
                  sleep: Optional[int] = 15,
                  ):
 
-<<<<<<< HEAD
         state = SyncState(storage, tag=label)
-        smgr = SyncManager(state, providers, translate, sleep=sleep)
-=======
-        state = SyncState(storage, label)
         smgr = SyncManager(state, providers, self.translate, sleep=sleep)
->>>>>>> d0da6cf5
 
         # for tests, make these accessible
         self.state = state
