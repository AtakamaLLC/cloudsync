import threading
from typing import Optional, Tuple

from .sync import SyncManager, SyncState, Storage
from .runnable import Runnable
from .event import EventManager
from .provider import Provider


class CloudSync(Runnable):
    def __init__(self,
                 providers: Tuple[Provider, Provider],
                 roots: Tuple[str, str] = None,
                 storage: Optional[Storage] = None,
                 sleep: Optional[int] = 15,
                 ):

<<<<<<< HEAD
        self.providers = providers
        self.roots = roots

        # The tag for the SyncState will isolate the state of a pair of providers along with the sync roots
        state = SyncState(storage, tag=self.storage_label())
        smgr = SyncManager(state, providers, self.translate, sleep=sleep)
=======
        state = SyncState(storage, label)
        smgr = SyncManager(state, providers, self.translate, self.resolve_conflict, sleep=sleep)
>>>>>>> 5a195a94

        # for tests, make these accessible
        self.state = state
        self.smgr = smgr

        # the label for each event manager will isolate the cursor to the provider/login combo for that side
        self.emgrs: Tuple[EventManager, EventManager] = (
            EventManager(smgr.providers[0], state, 0, sleep=sleep),
            EventManager(smgr.providers[1], state, 1, sleep=sleep)
        )
        self.sthread = threading.Thread(target=smgr.run)
        self.ethreads = (
            threading.Thread(target=self.emgrs[0].run),
            threading.Thread(target=self.emgrs[1].run)
        )

    def storage_label(self):
        assert self.providers[0].connection_id is not None
        assert self.providers[1].connection_id is not None
        return f"{self.providers[0].name}:{self.providers[0].connection_id}:{self.roots[0]}."\
               f"{self.providers[1].name}:{self.providers[1].connection_id}:{self.roots[1]}"

    def walk(self):
        if not self.roots:
            raise ValueError("walk requires provider path roots")

        for index, provider in enumerate(self.providers):
            for event in provider.walk(self.roots[index]):
                self.emgrs[index].process_event(event)

    def translate(self, index, path):
        relative = self.providers[1-index].is_subpath(self.roots[1-index], path)
        if not relative:
            return None
        return self.providers[index].join(self.roots[index], relative)

    @staticmethod
    def resolve_conflict(_f1, _f2):
        # Input:
        #     - f1 and f2 are file-likes that will block on read, and can possibly pull data from the network, internet, etc
        #     - f1 and f2 also support the .path property to get a relative path to the file
        #     - f1 and f2 also support the .side property
        #
        # Return Values:
        #
        #     - A "merged" file-like which should be used as the data to replace both f1/f2 with
        #     - One of f1 or f2,  which is selected as the correct version
        #     - "None", meaning there is no good resolution
        return None

    def start(self):
        self.sthread.start()
        self.ethreads[0].start()
        self.ethreads[1].start()

    def stop(self):
        self.smgr.stop()
        self.emgrs[0].stop()
        self.emgrs[1].stop()

    # for tests, make this manually runnable
    def do(self):
        self.smgr.do()
        self.emgrs[0].do()
        self.emgrs[1].do()

    def done(self):
        self.smgr.done()
        self.emgrs[0].done()
        self.emgrs[1].done()<|MERGE_RESOLUTION|>--- conflicted
+++ resolved
@@ -15,17 +15,12 @@
                  sleep: Optional[int] = 15,
                  ):
 
-<<<<<<< HEAD
         self.providers = providers
         self.roots = roots
 
         # The tag for the SyncState will isolate the state of a pair of providers along with the sync roots
         state = SyncState(storage, tag=self.storage_label())
-        smgr = SyncManager(state, providers, self.translate, sleep=sleep)
-=======
-        state = SyncState(storage, label)
         smgr = SyncManager(state, providers, self.translate, self.resolve_conflict, sleep=sleep)
->>>>>>> 5a195a94
 
         # for tests, make these accessible
         self.state = state
