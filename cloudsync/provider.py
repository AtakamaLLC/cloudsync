--- conflicted
+++ resolved
@@ -1,21 +1,8 @@
 from abc import ABC, abstractmethod
 
-<<<<<<< HEAD
 import re
 
 from cloudsync.types import OInfo
-=======
-from typing import NamedTuple, Any
-
-import re
-
-
-class ProviderInfo(NamedTuple):             # todo, rename to FileInfo
-    oid: str                               # file id       (better name: fid)
-    hash: Any                             # file hash     (better name: fhash)
-    path: str                              # path
-
->>>>>>> 22960313
 
 class Provider(ABC):                    # pylint: disable=too-many-public-methods
     sep: str = '/'                      # path delimiter
@@ -88,13 +75,10 @@
     def listdir(self, oid) -> list:
         ...
 
-<<<<<<< HEAD
-=======
 #    @abstractmethod
 #    def hash_oid(self, oid) -> Any:
 #        ...
 
->>>>>>> 22960313
     @abstractmethod
     def info_path(self, path) -> OInfo:
         ...
