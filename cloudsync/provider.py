from abc import ABC, abstractmethod
from collections import namedtuple
<<<<<<< HEAD

ProviderInfo = namedtuple('ProviderInfo', 'oid hash path')

=======
from re import split

ProviderInfo = namedtuple('ProviderInfo', 'oid hash path')


class ProviderEvent(ABC):  # pylint: disable=too-few-public-methods
    pass


>>>>>>> 8586cebe
class Provider(ABC):
    def __init__(self):
        self.sep: str = ... # path delimiter
        self.case_sensitive = ...  # TODO: implement support for this
        self.allow_renames_over_existing = ... # TODO: move this to the fixture, this is only needed for testing
        self.require_parent_folder = ... # TODO: move this to the fixture, this is only needed for testing
        self.walked = False

    @abstractmethod
    def _api(self, *args, **kwargs):
        ...

    @abstractmethod
    def events(self, timeout):
        ...

    @abstractmethod
    def walk(self):
        ...

    @abstractmethod
    def upload(self, oid, file_like):
        ...

    @abstractmethod
    def create(self, path, file_like) -> 'ProviderInfo':
        ...

    @abstractmethod
    def download(self, oid, file_like):
        ...

    @abstractmethod
    def rename(self, oid, path):
        ...

    @abstractmethod
    def mkdir(self, path) -> str:
        ...

    @abstractmethod
    def delete(self, oid):
        ...

    @abstractmethod
    def exists_oid(self, oid):
        ...

    @abstractmethod
    def exists_path(self, path) -> bool:
        ...

    @staticmethod
    @abstractmethod
    def hash_data(file_like):
        ...

    @abstractmethod
    def remote_hash(self, oid):
        ...

    @abstractmethod
    def info_path(self, path) -> ProviderInfo:
        ...

    @abstractmethod
    def info_oid(self, oid) -> ProviderInfo:
        ...

    def normalize_path(self, path: str):
        norm_path = path.rstrip(self.sep)
        if self.sep in ["\\", "/"]:
            parts = split(r'[\\/]+', norm_path)
        else:
            parts = split(r'[%s]+' % self.sep, norm_path)
        norm_path = self.sep.join(parts)
        return norm_path

    def is_sub_path(self, folder, target, sep=None, anysep=False, strict=False):
        if sep is None:
            if anysep:
                sep = "/"
                folder = folder.replace("\\", "/")
                target = target.replace("\\", "/")
            else:
                sep = self.sep
        # Will return True for is-same-path in addition to target
        folder_full = str(folder)
        folder_full = folder_full.rstrip(sep)
        target_full = str(target)
        target_full = target_full.rstrip(sep)
        # .lower() instead of normcase because normcase will also mess with separators
        if not self.case_sensitive:
            folder_full = folder_full.lower()
            target_full = target_full.lower()

        # target is same as folder, or target is a subpath (ensuring separator is there for base)
        if folder_full == target_full:
            return False if strict else sep
        elif len(target_full) > len(folder_full) and \
                target_full[len(folder_full)] == sep:
            if target_full.startswith(folder_full):
                return target_full.replace(folder_full, "", 1)
            else:
                return False
        return False

    def replace_path(self, path, from_dir, to_dir):
        relative = self.is_sub_path(path, from_dir)
        if relative:
            return to_dir + relative
        raise ValueError("replace_path used without subpath")

    def paths_match(self, patha, pathb):
        pass

    def dirname(self, path: str):
        norm_path = self.normalize_path(path)
        parts = split(r'[%s]+' % self.sep, norm_path)
        retval = self.sep + self.sep.join(parts[0:-1])
        return retval
<|MERGE_RESOLUTION|>--- conflicted
+++ resolved
@@ -1,20 +1,11 @@
 from abc import ABC, abstractmethod
+
 from collections import namedtuple
-<<<<<<< HEAD
 
-ProviderInfo = namedtuple('ProviderInfo', 'oid hash path')
-
-=======
 from re import split
 
 ProviderInfo = namedtuple('ProviderInfo', 'oid hash path')
 
-
-class ProviderEvent(ABC):  # pylint: disable=too-few-public-methods
-    pass
-
-
->>>>>>> 8586cebe
 class Provider(ABC):
     def __init__(self):
         self.sep: str = ... # path delimiter
