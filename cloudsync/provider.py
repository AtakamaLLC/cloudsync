--- conflicted
+++ resolved
@@ -11,11 +11,6 @@
 log = logging.getLogger(__name__)
 
 
-<<<<<<< HEAD
-class Provider(ABC):                        # pylint: disable=too-many-public-methods
-    sep: str = '/'                          # path delimiter
-    alt_sep: str = '\\'                     # alternate path delimiter
-=======
 # user-defined types.  must be serializable via msgpack and comparable
 # mypy doesn't support cyclic definitions yet...
 Hash = Union[Dict[str, 'Hash'], Tuple['Hash', ...], str, int, bytes, float, None]          # type: ignore
@@ -25,7 +20,6 @@
 class Provider(ABC):                    # pylint: disable=too-many-public-methods
     sep: str = '/'                      # path delimiter
     alt_sep: str = '\\'                 # alternate path delimiter
->>>>>>> a5fca7d7
     oid_is_path: bool = False
     case_sensitive: bool = True
     win_paths: bool = False
