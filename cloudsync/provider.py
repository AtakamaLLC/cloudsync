--- conflicted
+++ resolved
@@ -2,14 +2,9 @@
 
 import re
 
-<<<<<<< HEAD
 from cloudsync.types import OInfo, DIRECTORY
 from cloudsync.exceptions import CloudFileNotFoundError, CloudFileExistsError
 
-=======
-from cloudsync.types import OInfo
-from cloudsync.exceptions import CloudFileNotFoundError
->>>>>>> c1854fa3
 
 class Provider(ABC):                    # pylint: disable=too-many-public-methods
     sep: str = '/'                      # path delimiter
