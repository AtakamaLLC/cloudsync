--- conflicted
+++ resolved
@@ -82,19 +82,10 @@
     def listdir(self, oid) -> list:
         ...
 
-<<<<<<< HEAD
-=======
-    @staticmethod
-    @abstractmethod
-    def hash_data(file_like) -> Any:
-        ...
+#    @abstractmethod
+#    def hash_oid(self, oid) -> Any:
+#        ...
 
-    # TODO: hash_oid
-    # @abstractmethod
-    # def hash_oid(self, oid) -> Any:
-    #     ...
-
->>>>>>> 6948a278
     @abstractmethod
     def info_path(self, path) -> ProviderInfo:
         ...
