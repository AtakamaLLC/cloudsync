from abc import ABC, abstractmethod
import re
import logging
from typing import TYPE_CHECKING, Generator, Optional, List, Union, Tuple, Dict

from cloudsync.types import OInfo, DIRECTORY, DirInfo, Any
from cloudsync.exceptions import CloudFileNotFoundError, CloudFileExistsError, CloudTokenError
if TYPE_CHECKING:
    from .event import Event

log = logging.getLogger(__name__)


# user-defined types.  must be serializable via msgpack and comparable
# mypy doesn't support cyclic definitions yet...
Hash = Union[Dict[str, 'Hash'], Tuple['Hash', ...], str, int, bytes, float, None]          # type: ignore
Cursor = Union[Dict[str, 'Cursor'], Tuple['Cursor', ...], str, int, bytes, float, None]    # type: ignore


class Provider(ABC):                    # pylint: disable=too-many-public-methods
    sep: str = '/'                      # path delimiter
    alt_sep: str = '\\'                 # alternate path delimiter
    oid_is_path: bool = False
    case_sensitive: bool = True
    win_paths: bool = False
    default_sleep: float = 0.01
<<<<<<< HEAD
    connection_id: str = None
    __creds: str = None
=======
    __creds: Optional[Any]
>>>>>>> 4a466823

    @abstractmethod
    def _api(self, *args, **kwargs):
        ...

    def get_quota(self) -> dict:    # pylint: disable=no-self-use
        """Returns a dict with of used (bytes), limit (bytes), optional login, and possibly other provider-specific info
        """
        return {"used": 0.0, "limit": 0.0, "login": None}

    def connect(self, creds):
        # some providers don't need connections, so just don't implement/overload this method
        # providers who implement connections need to set the connection_id to a value
        #   that is unique to each login, so that connecting to this provider
        #   under multiple userid's will produce different connection_id's. One
        #   suggestion is to just set the connection_id to the user's login_id
        self.connection_id = "connected"
        self.__creds = creds

    def reconnect(self):
        # reuse existing credentials and reconnect
        # raises: CloudDisconnectedError on failure
        if not self.connected:
            self.connect(self.__creds)

    def disconnect(self):
        # disconnect from cloud
        self.connection_id = None

    @property
    def connected(self):
        return self.connection_id is not None

    def authenticate(self):
        # implement this method for providers that need authentication
        pass

    def connect_or_authenticate(self, creds):
        # This won't attempt oauth unless the specific failure to connect is an authentication error
        try:
            self.connect(creds)
        except CloudTokenError:
            creds = self.authenticate()  # pylint: disable=assignment-from-no-return
            self.connect(creds)
        return creds

    @property
    @abstractmethod
    def name(self):
        ...

    @property
    @abstractmethod
    def latest_cursor(self):
        ...

    @property
    @abstractmethod
    def current_cursor(self) -> Cursor:
        ...

    @current_cursor.setter
    def current_cursor(self, val: Cursor) -> None:  # pylint: disable=no-self-use, unused-argument
        ...

    @abstractmethod
    def events(self) -> Generator["Event", None, None]:
        ...

    @abstractmethod
    def walk(self, path, since=None):
        # Test that the root path does not show up in the walk
        ...

    @abstractmethod
    def upload(self, oid, file_like, metadata=None) -> 'OInfo':
        ...

    @abstractmethod
    def create(self, path, file_like, metadata=None) -> 'OInfo':
        ...

    @abstractmethod
    def download(self, oid, file_like):
        ...

    @abstractmethod
    def rename(self, oid, path) -> str:
        # TODO: test that a renamed file can be renamed again
        # TODO: test that renaming a folder renames the children in the state file
        ...

    @abstractmethod
    def mkdir(self, path) -> str:
        ...

    @abstractmethod
    def delete(self, oid):
        ...

    @abstractmethod
    def exists_oid(self, oid):
        ...

    @abstractmethod
    def exists_path(self, path) -> bool:
        ...

    @abstractmethod
    def listdir(self, oid) -> Generator[DirInfo, None, None]:
        ...

    # override this if your implementation is more efficient
    def hash_oid(self, oid) -> Hash:
        info = self.info_oid(oid)
        return info.hash if info else None

    @abstractmethod
    def hash_data(self, file_like) -> Hash:
        ...

    @abstractmethod
    def info_path(self, path: str) -> Optional[OInfo]:
        ...

    @abstractmethod
    def info_oid(self, oid, use_cache=True) -> Optional[OInfo]:
        ...

# CONVENIENCE
    def download_path(self, path, io):
        info = self.info_path(path)
        if not info or not info.oid:
            raise CloudFileNotFoundError()
        self.download(info.oid, io)

    def listdir_path(self, path):
        info = self.info_path(path)
        if not info or not info.oid:
            raise CloudFileNotFoundError()
        return self.listdir(info.oid)


# HELPER
    @classmethod
    def join(cls, *paths):
        res = ""
        rl: List[str] = []
        for path in paths:
            if not path or path == cls.sep:
                continue

            if isinstance(path, str):
                rl = rl + [path.strip(cls.sep).strip(cls.alt_sep)]
                continue

            for sub_path in path:
                if sub_path is None or sub_path == cls.sep or sub_path == cls.alt_sep:
                    continue
                rl = rl + [sub_path.strip(cls.sep)]

        if not rl:
            return cls.sep

        res = cls.sep.join(rl)

        if not cls.win_paths or res[1] != ':':
            res = cls.sep + res

        return res

    def split(self, path):
        # todo cache regex
        index = path.rfind(self.sep)
        if self.alt_sep:
            index = max(index, path.rfind(self.alt_sep))

        if index == -1:
            return path, ""
        if index == 0:
            return self.sep, path[index+1:]
        return path[:index], path[index+1:]

    def normalize_path(self, path: str):
        norm_path = path.rstrip(self.sep)
        if self.sep in ["\\", "/"]:
            parts = re.split(r'[\\/]+', norm_path)
        else:
            parts = re.split(r'[%s]+' % self.sep, norm_path)
        norm_path = self.join(*parts)
        if not self.case_sensitive:
            norm_path = norm_path.lower()
        return norm_path

    def is_subpath(self, folder, target, sep=None, alt_sep=None, strict=False):
        sep = sep or self.sep
        alt_sep = alt_sep or self.alt_sep
        if alt_sep:
            folder = folder.replace(alt_sep, sep)
            target = target.replace(alt_sep, sep)

        # Will return True for is-same-path in addition to target
        folder_full = str(folder)
        folder_full = folder_full.rstrip(sep)
        target_full = str(target)
        target_full = target_full.rstrip(sep)
        # .lower() instead of normcase because normcase will also mess with separators
        if not self.case_sensitive:
            folder_full_case = folder_full.lower()
            target_full_case = target_full.lower()
        else:
            folder_full_case = folder_full
            target_full_case = target_full

        # target is same as folder, or target is a subpath (ensuring separator is there for base)
        if folder_full_case == target_full_case:
            return False if strict else sep
        elif len(target_full) > len(folder_full) and target_full[len(folder_full)] == sep:
            if target_full_case.startswith(folder_full_case):
                return target_full[len(folder_full):]
            else:
                return False
        return False

    def replace_path(self, path, from_dir, to_dir):
        relative = self.is_subpath(from_dir, path)
        if relative:
            retval = to_dir + (relative if relative != self.sep else "")
            return retval if relative != "" else self.sep
        raise ValueError("replace_path used without subpath")

    def paths_match(self, patha, pathb):
        if patha is None and pathb is None:
            return True
        elif patha is None or pathb is None:
            return False

        return self.normalize_path(patha) == self.normalize_path(pathb)

    def dirname(self, path: str):
        ret, _ = self.split(path)
        return ret

    def basename(self, path: str):
        _, ret = self.split(path)
        return ret

    def _verify_parent_folder_exists(self, path):
        parent_path = self.dirname(path)
        if parent_path != self.sep:
            parent_obj = self.info_path(parent_path)
            if parent_obj is None:
                # perhaps this should separate "FileNotFound" and "non-folder parent exists"
                # and raise different exceptions
                raise CloudFileNotFoundError(parent_path)
            if parent_obj.otype != DIRECTORY:
                raise CloudFileExistsError(parent_path)

    def mkdirs(self, path):
        log.debug("mkdirs %s", path)
        try:
            oid = self.mkdir(path)
            # todo update state
        except CloudFileExistsError:
            # todo: mabye CloudFileExistsError needs to have an oid and/or path in it
            # at least optionally
            info = self.info_path(path)
            if info and info.otype == DIRECTORY:
                oid = info.oid
            else:
                raise
        except CloudFileNotFoundError:
            ppath, _ = self.split(path)
            if ppath == path:
                raise
            log.debug("mkdirs parent, %s", ppath)
            unused_oid = self.mkdirs(ppath)
            try:
                oid = self.mkdir(path)
                # todo update state
            except CloudFileNotFoundError:
                # when syncing, file exists seems to hit better conflict code for these sorts of situations
                # but this is a guess.  todo: scenarios that make this happen
                raise CloudFileExistsError("f'ed up mkdir")
        return oid<|MERGE_RESOLUTION|>--- conflicted
+++ resolved
@@ -24,12 +24,8 @@
     case_sensitive: bool = True
     win_paths: bool = False
     default_sleep: float = 0.01
-<<<<<<< HEAD
     connection_id: str = None
-    __creds: str = None
-=======
-    __creds: Optional[Any]
->>>>>>> 4a466823
+    __creds: Optional[Any] = None
 
     @abstractmethod
     def _api(self, *args, **kwargs):
