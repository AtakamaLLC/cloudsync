--- conflicted
+++ resolved
@@ -31,12 +31,9 @@
     return sys.platform == "win32"
 
 
-<<<<<<< HEAD
 if is_windows():
     import win32file  # pylint: disable=import-error
 
-=======
->>>>>>> 125bb979
 if is_osx():
     from Foundation import NSURL  # pylint: disable=import-error,no-name-in-module
 
