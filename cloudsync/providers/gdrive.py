import time
import logging
import threading
import webbrowser
from ssl import SSLError
import json
from typing import Generator, Optional

import arrow
from apiclient.discovery import build   # pylint: disable=import-error
from apiclient.errors import HttpError  # pylint: disable=import-error
from httplib2 import Http, HttpLib2Error
from oauth2client import client         # pylint: disable=import-error
<<<<<<< HEAD
from oauth2client.client import OAuth2WebServerFlow, HttpAccessTokenRefreshError, OAuth2Credentials  # pylint: disable=import-error
from googleapiclient.http import _should_retry_response  # This is necessary because google masks errors
from apiclient.http import MediaIoBaseDownload, MediaIoBaseUpload # pylint: disable=import-error
from cloudsync.oauth_redir_server import OAuthRedirServer, OAuthFlowException
=======
from oauth2client.client import HttpAccessTokenRefreshError  # pylint: disable=import-error
from googleapiclient.http import _should_retry_response  # This is necessary because google masks errors

from apiclient.http import MediaIoBaseDownload, MediaIoBaseUpload  # pylint: disable=import-error

>>>>>>> 4ec4815a
from cloudsync import Provider, OInfo, DIRECTORY, FILE, Event, DirInfo
from cloudsync.exceptions import CloudTokenError, CloudDisconnectedError, CloudFileNotFoundError, CloudTemporaryError, CloudFileExistsError

log = logging.getLogger(__name__)


class GDriveInfo(DirInfo):              # pylint: disable=too-few-public-methods
    pids = []

    def __init__(self, *a, pids=None, **kws):
        super().__init__(*a, **kws)
        if pids is None:
            pids = []
        self.pids = pids


class GDriveProvider(Provider):         # pylint: disable=too-many-public-methods, too-many-instance-attributes
    case_sensitive = True
    require_parent_folder = True

    provider = 'googledrive'
    name = 'Google Drive'
    # name = StorageProvider._DISPLAY_NAMES[PROVIDER]  # TODO?
    _scope = ['https://www.googleapis.com/auth/drive',
              'https://www.googleapis.com/auth/drive.activity.readonly'
              ]
    _client_id = '433538542924-ehhkb8jn358qbreg865pejbdpjnm31c0.apps.googleusercontent.com'
    _client_secret = 'Y-GBVYGO2v5V9cV4WsjMSXDV'
    _redir = 'urn:ietf:wg:oauth:2.0:oob'
    _token_uri = 'https://accounts.google.com/o/oauth2/token'
    _folder_mime_type = 'application/vnd.google-apps.folder'
    _io_mime_type = 'application/octet-stream'

    def __init__(self):
        super().__init__()
        self.__root_id = None
        self.__cursor = None
        self.client = None
        self.api_key = None
        self.refresh_token = None
        self.user_agent = 'cloudsync/1.0'
        self.mutex = threading.Lock()
        self._ids = {"/": "root"}
        self._trashed_ids = {}
        self.flow = None
        self.redir_server = None

    @property
    def connected(self):
        return self.client is not None

    def get_display_name(self):
        return self.name

    def initialize(self, localhost_redir=True):
        if localhost_redir:
            try:
                if not self.redir_server:
                    self.redir_server = OAuthRedirServer(self.authenticate,
                                                         self.get_display_name(),
                                                         use_predefined_ports=False)
                self.flow = OAuth2WebServerFlow(client_id=self._client_id,
                                                client_secret=self._client_secret,
                                                scope=self._scope,
                                                redirect_uri=self.redir_server.uri('/auth/'))
            except OSError:
                log.exception('Unable to use redir server. Falling back to manual mode')
                localhost_redir = False
        if not localhost_redir:
            self.flow = OAuth2WebServerFlow(client_id=self._client_id,
                                            client_secret=self._client_secret,
                                            scope=self._scope,
                                            redirect_uri=self._redir)
        url = self.flow.step1_get_authorize_url()
        webbrowser.open(url)

        return localhost_redir, url

    # def authenticate(self, auth_string=None, key=None, refresh_token=None, auth_dict=None):
    def authenticate(self, auth_string=None, key=None, refresh_token=None, auth_dict=None):
        api_key = None
        try:
            self.initialize()
            if key or refresh_token:
                # self._update_account(api_key=key, refresh_token=refresh_token)  # TODO
                pass
            else:
                if not self.flow:
                    raise OAuthFlowException('Run Initialize() before Authenticate()')
                try:
                    if auth_dict and not auth_string:
                        auth_string = auth_dict['code'][0]
                    res: OAuth2Credentials = self.flow.step2_exchange(auth_string)
                    refresh_token = res.refresh_token
                    api_key = res.access_token
                    self.flow = None
                except Exception:
                    log.exception('Authentication failed')
                    raise
            # self.connect(authenticating=True, refresh_token=refresh_token)
            # return self.api_key
        finally:
            if self.redir_server:
                self.redir_server.shutdown()
                self.redir_server = None
        return api_key, refresh_token

    def get_quota(self):
        # https://developers.google.com/drive/api/v3/reference/about
        res = self._api('about', 'get', fields='storageQuota,user')

        quota = res['storageQuota']
        user = res['user']

        usage = int(quota['usage'])
        if 'limit' in quota and quota['limit']:
            limit = int(quota['limit'])
        else:
            # It is possible for an account to have unlimited space - pretend it's 1TB
            limit = 1024 * 1024 * 1024 * 1024

        res = {
            'used': usage,
            'total': limit,
            'login': user['emailAddress'],
            'uid': user['permissionId']
        }

        return res

    # def Connect_from_cryptvfs(self, authenticating=False, api_key=None, refresh_token=None):
    #     log.debug('Connecting to googledrive')
    #     if not self.client:
    #         creds = None
    #         if not api_key:
    #             api_key = self.api_key
    #         if not refresh_token:
    #             refresh_token = self.refresh_token
    #         kwargs = {}
    #         try:
    #             with self.mutex:
    #                 creds = client.GoogleCredentials(access_token=api_key,
    #                                                  client_id=self._client_id,
    #                                                  client_secret=self._client_secret,
    #                                                  refresh_token=refresh_token,
    #                                                  token_expiry=None,
    #                                                  token_uri=self._token_uri,
    #                                                  user_agent=self.user_agent)
    #                 creds.refresh(Http())
    #                 self.client = build('drive', 'v3', http=creds.authorize(Http()))
    #                 self.driveactivity = build('driveactivity', 'v2', credentials=creds)
    #                 kwargs['api_key'] = creds.access_token
    #
    #             if getattr(creds, 'refresh_token', None):
    #                 kwargs['refresh_token'] = creds.refresh_token
    #             else:
    #                 kwargs['refresh_token'] = refresh_token
    #
    #             try:
    #                 self.get_quota()
    #             except SSLError:  # pragma: no cover
    #                 # Seeing some intermittent SSL failures that resolve on retry
    #                 log.warning('Retrying intermittent SSLError')
    #                 self.get_quota()
    #         except HttpAccessTokenRefreshError:
    #             self.bad_token_raise()
    #         self._on_connect(self)
    #         self._update_state(ConnectionState.CONNECTED)
    #     return self.client

    def connect(self, creds):
        log.debug('Connecting to googledrive')
        if not self.client:
            api_key = creds.get('api_key', self.api_key)
            refresh_token = creds.get('refresh_token', self.refresh_token)
            if not refresh_token:
                self.authenticate()
            kwargs = {}
            try:
                with self.mutex:
                    creds = client.GoogleCredentials(access_token=api_key,
                                                     client_id=creds.get(
                                                         'client_id'),
                                                     client_secret=creds.get(
                                                         'client_secret'),
                                                     refresh_token=refresh_token,
                                                     token_expiry=None,
                                                     token_uri=self._token_uri,
                                                     user_agent=self.user_agent)
                    creds.refresh(Http())
                    self.client = build(
                        'drive', 'v3', http=creds.authorize(Http()))
                    kwargs['api_key'] = creds.access_token

                if getattr(creds, 'refresh_token', None):
                    refresh_token = creds.refresh_token

                self.refresh_token = refresh_token
                self.api_key = api_key

                try:
                    self.get_quota()
                except SSLError:  # pragma: no cover
                    # Seeing some intermittent SSL failures that resolve on retry
                    log.warning('Retrying intermittent SSLError')
                    self.get_quota()
            except HttpAccessTokenRefreshError:
                self.disconnect()
                raise CloudTokenError()

        return self.client

    def _api(self, resource, method, *args, **kwargs):          # pylint: disable=arguments-differ
        if not self.client:
            raise CloudDisconnectedError("currently disconnected")

        with self.mutex:
            try:
                res = getattr(self.client, resource)()
                meth = getattr(res, method)(*args, **kwargs)
                return meth.execute()
            except HttpAccessTokenRefreshError:
                self.disconnect()
                raise CloudTokenError()
            except HttpError as e:
                # gets a default something (actually the message, not the reason) using their secret interface
                reason = e._get_reason()  # pylint: disable=protected-access

                # parses the JSON of the content to get the reason from where it really lives in the content
                try:  # this code was copied from googleapiclient/http.py:_should_retry_response()
                    data = json.loads(e.content.decode('utf-8'))
                    if isinstance(data, dict):
                        reason = data['error']['errors'][0]['reason']
                    else:
                        reason = data[0]['error']['errors']['reason']
                except (UnicodeDecodeError, ValueError, KeyError):
                    log.warning('Invalid JSON content from response: %s', e.content)

                if str(e.resp.status) == '404':
                    raise CloudFileNotFoundError('File not found when executing %s.%s(%s)' % (
                        resource, method, kwargs
                    ))

                if str(e.resp.status) == '403' and str(reason) == 'parentNotAFolder':
                    raise CloudFileExistsError("Parent Not A Folder")

                if (str(e.resp.status) == '403' and reason in ('userRateLimitExceeded', 'rateLimitExceeded', )) \
                        or str(e.resp.status) == '429':
                    raise CloudTemporaryError("rate limit hit")

                # At this point, _should_retry_response() returns true for error codes >=500, 429, and 403 with
                #  the reason 'userRateLimitExceeded' or 'rateLimitExceeded'. 403 without content, or any other
                #  response is not retried. We have already taken care of some of those cases above, but we call this
                #  below to catch the rest, and in case they improve their library with more conditions. If we called
                #  meth.execute() above with a num_retries argument, all this retrying would happen in the google api
                #  library, and we wouldn't have to think about retries.
                should_retry = _should_retry_response(e.resp.status, e.content)
                if should_retry:
                    raise CloudTemporaryError("unknown error %s" % e)
                raise Exception("unknown error %s" % e)
            except (TimeoutError, HttpLib2Error):
                self.disconnect()
                raise CloudDisconnectedError("disconnected on timeout")

    @property
    def root_id(self):
        if not self.__root_id:
            res = self._api('files', 'get',
                            fileId='root',
                            fields='id',
                            )
            self.__root_id = res['id']
            self._ids['/'] = self.__root_id
        return self.__root_id

    def disconnect(self):
        self.client = None

    @property
    def cursor(self):
        if not self.__cursor:
            res = self._api('changes', 'getStartPageToken')
            self.__cursor = res.get('startPageToken')
        return self.__cursor

    def events(self):      # pylint: disable=too-many-locals
        page_token = self.cursor
        while page_token is not None:
            # log.debug("looking for events, timeout: %s", timeout)
            response = self._api('changes', 'list', pageToken=page_token, spaces='drive',
                                 includeRemoved=True, includeItemsFromAllDrives=True, supportsAllDrives=True)
            for change in response.get('changes'):
                log.debug("got event %s", change)

                # {'kind': 'drive#change', 'type': 'file', 'changeType': 'file', 'time': '2019-07-23T16:57:06.779Z',
                # 'removed': False, 'fileId': '1NCi2j1SjsPUTQTtaD2dFNsrt49J8TPDd', 'file': {'kind': 'drive#file',
                # 'id': '1NCi2j1SjsPUTQTtaD2dFNsrt49J8TPDd', 'name': 'dest', 'mimeType': 'application/octet-stream'}}

                # {'kind': 'drive#change', 'type': 'file', 'changeType': 'file', 'time': '2019-07-23T20:02:14.156Z',
                # 'removed': True, 'fileId': '1lhRe0nDplA6I5JS18642rg0KIbYN66lR'}

                ts = arrow.get(change.get('time')).float_timestamp
                oid = change.get('fileId')
                exists = not change.get('removed')

                fil = change.get('file')
                if fil:
                    if fil.get('mimeType') == self._folder_mime_type:
                        otype = DIRECTORY
                    else:
                        otype = FILE
                else:
                    otype = None

                ohash = None
                path = self._path_oid(oid)

                event = Event(otype, oid, path, ohash, exists, ts)

                log.debug("converted event %s as %s", change, event)

                yield event

            page_token = response.get('nextPageToken')
            if 'newStartPageToken' in response:
                self.__cursor = response.get('newStartPageToken')

    def _walk(self, oid):
        for ent in self.listdir(oid):
            event = Event(ent.otype, ent.oid, ent.path, None, True, time.time())
            log.debug("walk %s", event)
            yield event
            if ent.otype == DIRECTORY:
                if self.exists_oid(ent.oid):
                    yield from self._walk(ent.oid)

    def walk(self, path, since=None):
        info = self.info_path(path)
        if not info:
            raise CloudFileNotFoundError(path)
        yield from self._walk(info.oid)

    def __prep_upload(self, path, metadata):
        # modification time
        mtime = metadata.get("modifiedTime", time.time())
        mtime = arrow.get(mtime).isoformat()
        gdrive_info = {
            'modifiedTime':  mtime
        }

        # mime type, if provided
        mime_type = metadata.get("mimeType", None)
        if mime_type:
            gdrive_info['mimeType'] = mime_type

        # path, if provided
        if path:
            _, name = self.split(path)
            gdrive_info['name'] = name

        # misc properties, if provided
        app_props = metadata.get("appProperties", None)
        if app_props:
            # caller can specify google-specific stuff, if desired
            gdrive_info['appProperties'] = app_props

        # misc properties, if provided
        app_props = metadata.get("properties", None)
        if app_props:
            # caller can specify google-specific stuff, if desired
            gdrive_info['properties'] = app_props

        log.debug("info %s", gdrive_info)

        return gdrive_info

    def upload(self, oid, file_like, metadata=None) -> 'OInfo':
        if not metadata:
            metadata = {}
        gdrive_info = self.__prep_upload(None, metadata)

        ul = MediaIoBaseUpload(file_like, mimetype=self._io_mime_type, chunksize=4 * 1024 * 1024)

        fields = 'id, md5Checksum'

        res = self._api('files', 'update',
                        body=gdrive_info,
                        fileId=oid,
                        media_body=ul,
                        fields=fields)

        log.debug("response from upload %s", res)

        if not res:
            raise CloudTemporaryError("unknown response from drive on upload")

        md5 = res.get('md5Checksum', None)  # can be none if the user tries to upload to a folder
        if md5 is None:
            possible_conflict = self._info_oid(oid)
            if possible_conflict and possible_conflict.otype == DIRECTORY:
                raise CloudFileExistsError("Can only upload to a file: %s" % possible_conflict.path)
        return OInfo(otype=FILE, oid=res['id'], hash=md5, path=None)

    def create(self, path, file_like, metadata=None) -> 'OInfo':
        if not metadata:
            metadata = {}
        gdrive_info = self.__prep_upload(path, metadata)

        if self.exists_path(path):
            raise CloudFileExistsError()

        ul = MediaIoBaseUpload(file_like, mimetype=self._io_mime_type, chunksize=4 * 1024 * 1024)

        fields = 'id, md5Checksum'

        parent_oid = self.get_parent_id(path)

        gdrive_info['parents'] = [parent_oid]

        res = self._api('files', 'create',
                        body=gdrive_info,
                        media_body=ul,
                        fields=fields)

        log.debug("response from create %s : %s", path, res)

        if not res:
            raise CloudTemporaryError("unknown response from drive on upload")

        self._ids[path] = res['id']

        log.debug("path cache %s", self._ids)

        return OInfo(otype=FILE, oid=res['id'], hash=res['md5Checksum'], path=path)

    def download(self, oid, file_like):
        req = self.client.files().get_media(fileId=oid)
        dl = MediaIoBaseDownload(file_like, req, chunksize=4 * 1024 * 1024)

        done = False
        while not done:
            try:
                _, done = dl.next_chunk()
            except HttpError as e:
                if str(e.resp.status) == '416':
                    log.debug("empty file downloaded")
                    done = True
                elif str(e.resp.status) == '404':
                    raise CloudFileNotFoundError("file %s not found" % oid)
                else:
                    raise CloudTemporaryError("unknown response from drive")
            except (TimeoutError, HttpLib2Error):
                self.disconnect()
                raise CloudDisconnectedError("disconnected during download")

    def rename(self, oid, path):  # pylint: disable=too-many-locals
        pid = self.get_parent_id(path)

        add_pids = [pid]
        if pid == 'root':
            add_pids = [self.root_id]

        info = self._info_oid(oid)
        if info is None:
            raise CloudFileNotFoundError(oid)
        remove_pids = info.pids
        old_path = info.path

        _, name = self.split(path)
        body = {'name': name}

        if self.exists_path(path):
            possible_conflict = self.info_path(path)
            if FILE in (info.otype, possible_conflict.otype):
                raise CloudFileExistsError(path)
            # because of the preceding if, we know that the source and target must both be folders
            try:
                next(self.listdir(possible_conflict.oid))
                raise CloudFileExistsError("Cannot rename over non-empty folder %s" % path)
            except StopIteration:
                pass  # Folder is empty, rename over it no problem
            self.delete(possible_conflict.oid)

        if not old_path:
            for cpath, coid in list(self._ids.items()):
                if coid == oid:
                    old_path = cpath

        if not old_path:
            old_path = self._path_oid(oid)

        self._api('files', 'update', body=body, fileId=oid, addParents=add_pids, removeParents=remove_pids, fields='id')

        for cpath, coid in list(self._ids.items()):
            if self.is_subpath(old_path, cpath):
                new_cpath = self.replace_path(cpath, old_path, path)
                self._ids.pop(cpath)
                self._ids[new_cpath] = oid

        log.debug("renamed %s", body)

    def listdir(self, oid) -> Generator[GDriveInfo, None, None]:
        query = f"'{oid}' in parents"
        try:
            res = self._api('files', 'list',
                            q=query,
                            spaces='drive',
                            fields='files(id, md5Checksum, parents, name, mimeType, trashed)',
                            pageToken=None)
        except CloudFileNotFoundError:
            if self._info_oid(oid):
                return
            log.debug("listdir oid gone %s", oid)
            raise

        if not res or not res['files']:
            if self.exists_oid(oid):
                return
            raise CloudFileNotFoundError(oid)

        log.debug("listdir got res %s", res)

        for ent in res['files']:
            fid = ent['id']
            pids = ent['parents']
            fhash = ent.get('md5Checksum')
            name = ent['name']
            trashed = ent.get('trashed', False)
            if ent.get('mimeType') == self._folder_mime_type:
                otype = DIRECTORY
            else:
                otype = FILE
            if not trashed:
                yield GDriveInfo(otype, fid, fhash, None, pids=pids, name=name)

    def mkdir(self, path, metadata=None) -> str:    # pylint: disable=arguments-differ
        if self.exists_path(path):
            info = self.info_path(path)
            if info.otype == FILE:
                raise CloudFileExistsError(path)
            log.debug("Skipped creating already existing folder: %s", path)
            return info.oid
        pid = self.get_parent_id(path)
        _, name = self.split(path)
        file_metadata = {
            'name': name,
            'parents': [pid],
            'mimeType': self._folder_mime_type,
        }
        if metadata:
            file_metadata.update(metadata)
        res = self._api('files', 'create',
                        body=file_metadata, fields='id')
        fileid = res.get('id')
        self._ids[path] = fileid
        return fileid

    def delete(self, oid):
        info = self.info_oid(oid)
        if not info:
            log.debug("deleted non-existing oid %s", oid)
            return  # file doesn't exist already...
        if info.otype == DIRECTORY:
            try:
                next(self.listdir(oid))
                raise CloudFileExistsError("Cannot delete non-empty folder %s:%s" % (oid, info.path))
            except StopIteration:
                pass  # Folder is empty, delete it no problem
        try:
            self._api('files', 'delete', fileId=oid)
        except CloudFileNotFoundError:
            log.debug("deleted non-existing oid %s", oid)
        for currpath, curroid in list(self._ids.items()):
            if curroid == oid:
                self._trashed_ids[currpath] = self._ids[currpath]
                del self._ids[currpath]

    def exists_oid(self, oid):
        return self._info_oid(oid) is not None

    def info_path(self, path: str) -> Optional[OInfo]:
        if path == "/":
            return self.info_oid(self.root_id)

        try:
            parent_id = self.get_parent_id(path)
            _, name = self.split(path)

            query = f"'{parent_id}' in parents and name='{name}'"

            res = self._api('files', 'list',
                            q=query,
                            spaces='drive',
                            fields='files(id, md5Checksum, parents, mimeType)',
                            pageToken=None)
        except CloudFileNotFoundError:
            return None

        if not res['files']:
            return None

        ent = res['files'][0]

        log.debug("res is %s", res)

        oid = ent['id']
        pids = ent['parents']
        fhash = ent.get('md5Checksum')
        if ent.get('mimeType') == self._folder_mime_type:
            otype = DIRECTORY
        else:
            otype = FILE

        self._ids[path] = oid

        return GDriveInfo(otype, oid, fhash, path, pids=pids)

    def exists_path(self, path) -> bool:
        if path in self._ids:
            return True
        return self.info_path(path) is not None

    def get_parent_id(self, path):
        if not path:
            return None

        parent, _ = self.split(path)

        if parent == path:
            return self._ids.get(parent)

        if not self.exists_path(parent):
            raise CloudFileNotFoundError("parent %s must exist" % parent)

        return self._ids[parent]

<<<<<<< HEAD
    def _path_oid(self, oid) -> Optional[str]:
        """convert oid to path"""
=======
    def _path_oid(self, oid, info=None) -> str:
        "convert oid to path"
>>>>>>> 4ec4815a
        for p, pid in self._ids.items():
            if pid == oid:
                return p

        for p, pid in self._trashed_ids.items():
            if pid == oid:
                return p

        # todo, better cache, keep up to date, etc.

        if not info:
            info = self._info_oid(oid)

        if info and info.pids and info.name:
            ppath = self._path_oid(info.pids[0])
            if ppath:
                path = self.join(ppath, info.name)
                self._ids[path] = oid
                return path
        return None

    def info_oid(self, oid) -> Optional[OInfo]:
        info = self._info_oid(oid)
        if info is None:
            return None
        # expensive
        path = self._path_oid(oid, info)
        ret = OInfo(info.otype, info.oid, info.hash, path)
        log.debug("info oid ret: %s", ret)
        return ret

    def _info_oid(self, oid) -> Optional[GDriveInfo]:
        try:
            res = self._api('files', 'get', fileId=oid,
                            fields='name, md5Checksum, parents, mimeType',
                            )
        except CloudFileNotFoundError:
            return None

        log.debug("info oid %s", res)

        pids = res.get('parents')
        fhash = res.get('md5Checksum')
        name = res.get('name')
        if res.get('mimeType') == self._folder_mime_type:
            otype = DIRECTORY
        else:
            otype = FILE

        return GDriveInfo(otype, oid, fhash, None, pids=pids, name=name)<|MERGE_RESOLUTION|>--- conflicted
+++ resolved
@@ -11,18 +11,10 @@
 from apiclient.errors import HttpError  # pylint: disable=import-error
 from httplib2 import Http, HttpLib2Error
 from oauth2client import client         # pylint: disable=import-error
-<<<<<<< HEAD
 from oauth2client.client import OAuth2WebServerFlow, HttpAccessTokenRefreshError, OAuth2Credentials  # pylint: disable=import-error
 from googleapiclient.http import _should_retry_response  # This is necessary because google masks errors
 from apiclient.http import MediaIoBaseDownload, MediaIoBaseUpload # pylint: disable=import-error
 from cloudsync.oauth_redir_server import OAuthRedirServer, OAuthFlowException
-=======
-from oauth2client.client import HttpAccessTokenRefreshError  # pylint: disable=import-error
-from googleapiclient.http import _should_retry_response  # This is necessary because google masks errors
-
-from apiclient.http import MediaIoBaseDownload, MediaIoBaseUpload  # pylint: disable=import-error
-
->>>>>>> 4ec4815a
 from cloudsync import Provider, OInfo, DIRECTORY, FILE, Event, DirInfo
 from cloudsync.exceptions import CloudTokenError, CloudDisconnectedError, CloudFileNotFoundError, CloudTemporaryError, CloudFileExistsError
 
@@ -659,13 +651,8 @@
 
         return self._ids[parent]
 
-<<<<<<< HEAD
-    def _path_oid(self, oid) -> Optional[str]:
+    def _path_oid(self, oid, info=None) -> Optional[str]:
         """convert oid to path"""
-=======
-    def _path_oid(self, oid, info=None) -> str:
-        "convert oid to path"
->>>>>>> 4ec4815a
         for p, pid in self._ids.items():
             if pid == oid:
                 return p
