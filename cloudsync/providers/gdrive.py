import time
import logging
import threading
from ssl import SSLError

import arrow
from apiclient.discovery import build   # pylint: disable=import-error
from apiclient.errors import HttpError  # pylint: disable=import-error
from httplib2 import Http, HttpLib2Error
from oauth2client import client         # pylint: disable=import-error
from oauth2client.client import HttpAccessTokenRefreshError # pylint: disable=import-error

from apiclient.http import MediaIoBaseDownload, MediaIoBaseUpload # pylint: disable=import-error

from cloudsync import Provider, ProviderInfo, DIRECTORY, FILE, Event

from cloudsync.exceptions import CloudTokenError, CloudDisconnectedError, CloudFileNotFoundError, CloudTemporaryError

log = logging.getLogger(__name__)


class GDriveInfo(ProviderInfo):
    pids = []
    name = ""
    def __new__(cls, *a, pids=[], name=None, otype=None):
        self = super().__new__(cls, *a)
        self.pids = pids
        self.name = name
        self.otype = otype
        return self

class GDriveProvider(Provider):         # pylint: disable=too-many-public-methods, too-many-instance-attributes
<<<<<<< HEAD
    case_sensitive = True
    allow_renames_over_existing = False
=======
    case_sensitive = False
>>>>>>> 6948a278
    require_parent_folder = True

    _scope = "https://www.googleapis.com/auth/drive"
    _redir = 'urn:ietf:wg:oauth:2.0:oob'
    _token_uri = 'https://accounts.google.com/o/oauth2/token'
    _folder_mime_type = 'application/vnd.google-apps.folder'
    _io_mime_type = 'application/octet-stream'

    def __init__(self, sync_root):
        super().__init__(sync_root)
        self.__root_id = None
        self.__sync_root_id = None
        self.__cursor = None
        self.client = None
        self.api_key = None
        self.refresh_token = None
        self.user_agent = 'cloudsync/1.0'
        self.mutex = threading.Lock()
        self._ids = {"/":"root"}
        self._trashed_ids = {}

    @property
    def connected(self):
        return self.client is not None

    def get_quota(self):
        # https://developers.google.com/drive/api/v3/reference/about
        res = self._api('about', 'get', fields='storageQuota,user')

        quota = res['storageQuota']
        user = res['user']

        usage = int(quota['usage'])
        if 'limit' in quota and quota['limit']:
            limit = int(quota['limit'])
        else:
            # It is possible for an account to have unlimited space - pretend it's 1TB
            limit = 1024 * 1024 * 1024 * 1024

        res = {
            'used': usage,
            'total': limit,
            'login': user['emailAddress'],
            'uid': user['permissionId']
        }

        return res

    def connect(self, creds):
        log.debug('Connecting to googledrive')
        if not self.client:
            api_key = creds.get('api_key', self.api_key)
            refresh_token = creds.get('refresh_token', self.refresh_token)
            kwargs = {}
            try:
                with self.mutex:
                    creds = client.GoogleCredentials(access_token=api_key,
                                                     client_id=creds.get(
                                                         'client_id'),
                                                     client_secret=creds.get(
                                                         'client_secret'),
                                                     refresh_token=refresh_token,
                                                     token_expiry=None,
                                                     token_uri=self._token_uri,
                                                     user_agent=self.user_agent)
                    creds.refresh(Http())
                    self.client = build(
                        'drive', 'v3', http=creds.authorize(Http()))
                    kwargs['api_key'] = creds.access_token

                if getattr(creds, 'refresh_token', None):
                    refresh_token = creds.refresh_token

                self.refresh_token = refresh_token
                self.api_key = api_key

                try:
                    self.get_quota()
                except SSLError:  # pragma: no cover
                    # Seeing some intermittent SSL failures that resolve on retry
                    log.warning('Retrying intermittent SSLError')
                    self.get_quota()
            except HttpAccessTokenRefreshError:
                self.disconnect()
                raise CloudTokenError()

        if not self.sync_root_id:
            raise CloudFileNotFoundError("cant create sync root")

        return self.client

    def _api(self, resource, method, *args, **kwargs):          # pylint: disable=arguments-differ
        if not self.client:
            raise CloudDisconnectedError("currently disconnected")

        with self.mutex:
            try:
                res = getattr(self.client, resource)()
                meth = getattr(res, method)(*args, **kwargs)
                return meth.execute()
            except HttpAccessTokenRefreshError:
                self.disconnect()
                raise CloudTokenError()
            except HttpError as e:
                if str(e.resp.status) == '404':
                    raise CloudFileNotFoundError('File not found when executing %s.%s(%s)' % (
                        resource, method, kwargs
                    ))
                if (str(e.resp.status) == '403' and str(e.resp.reason) == 'Forbidden') or str(e.resp.status) == '429':
                    raise CloudTemporaryError("rate limit hit")
                
                raise CloudTemporaryError("unknown error %s" % e)
            except (TimeoutError, HttpLib2Error) as e:
                self.disconnect()
                raise CloudDisconnectedError("disconnected on timeout")

    @property
    def root_id(self):
        if not self.__root_id:
            res = self._api('files', 'get',
                    fileId='root',
                    fields='id',
                    )
            self.__root_id = res['id']
            self._ids['/'] = self.__root_id
        return self.__root_id

    @property
    def sync_root_id(self):
        if not self.__sync_root_id:
            if not self.info_path(self.sync_root):
                self.mkdir(self.sync_root)
            if not self.info_path(self.sync_root):
                raise CloudFileNotFoundError("Cannot create sync root")
            info = self.info_path(self.sync_root)
            self.__sync_root_id = info.oid

        return self.__sync_root_id

    def disconnect(self):
        self.client = None

    @property
    def cursor(self):
        if not self.__cursor:
            res = self._api('changes', 'getStartPageToken')
            self.__cursor = res.get('startPageToken')
        return self.__cursor

    def is_suboid(self, top, oid):
        if top == oid:
            return True
        pid = self.get_parent_id(oid)  # TODO: get_parent_id takes a path not an oid -- maybe we don't even need is_suboid
        if pid == oid:
            return False

        return self.is_suboid(top, pid)

    def events(self):      # pylint: disable=too-many-locals
        page_token = self.cursor
        while page_token is not None:
#                log.debug("looking for events, timeout: %s", timeout)
            response = self._api('changes', 'list', pageToken=page_token, spaces='drive', includeRemoved=True, 
                    includeItemsFromAllDrives=True, supportsAllDrives=True)
            for change in response.get('changes'):
                log.debug("got event %s", change)

                # {'kind': 'drive#change', 'type': 'file', 'changeType': 'file', 'time': '2019-07-23T16:57:06.779Z', 
                # 'removed': False, 'fileId': '1NCi2j1SjsPUTQTtaD2dFNsrt49J8TPDd', 'file': {'kind': 'drive#file', 
                # 'id': '1NCi2j1SjsPUTQTtaD2dFNsrt49J8TPDd', 'name': 'dest', 'mimeType': 'application/octet-stream'}}

                # {'kind': 'drive#change', 'type': 'file', 'changeType': 'file', 'time': '2019-07-23T20:02:14.156Z', 
                # 'removed': True, 'fileId': '1lhRe0nDplA6I5JS18642rg0KIbYN66lR'}

                ts = arrow.get(change.get('time')).float_timestamp
                oid = change.get('fileId')
                exists = not change.get('removed') 

                fil = change.get('file')
                if fil:
                    if fil.get('mimeType') == self._folder_mime_type:
                        otype = DIRECTORY
                    else:
                        otype = FILE
                else:
                    otype = None

                ohash = None
                path = self._path_oid(oid)

                if path:
                    if not self.is_subpath(self.sync_root, path):
                        log.debug("skipped event %s as %s", self.sync_root, path)
                        continue
                else:
                    if not self.is_suboid(self.sync_root_id, oid):
                        log.debug("skipped event %s", change)
                        continue

                event = Event(otype, oid, path, ohash, exists, ts)

                log.debug("converted event %s as %s", change, event)

                yield event

            page_token = response.get('nextPageToken')
            if 'newStartPageToken' in response:
                self.__cursor = response.get('newStartPageToken')

    def _walk(self, oid):
        for ent in self.listdir(oid):
            event = Event(ent.otype, ent.oid, ent.path, None, True, time.time())
            log.debug("walk %s", event)
            yield event
            if ent.otype == DIRECTORY:
                yield from self._walk(ent.oid)
 
    def walk(self, since=None):
        yield from self._walk(self.sync_root_id)
        self.walked = True

    def __prep_upload(self, path, metadata):
        # modification time
        mtime = metadata.get("modifiedTime", time.time())
        mtime = arrow.get(mtime).isoformat()
        gdrive_info = {
                'modifiedTime':  mtime
                }

        # mime type, if provided
        mime_type = metadata.get("mimeType", None)
        if mime_type:
            gdrive_info['mimeType'] = mime_type

        # path, if provided
        if path:
            _, name = self.split(path)
            gdrive_info['name'] = name

        # misc properties, if provided
        app_props = metadata.get("appProperties", None)
        if app_props:
            # caller can specify google-specific stuff, if desired
            gdrive_info['appProperties'] = app_props

        # misc properties, if provided
        app_props = metadata.get("properties", None)
        if app_props:
            # caller can specify google-specific stuff, if desired
            gdrive_info['properties'] = app_props

        log.debug("info %s", gdrive_info)

        return gdrive_info


    def upload(self, oid, file_like, metadata=None):
        if not metadata:
            metadata = {} 
        gdrive_info = self.__prep_upload(None, metadata)

        ul = MediaIoBaseUpload(file_like, mimetype=self._io_mime_type, chunksize=4 * 1024 * 1024)

        fields = 'id, md5Checksum'

        res = self._api('files', 'update',
                body=gdrive_info,
                fileId=oid,
                media_body=ul,
                fields=fields)

        log.debug("response from upload %s", res)

        if not res:
            raise CloudTemporaryError("unknown response from drive on upload")

        return ProviderInfo(oid=res['id'], hash=res['md5Checksum'], path=None)

    def create(self, path, file_like, metadata=None) -> 'ProviderInfo':
        if not metadata:
            metadata = {} 
        gdrive_info = self.__prep_upload(path, metadata)

        ul = MediaIoBaseUpload(file_like, mimetype=self._io_mime_type, chunksize=4 * 1024 * 1024)

        fields = 'id, md5Checksum'

        parent_oid = self.get_parent_id(path)

        gdrive_info['parents'] = [parent_oid]

        res = self._api('files', 'create',
                body=gdrive_info,
                media_body=ul,
                fields=fields)

        log.debug("response from create %s : %s", path, res)

        if not res:
            raise CloudTemporaryError("unknown response from drive on upload")

        self._ids[path] = res['id']

        log.debug("path cache %s", self._ids)

        return ProviderInfo(oid=res['id'], hash=res['md5Checksum'], path=path)

    def download(self, oid, file_like):
        req = self.client.files().get_media(fileId=oid)
        dl = MediaIoBaseDownload(file_like, req, chunksize=4 * 1024 * 1024)

        done = False
        while not done:
            try:
                _, done = dl.next_chunk()
            except HttpError as e:
                if str(e.resp.status) == '416':
                    log.debug("empty file downloaded")
                    done = True
                elif str(e.resp.status) == '404':
                    raise CloudFileNotFoundError("file %s not found" % oid) 
                else:
                    raise CloudTemporaryError("unknown response from drive")
            except (TimeoutError, HttpLib2Error) as e:
                self.disconnect()
                raise CloudDisconnectedError("disconnected during download")

    def rename(self, oid, path):
        pid = self.get_parent_id(path)

        add_pids = [pid]
        if pid == 'root':
            add_pids = [self.root_id]

        info = self._info_oid(oid)
        if info is None:
            raise CloudFileNotFoundError(oid)
        remove_pids = info.pids

        _, name = self.split(path)
        body = {'name': name}

        self._api('files', 'update', body=body, fileId=oid, addParents=add_pids, removeParents=remove_pids, fields='id')

        for cpath, coid in list(self._ids.items()):
            if coid == oid:
                self._ids.pop(cpath)
                self._ids[path] = oid

        log.debug("renamed %s", body)

    def listdir(self, oid) -> list:
        query = f"'{oid}' in parents"
        try:
            res = self._api('files', 'list',
                    q=query,
                    spaces='drive',
                    fields='files(id, md5Checksum, parents, name, trashed)',
                    pageToken=None)
        except CloudFileNotFoundError:
            if self._info_oid(oid):
                return []
            log.debug("listdir oid gone %s", oid)
            raise

        if not res:
            return []


        log.debug("listdir got res %s", res)

        ret = []
        for ent in res['files']:
            fid = ent['id']
            pids = ent['parents']
            fhash = ent['md5Checksum']
            name = ent['name']
            trashed = ent.get('trashed', False)
            if not trashed:
                ret.append(GDriveInfo(fid, fhash, None, pids=pids, name=name))

        log.debug("listdir %s -> %s", oid, ret)
        return ret
 
    def mkdir(self, path, metadata=None) -> str:    # pylint: disable=arguments-differ
        pid = self.get_parent_id(path)
        _, name = self.split(path)
        file_metadata = {
            'name': name,
            'parents': [pid],
            'mimeType': self._folder_mime_type,
        }
        if metadata:
            file_metadata.update(metadata)
        res = self._api('files', 'create',
                body=file_metadata, fields='id')
        fileid = res.get('id')
        self._ids[path] = fileid

    def delete(self, oid):
        try:
            self._api('files', 'delete', fileId=oid)
        except CloudFileNotFoundError:
            log.debug("deleted non-existing oid %s", oid)
        for currpath, curroid in list(self._ids.items()):
            if curroid == oid:
                self._trashed_ids[currpath] = self._ids[currpath]
                del self._ids[currpath]

    def exists_oid(self, oid):
        return self._info_oid(oid) is not None

    def info_path(self, path) -> ProviderInfo:
        parent_id = self.get_parent_id(path)
        _, name = self.split(path)

        query = f"'{parent_id}' in parents and name='{name}'"

        try:
            res = self._api('files', 'list',
                    q=query,
                    spaces='drive',
                    fields='files(id, md5Checksum, parents)',
                    pageToken=None)
        except CloudFileNotFoundError:
            return None

        if not res['files']:
            return None

        ent = res['files'][0]

        oid = ent['id']
        pids = ent['parents']
        fhash = ent.get('md5Checksum')

        self._ids[path] = oid

        return GDriveInfo(oid, fhash, path, pids=pids) 

    def exists_path(self, path) -> bool:
        if path in self._ids:
            return True
        return self.info_path(path) is not None

    def get_parent_id(self, path):
        if not path:
            return None

        parent, _ = self.split(path)

        if parent == path:
            return self._ids.get(parent)

        if not self.exists_path(parent):
            raise CloudFileNotFoundError("parent %s must exist" % parent)

        return self._ids[parent]

    def _path_oid(self, oid) -> str:
        "convert oid to path"
        for p, pid in self._ids.items():
            if pid == oid:
                return p

        for p, pid in self._trashed_ids.items():
            if pid == oid:
                return p

        # todo, better cache, keep up to date, etc.

        info = self._info_oid(oid)
        if info and info.pids and info.name:
            ppath = self._path_oid(info.pids[0])
            if ppath:
                path = ppath + "/" + info.name
                self._ids[path] = oid
                return path
        return None

    def info_oid(self, oid) -> ProviderInfo:
        info = self._info_oid(oid)
        if info is None:
            return None
        # expensive
        path = self._path_oid(oid)
        ret = ProviderInfo(info.oid, info.hash, path)
        log.debug("info oid ret: %s", ret)
        return ret

    def _info_oid(self, oid) -> GDriveInfo:
        try:
            res = self._api('files', 'get',
                    fileId=oid,
                    fields='name, md5Checksum, parents, mimeType',
                    )
        except CloudFileNotFoundError:
            return None

        log.debug("info oid %s", res)

        pids = res.get('parents')
        fhash = res.get('md5Checksum')
        name = res.get('name')
        if res.get('mimeType') == self._folder_mime_type:
            otype = DIRECTORY
        else:
            otype = FILE

        return GDriveInfo(oid, fhash, None, pids=pids, name=name, otype=otype)<|MERGE_RESOLUTION|>--- conflicted
+++ resolved
@@ -30,12 +30,7 @@
         return self
 
 class GDriveProvider(Provider):         # pylint: disable=too-many-public-methods, too-many-instance-attributes
-<<<<<<< HEAD
     case_sensitive = True
-    allow_renames_over_existing = False
-=======
-    case_sensitive = False
->>>>>>> 6948a278
     require_parent_folder = True
 
     _scope = "https://www.googleapis.com/auth/drive"
