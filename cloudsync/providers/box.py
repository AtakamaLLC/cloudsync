--- conflicted
+++ resolved
@@ -64,7 +64,6 @@
 
         self._oauth_config = oauth_config
 
-<<<<<<< HEAD
     def _store_refresh_token(self, access_token, refresh_token):
         self._oauth_config.token_changed(OAuthToken(refresh_token=refresh_token, access_token=access_token))
 
@@ -97,10 +96,6 @@
         except Exception:
             log.exception('Authentication failed')
             raise
-=======
-    def _store_refresh_token(self, access, refresh):
-        self._oauth_config.token_changed(access, refresh)
->>>>>>> decf2801
 
     def interrupt_auth(self):
         self._oauth_config.shutdown()
@@ -157,11 +152,11 @@
                         box_session = Session()
                         box_kwargs = box_session.get_constructor_kwargs()
                         box_oauth = OAuth2(client_id=self._oauth_config.app_id,
-                            client_secret=self._oauth_config.app_secret,
-                            access_token=self.__creds["api_key"],
-                            refresh_token=self.__creds["refresh_token"],
-                            store_tokens=self._store_refresh_token
-                            )
+                                           client_secret=self._oauth_config.app_secret,
+                                           access_token=self.__creds["api_key"],
+                                           refresh_token=self.__creds["refresh_token"],
+                                           store_tokens=self._store_refresh_token)
+
                         box_session = AuthorizedSession(box_oauth, **box_kwargs)
                         self.__client = Client(box_oauth, box_session)
                 with self._api() as client:
