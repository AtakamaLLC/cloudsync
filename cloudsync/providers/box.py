--- conflicted
+++ resolved
@@ -143,31 +143,18 @@
                                       client_secret=self._oauth_config.app_secret,
                                       access_token=access_token,
                                       refresh_token=refresh_token,
-<<<<<<< HEAD
-                                      store_tokens=self._store_refresh_token,
-                                      )
-=======
                                       store_tokens=self._store_refresh_token)
->>>>>>> 101c8bfd
 
                         box_session = AuthorizedSession(auth, **box_kwargs)
                         self.__client = Client(auth, box_session)
                 with self._api():
                     self.__access_token = auth.access_token
                     self._long_poll_manager.start()
-<<<<<<< HEAD
             except BoxNetworkException as e:
                 log.exception("Error during connect %s", e)
                 self.disconnect()
                 raise CloudDisconnectedError()
             except CloudTokenError:
-=======
-            except (BoxNetworkException) as e:
-                log.exception("Error during connect %s", e)
-                self.disconnect()
-                raise CloudDisconnectedError()
-            except CloudTokenError as e:
->>>>>>> 101c8bfd
                 raise
             except Exception as e:
                 log.exception("Error during connect %s", e)
@@ -194,11 +181,7 @@
             self.__box._mutex.__enter__()
             return self.__client
 
-<<<<<<< HEAD
         def __exit__(self, ty, ex, tb):  # pylint: disable=too-many-branches
-=======
-        def __exit__(self, ty, ex, tb):     # pylint: disable=too-many-branches
->>>>>>> 101c8bfd
             self.__box._mutex.__exit__(ty, ex, tb)
 
             if ex:
@@ -209,11 +192,7 @@
                     raise CloudDisconnectedError("disconnected on timeout")
                 except BoxOAuthException as e:
                     self.__box.disconnect()
-<<<<<<< HEAD
                     raise CloudTokenError("oauth fail %s" % e)
-=======
-                    raise CloudTokenError("oauth fail %s" %e)
->>>>>>> 101c8bfd
                 except BoxNetworkException as e:
                     self.__box.disconenct()
                     raise CloudDisconnectedError("disconnected %s" % e)
