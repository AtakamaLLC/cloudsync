import threading
import logging
import json
import hashlib
import time
from typing import Optional, Generator, Dict, Tuple, Any
import requests
import arrow

import boxsdk
from boxsdk import Client, JWTAuth, OAuth2
from boxsdk.object.item import Item as BoxItem
from boxsdk.object.folder import Folder as BoxFolder
from boxsdk.object.file import File as BoxFile
from boxsdk.object.event import Event as BoxEvent
from boxsdk.exception import BoxAPIException, BoxNetworkException, BoxOAuthException
from boxsdk.session.session import Session, AuthorizedSession

from cloudsync.hierarchical_cache import HierarchicalCache
from cloudsync import Provider, OInfo, DIRECTORY, FILE, NOTKNOWN, Event, DirInfo, OType, LongPollManager
from cloudsync.provider import Hash, Cursor

from cloudsync.oauth import OAuthConfig, OAuthProviderInfo

from cloudsync.exceptions import CloudTokenError, CloudDisconnectedError, CloudFileNotFoundError, \
    CloudFileExistsError, CloudException, CloudCursorError

log = logging.getLogger(__name__)
logging.getLogger('boxsdk.network.default_network').setLevel(logging.ERROR)
logging.getLogger('urllib3.connectionpool').setLevel(logging.INFO)

# TODO:
#   refactor _api to produce the client or a box_object, or consider if I want to switch to the RESTful api instead

# Dox:
#   sdk:
#       https://github.com/box/box-python-sdk
#       https://github.com/box/box-python-sdk/blob/master/docs/usage
#       https://box-python-sdk.readthedocs.io/en/stable/index.html
#   api:
#      https://developer.box.com/en/reference/


class BoxProvider(Provider):  # pylint: disable=too-many-instance-attributes, too-many-public-methods
    _events_to_track = ['ITEM_COPY', 'ITEM_CREATE', 'ITEM_MODIFY', 'ITEM_MOVE', 'ITEM_RENAME', 'ITEM_TRASH',
                        'ITEM_UNDELETE_VIA_TRASH', 'ITEM_UPLOAD']

    _oauth_info = OAuthProviderInfo(auth_url='https://account.box.com/api/oauth2/authorize',  # self._auth_url,
                                    token_url="https://api.box.com/oauth2/token",  # self._token_url,
                                    scopes=[]  # self._scopes
                                    )
    _base_box_url = 'https://api.box.com/2.0'
    _events_endpoint = '/events'
    name = 'box'
    _listdir_page_size = 5000
    default_sleep = 10

    def __init__(self, oauth_config: Optional[OAuthConfig] = None):
        super().__init__()

        self.__cursor: Optional[Cursor] = None
        self.__client = None
        self.__creds: Optional[Dict[str, str]] = None
        self.__long_poll_config: Dict[str, Any] = {}
        self.__long_poll_session = requests.Session()
        self._long_poll_timeout = 120

        self.__access_token = None
        self._mutex = threading.RLock()

        self._oauth_config = oauth_config
        self._long_poll_manager = LongPollManager(self._short_poll, self._long_poll, short_poll_only=False)
        self._ids: Dict[str, str] = {}
        self.__seen_events: Dict[str, float] = {}
        self.__event_sequence: Dict[str, int] = {}
        metadata_template = {"hash": str, "mtime": float, "readonly": bool, "shared": bool, "size": int}
        # TODO: hardcoding '0' as the root oid seems fishy... we should be *asking* for the root oid,
        #   but we can't here, because we aren't connected. we could delay creating the cache, but what
        #   a logistical nightmire that is...
        self.__cache = HierarchicalCache(self, '0', metadata_template=metadata_template)
        self.__root_id = None

    def get_quota(self):
        with self._api() as client:
            url = client.user(user_id='me').get_url()
            log.debug("url = %s", url)
            user = client.make_request('GET', url).json()
            log.debug("json resp = %s", user)
            # {'type': 'user', 'id': '8506151483', 'name': 'Atakama JWT',
            # 'login': 'AutomationUser_813890_GmcM3Cohcy@boxdevedition.com',
            # 'space_amount': 10737418240,
            # 'space_used': 5551989,
            # 'created_at': '2019-05-29T08:35:19-07:00', 'modified_at': '2019-12-04T10:39:14-08:00',
            # 'language': 'en', 'timezone': 'America/Los_Angeles', 'max_upload_size': 5368709120, 'status': 'active',
            # 'job_title': '', 'phone': '', 'address': '',
            # 'avatar_url': 'https://app.box.com/api/avatar/large/8506151483', 'notification_email': []}
            res = {
                'used': user['space_used'],  # CAUTION: 'used' is cached at the server , so won't be updated right away
                'limit': user['space_amount'],
                'login': user['login'],
            }

            log.debug("quota %s", res)
            return res

    def _store_refresh_token(self, access_token, refresh_token):
        self.__creds = {"access_token": access_token, "refresh_token": refresh_token}
        self.__access_token = access_token
        self._oauth_config.creds_changed(self.__creds)

    # noinspection PyUnresolvedReferences
    def connect_impl(self, creds):
        log.debug('Connecting to box')
        if not self.__client:
            self.__creds = creds

            try:
                if not creds:
                    raise CloudTokenError("no creds")

                jwt_token = creds.get('jwt_token')
                access_token = creds.get('access_token')
                refresh_token = creds.get('refresh_token')

                if not jwt_token:
                    if not ((self._oauth_config.app_id and self._oauth_config.app_secret) and (refresh_token or access_token)):
                        raise CloudTokenError("require app_id/secret and either access_token or refresh token")

                with self._mutex:
                    if jwt_token:
                        jwt_dict = json.loads(jwt_token)
                        user_id = creds.get('user_id')
                        auth = JWTAuth.from_settings_dictionary(jwt_dict, user=user_id,
                                                                store_tokens=self._store_refresh_token)
                        self.__client = Client(auth)
                    else:
                        if not refresh_token:
                            raise CloudTokenError("Missing refresh token")
                        box_session = Session(api_config=boxsdk.config.API)
                        box_kwargs = box_session.get_constructor_kwargs()
                        box_kwargs["api_config"] = boxsdk.config.API
                        auth = OAuth2(client_id=self._oauth_config.app_id,
                                      client_secret=self._oauth_config.app_secret,
                                      access_token=access_token,
                                      refresh_token=refresh_token,
                                      store_tokens=self._store_refresh_token)

                        box_session = AuthorizedSession(auth, **box_kwargs)
                        self.__client = Client(auth, box_session)
                with self._api():
                    self.__access_token = auth.access_token
                    self._long_poll_manager.start()
            except BoxNetworkException as e:
                log.exception("Error during connect %s", e)
                self.disconnect()
                raise CloudDisconnectedError()
            except CloudTokenError:
                raise
            except Exception as e:
                log.exception("Error during connect %s", e)
                self.disconnect()
                raise CloudTokenError()

        with self._api() as client:
            return client.user(user_id='me').get().id

    def disconnect(self):
        super().disconnect()
        self._long_poll_manager.stop()
        self.__client = None
        self.connection_id = None

    # noinspection PyBroadException,PyProtectedMember
    class _BoxProviderGuard:
        def __init__(self, client: Client, box):
            assert isinstance(client, Client)
            self.__client = client
            self.__box = box

        def __enter__(self) -> Client:
            self.__box._mutex.__enter__()
            return self.__client

        def __exit__(self, ty, ex, tb):  # pylint: disable=too-many-branches
            self.__box._mutex.__exit__(ty, ex, tb)

            if ex:
                try:
                    raise ex
                except (TimeoutError,):
                    self.__box.disconnect()
                    raise CloudDisconnectedError("disconnected on timeout")
                except BoxOAuthException as e:
                    self.__box.disconnect()
                    raise CloudTokenError("oauth fail %s" % e)
                except BoxNetworkException as e:
                    self.__box.disconenct()
                    raise CloudDisconnectedError("disconnected %s" % e)
                except BoxAPIException as e:
                    if e.status == 400 and e.code == 'folder_not_empty':
                        raise CloudFileExistsError()
                    if e.status == 404 and e.code == 'not_found':
                        raise CloudFileNotFoundError()
                    if e.status == 404 and e.code == 'trashed':
                        raise CloudFileNotFoundError()
                    if e.status == 405 and e.code == 'method_not_allowed':
                        raise PermissionError()
                    if e.status == 409 and e.code == 'item_name_in_use':
                        raise CloudFileExistsError()
                    if e.status == 400 and e.code == 'invalid_grant':
                        raise CloudTokenError()
                    log.exception("unknown box exception: \n%s", e)
                except CloudException:
                    raise
                except Exception:
                    pass  # this will not swallow the exception, because this is in a context manager

    # noinspection PyProtectedMember
    def _api(self, *args, **kwargs) -> 'BoxProvider._BoxProviderGuard':
        needs_client = kwargs.get('needs_client', True)
        if needs_client and not self.__client:
            raise CloudDisconnectedError("currently disconnected")
        return self._BoxProviderGuard(self.__client, self)

    @property
    def latest_cursor(self) -> Optional[Cursor]:
        with self._api() as client:
            res = client.events().get_latest_stream_position()
            if res:
                return res
            else:
                return None

    @property
    def current_cursor(self) -> Cursor:
        if not self.__cursor:
            self.__cursor = self.latest_cursor
        return self.__cursor

    @current_cursor.setter
    def current_cursor(self, val: Cursor) -> None:  # pylint: disable=no-self-use, unused-argument
        if val is None:
            val = self.latest_cursor
        if not isinstance(val, int) and val is not None:
            raise CloudCursorError(val)
        self.__cursor = val

    def _long_poll(self, timeout=None):
        if timeout is None:
            timeout = self._long_poll_timeout
        log.debug("inside _long_poll")
        if not self.__access_token:
            log.warning("No access token in long poll")
        try:
            if self.__long_poll_config.get('retries_remaining', 0) < 1:
                log.debug("creds = %s", self.__creds)
                headers = {'Authorization': 'Bearer %s' % (self.__access_token,)}
                log.debug("headers: %s", headers)
                srv_resp: requests.Response = self.__long_poll_session.options(self._base_box_url + self._events_endpoint,
                                                                               headers=headers)
                log.debug("response content is %s, %s", srv_resp.status_code, srv_resp.content)
                if not 200 <= srv_resp.status_code < 300:
                    raise CloudTokenError(srv_resp)
                server_json = srv_resp.json().get('entries')[0]
                self.__long_poll_config = {
                    "url": server_json.get('url'),
                    "retries_remaining": int(server_json.get('max_retries')),
                    "retry_timeout": int(server_json.get('retry_timeout'))
                }
            srv_resp = self.__long_poll_session.get(self.__long_poll_config.get('url'),
                                                    timeout=timeout)  # long poll
            srv_resp_dict = srv_resp.json()
            log.debug("server message is %s", srv_resp_dict.get('message'))
            return srv_resp_dict.get('message') == 'new_change'
        except requests.exceptions.ReadTimeout:  # need new long poll server:
            log.debug('Timeout during long poll')
            return False
        # TODO except boxerror.too_many_retries (or whatever the exception is called)
        finally:
            self.__long_poll_config['retries_remaining'] = self.__long_poll_config.get('retries_remaining', 1) - 1

    def events(self) -> Generator[Event, None, None]:  # pylint: disable=method-hidden
        yield from self._long_poll_manager()

    def _short_poll(self) -> Generator[Event, None, None]:  # pylint: disable=too-many-locals
        # see: https://developer.box.com/en/reference/resources/realtime-servers/
        log.debug("inside _short_poll() cursor = %s", self.current_cursor)
        with self._api() as client:
            response = client.events().get_events(limit=100, stream_position=self.current_cursor)
<<<<<<< HEAD
            new_position = response.get('next_stream_position')
            change: BoxEvent
            if new_position:
                self.current_cursor = new_position
            else:
                log.error("No new cursor from Box\n", stack_info=True)
            for change in (i for i in response.get('entries') if i.get('event_type')):
                change_source = change.get('source')
=======
        new_position = response.get('next_stream_position')
        change: BoxEvent
        for change in (i for i in response.get('entries') if i.get('event_type')):
            with self._api() as client:
>>>>>>> 454beb20
                if self.__seen_events.get(change.event_id):
                    change_source_info = ""
                    if change_source:
                        change_source_info = str(change_source)
                    log.debug("skipped duplicate event %s, %s", change.event_id, change_source_info)
                    continue
                log.debug("got event %s %s", change.event_id, self.current_cursor)
                log.debug("event type is %s", change.get('event_type'))
                self.__seen_events[change.event_id] = time.monotonic()
                ts = arrow.get(change.get('created_at')).float_timestamp
                log.debug("change source is %s", change_source)
                previous_sequence: int = self.__event_sequence.get(change_source.id)
                if previous_sequence:
                    try:
                        current_sequence = int(change_source.sequence_id)
                    except ValueError:  # couldn't convert to int for some reason?
                        pass
                    if current_sequence:
                        if current_sequence < previous_sequence:
                            log.debug("skipped earlier event for OID %s", change_source.id)
                            continue
                        self.__event_sequence[change_source.id] = current_sequence

                if isinstance(change_source, BoxItem):
                    otype = DIRECTORY if type(change_source) is BoxFolder else FILE
                    oid = change_source.id
                    path = self._box_get_path(client, change_source)
                    ohash = change_source.sha1 if type(change_source) is BoxFile else None
                    exists = change_source.item_status == 'active'
                else:
                    log.debug("ignoring event type %s source type %s", change.get('event_type'), type(change_source))
                    continue

            event = Event(otype, oid, path, ohash, exists, ts, new_cursor=new_position)

            old_path = self.__cache.get_path(oid)
            old_type = self.__cache.get_type(oid=oid)
            if (path and old_path != path) or old_type == DIRECTORY:
                self.__cache.delete(path=path)

            # this MUST NOT BE IN A WITH BLOCK
            yield event

    # noinspection DuplicatedCode
    def _walk(self, path, oid):
        for ent in self.listdir(oid):
            current_path = self.join(path, ent.name)
            event = Event(otype=ent.otype, oid=ent.oid, path=current_path, hash=ent.hash, exists=True, mtime=time.time())
            log.debug("walk %s", event)
            yield event
            if ent.otype == DIRECTORY:
                if self.exists_oid(ent.oid):
                    yield from self._walk(current_path, ent.oid)

    def walk(self, path, since=None):
        info = self.info_path(path)
        if not info:
            raise CloudFileNotFoundError(path)
        yield from self._walk(path, info.oid)

    def upload(self, oid, file_like, metadata=None) -> OInfo:
        with self._api() as client:
            box_object: BoxItem = self._get_box_object(client, oid=oid, object_type=FILE, strict=False)
            if box_object is None:
                raise CloudFileNotFoundError()
            if box_object.object_type != 'file':
                raise CloudFileExistsError()
            new_object = box_object.update_contents_with_stream(file_like)
            retval = self._box_get_oinfo(client, new_object)
            return retval

    def create(self, path, file_like, metadata=None) -> OInfo:
        with self._api() as client:
            parent, base = self.split(path)
            parent_object = self._get_box_object(client, path=parent, object_type=DIRECTORY)
            if parent_object is None:
                raise CloudFileNotFoundError()
            # TODO: implement preflight_check on the upload_stream() call
            new_object: BoxFile = parent_object.upload_stream(file_stream=file_like, file_name=base)
            log.debug("caching id %s for file %s", new_object.object_id, path)
            self.__cache.create(path, new_object.object_id)
            retval = self._box_get_oinfo(client, new_object, parent_path=parent)
            return retval

    def download(self, oid, file_like):
        with self._api() as client:
            box_object: BoxItem = self._get_box_object(client, oid=oid, object_type=FILE)
            if box_object is None:
                raise CloudFileNotFoundError()
            box_object.download_to(writeable_stream=file_like)

    def rename(self, oid, path) -> str:  # pylint: disable=too-many-branches
        self.__cache.delete(path=path)
        try:
            with self._api() as client:
                box_object: BoxItem = self._get_box_object(client, oid=oid, object_type=NOTKNOWN, strict=False)  # todo: get object_type from cache
                if box_object is None:
                    self.__cache.delete(oid=oid)
                    raise CloudFileNotFoundError()
                info = self._box_get_oinfo(client, box_object)
                if info.path:
                    old_path = info.path
                else:
                    old_path = self._box_get_path(client, box_object)
                old_parent, _ignored_old_base = self.split(old_path)
                new_parent, new_base = self.split(path)
                if new_parent == old_parent:
                    try:
                        with self._api():
                            retval = box_object.rename(new_base)
                    except CloudFileExistsError:
                        if box_object.object_type == 'file':
                            raise
                        # are we renaming a folder over another empty folder?
                        box_conflict = self._get_box_object(client, path=path, object_type=NOTKNOWN, strict=False)  # todo: get type from cache
                        if box_conflict is None:  # should't happen... we just got a FEx error, and we're not moving
                            raise
                        items = self._box_get_items(client, box_conflict, new_parent)
                        if box_conflict.object_type == 'folder' and len(items) == 0:
                            box_conflict.delete()
                        else:
                            raise
                        return self.rename(oid, path)
                else:
                    new_parent_object = self._get_box_object(client, path=new_parent, object_type=DIRECTORY, strict=False)
                    if new_parent_object is None:
                        raise CloudFileNotFoundError()
                    if new_parent_object.object_type != 'folder':
                        raise CloudFileExistsError()

                    retval = box_object.move(parent_folder=new_parent_object, name=new_base)
                self.__cache.rename(old_path, path)
                return retval.id
        except Exception:
            self.__cache.delete(oid=oid)
            raise

    def mkdir(self, path) -> str:
        log.debug("MKDIR ---------------- path=%s", path)
        with self._api() as client:  # gives us the client we can use in the exception handling block
            try:
                with self._api():  # only for exception translation inside the try
                    parent, base = self.split(path)
                    log.debug("MKDIR ---------------- parent=%s base=%s", parent, base)
                    parent_object: BoxItem = self._get_box_object(client, path=parent, object_type=DIRECTORY)
                    if parent_object is None:
                        raise CloudFileNotFoundError()
                    child_object: BoxFolder = parent_object.create_subfolder(base)
                    self.__cache.mkdir(path, child_object.object_id)
                    log.debug("MKDIR ---------------- path=%s oid=%s", path, child_object.object_id)

                    return child_object.object_id
            except CloudFileExistsError as e:
                self.__cache.delete(path=path)
                try:
                    box_object = self._get_box_object(client, path=path, object_type=DIRECTORY, strict=False)
                except Exception:
                    raise e
                if box_object is None or box_object.object_type != 'folder':
                    raise
                return box_object.object_id
            except Exception:
                self.__cache.delete(path=path)
                raise

    def rmtree(self, oid):
        with self._api() as client:
            box_object = self._get_box_object(client, oid=oid, object_type=DIRECTORY, strict=False)  # todo: get type from cache
            if box_object is None:
                return
            if box_object.object_type == 'file':
                box_object.delete()
            else:
                box_object.delete(recursive=True)
        self.__cache.delete(oid=oid)

    def delete(self, oid):
        with self._api() as client:
            box_object = self._get_box_object(client, oid=oid, object_type=NOTKNOWN, strict=False)  # todo: get type from cache
            if box_object is None:
                return
            if box_object.object_type == 'file':
                box_object.delete()
            else:
                box_object.delete(recursive=False)
        self.__cache.delete(oid=oid)

    def exists_oid(self, oid):
        if self.__cache.get_type(oid=oid):
            return True
        try:
            with self._api() as client:
                box_object = self._get_box_object(client, oid=oid, object_type=NOTKNOWN, strict=False)  # NOTKNOWN because it's not cached
                if box_object is None:
                    return False
                self._unsafe_box_object_populate(client, box_object)
                return True
        except CloudFileNotFoundError:
            return False

    def exists_path(self, path) -> bool:
        if self.__cache.get_type(path=path):
            return True
        return self.info_path(path) is not None

    def _box_get_items(self, client: Client, box_object: BoxItem, path: str, page_size: Optional[int] = 5000):
        assert isinstance(client, Client)
        if not page_size:
            page_size = 5000
        if box_object.object_type == 'file':
            return []
        entries = list(box_object.get_items(limit=page_size))
        if not path:
            path = self._box_get_path(client, box_object)
        self._cache_collection_entries(client, entries, path)
        return entries

    def listdir(self, oid) -> Generator[DirInfo, None, None]:
        # optionally takes a path, to make creating the OInfo cheaper, so that it doesn't need to figure out the path
        with self._api() as client:
            parent_object = self._get_box_object(client, oid=oid, object_type=DIRECTORY)
            if parent_object is None:
                raise CloudFileNotFoundError()
            parent_path = self._box_get_path(client, parent_object)

            # shitty attempt 1 that fails due to caching in the sdk:
            # entries = parent_object.item_collection['entries']  # don't use this, new children may be missing

            # shitty attempt 2 that fails due to caching in the sdk:
            entries = self._box_get_items(client, parent_object, parent_path, page_size=self._listdir_page_size)
            for entry in entries:
                if type(entry) is dict:  # Apparently, get_box_object by path returns dicts and by oid returns objects?
                    raise NotImplementedError
                retval = self._box_get_dirinfo(client, entry, parent_path)
                if retval is not None:
                    yield retval

            # attempt 3 that (hopefully) avoids those issues, and gets newly created items
            # see https://github.com/box/box-python-sdk#making-api-calls-manually

            # url = parent_object.get_url('items')
            # log.debug("url = %s", url)
            # json_response = client.make_request('GET', url).json()
            # log.debug("json resp = %s", json_response)
            # for entry in json_response['entries']:
            #     log.debug("entry = %s", entry)
            #     collection_entry = self._box_get_dirinfo_from_collection_entry(entry, parent_path)
            #     log.debug("collection_entry = %s", collection_entry)
            #     yield collection_entry

    def hash_data(self, file_like) -> Hash:
        # get a hash from a filelike that's the same as the hash i natively use
        sha1 = hashlib.sha1()
        for c in iter(lambda: file_like.read(32768), b''):
            sha1.update(c)
        return sha1.hexdigest()

    def _box_object_is_root(self, client: Client, box_object: BoxItem):
        assert isinstance(client, Client)
        if not box_object:
            return False
        if box_object.object_type == 'file':
            return False
        if self.__root_id is None:
            self.__root_id = client.root_folder().object_id
        object_is_root = (box_object.object_id == self.__root_id)
        return object_is_root

    def _box_get_path(self, client: Client, box_object: BoxItem, use_cache=True) -> Optional[str]:
        assert isinstance(client, Client)
        if self._box_object_is_root(client, box_object):
            return self.sep
        if use_cache:
            cached_path = self.__cache.get_path(box_object.object_id)
            if cached_path:
                return cached_path
        path_collection = None
        if not hasattr(box_object, 'path_collection'):
            box_object = self._unsafe_box_object_populate(client, box_object)
        if hasattr(box_object, 'path_collection'):
            path_collection = box_object.path_collection
        if path_collection is not None:
            return self._get_path_from_collection(path_collection, box_object.name)
        else:
            # instead of raising, should this be path="", or maybe do the box_object.get(), or something else?
            raise NotImplementedError("oid is %s" % (box_object.object_id, ))

    def _get_path_from_collection(self, path_collection: dict, base_name: str):
        retval_list = []
        entries = path_collection['entries']
        for entry in entries:
            if entry.id != '0':
                retval_list.append(entry.name)
        if base_name:
            retval_list.append(base_name)
        return self.join(retval_list)

    def _box_get_dirinfo(self, client: Client, box_object: BoxItem, parent_path=None) -> Optional[DirInfo]:
        assert isinstance(client, Client)
        oinfo = self._box_get_oinfo(client, box_object, parent_path)
        if not oinfo.path:
            oinfo.path = self._box_get_path(client, box_object)
        if oinfo:
            retval = DirInfo(otype=oinfo.otype, oid=oinfo.oid, hash=oinfo.hash, path=oinfo.path, name=box_object.name,
                             size=0, mtime=None, shared=False, readonly=False)
            # TODO: get the size, mtime, shared and readonly from the box_object
            return retval
        return None

    def _box_get_oinfo(self, client: Client, box_object: BoxItem, parent_path=None, use_cache=True) -> Optional[OInfo]:
        assert isinstance(client, Client)
        if box_object is None:
            return None

        obj_type = DIRECTORY if box_object.object_type == 'folder' else FILE
        if parent_path:
            path = self.join(parent_path, box_object.name)
        else:
            if use_cache:
                path = self.__cache.get_path(box_object.object_id)
            else:
                path = None
        return OInfo(
            oid=box_object.object_id,
            path=path,
            otype=obj_type,
            hash=None if obj_type == DIRECTORY else box_object.sha1,
            size=0  # TODO: get the size from the box_object
        )

    def _box_get_dirinfo_from_collection_entry(self, entry: dict, parent: str = None) -> Optional[DirInfo]:
        if entry is None:
            return None
        if entry.get('item_status') and entry.get('item_status') != "active":
            return None
        name = entry['name']
        path = None
        if parent:
            path = self.join(parent, name)
        elif entry.get('path_collection'):
            path = self._get_path_from_collection(entry.get('path_collection'), name)

        obj_type = DIRECTORY if entry.get('type') == 'folder' else FILE
        dir_info = DirInfo(
            otype=obj_type,
            oid=entry.get('id'),
            path=path,
            hash=None if obj_type == DIRECTORY else entry.get('sha1'),
            # size=None,
            name=name,
            mtime=None,
            shared=False,
            readonly=False
        )
        log.debug("dir_info = %s", dir_info)
        return dir_info

    def info_path(self, path: str, use_cache=True) -> Optional[OInfo]:
        # otype: OType  # fsobject type     (DIRECTORY or FILE)
        # oid: str  # fsobject id
        # hash: Any  # fsobject hash     (better name: ohash)
        # path: Optional[str]  # path
        # size: int
        if path in ("/", ''):
            with self._api() as client:
                box_object = client.root_folder()
                box_object = self._unsafe_box_object_populate(client, box_object)
                return self._box_get_oinfo(client, box_object)

        cached_type = None
        cached_oid = None
        if use_cache:
            cached_type = self.__cache.get_type(path=path)
            cached_oid = self.__cache.get_oid(path=path)
            log.debug("cached oid = %s", cached_oid)

            if cached_type:
                metadata = self.__cache.get_metadata(path=path)
                if metadata:
                    ohash = metadata.get("hash")
                    size = metadata.get("size")
                    if cached_oid and ohash and size:
                        return OInfo(cached_type, cached_oid, ohash, path, size)

        with self._api() as client:
            log.debug("getting box object for %s:%s", cached_oid, path)
            box_object = self._get_box_object(client, oid=cached_oid, path=path, object_type=cached_type or NOTKNOWN, strict=False, use_cache=use_cache)
            log.debug("got box object for %s:%s %s", cached_oid, path, box_object)
            _, dir_info = self.__box_cache_object(client, box_object, path)
            log.debug("dirinfo = %s", dir_info)

        # pylint: disable=no-member
        if dir_info:
            return OInfo(dir_info.otype, dir_info.oid, dir_info.hash, dir_info.path, dir_info.size)
        return None

    def _get_box_object(self, client: Client, oid=None, path=None, object_type: OType = None, strict=True, use_cache=True) -> Optional[BoxItem]:
        assert isinstance(client, Client)
        assert object_type is not None
        assert not strict or object_type in (FILE, DIRECTORY)
        try:
            with self._api():  # just for exception translation inside the try
                unsafe_box_object = self._unsafe_get_box_object(client, oid=oid, path=path, object_type=object_type, strict=strict, use_cache=use_cache)
                retval = unsafe_box_object
                return retval
        except (CloudFileNotFoundError, PermissionError):  # PermissionError is raised on a non-existent OID
            return None

    def __look_for_name_in_collection_entries(self, client: Client, name, collection_entries, object_type, strict):
        assert isinstance(client, Client)
        for entry in collection_entries:
            if entry.name == name:
                found_type = DIRECTORY if entry.object_type == 'folder' else FILE
                if object_type is not OType.NOTKNOWN and found_type != object_type and strict:
                    raise CloudFileExistsError()
                return self._get_box_object(client, oid=entry.object_id, object_type=found_type, strict=strict), found_type
        return None, None

    def __box_get_metadata(self, client: Client, box_object: BoxItem, path=None):
        assert isinstance(client, Client)
        path = path or self._box_get_path(client, box_object)
        parent = None
        if path:
            parent, _ = self.split(path)
        dir_info = self._box_get_dirinfo(client, box_object, parent_path=parent)
        # pylint: disable=no-member
        if dir_info:
            # type hint mtime to a float. for some reason, pylint guesses int...
            metadata = {"size": dir_info.size, "mtime": 0.0}
            metadata.pop('mtime')
            if dir_info.hash:
                metadata["hash"] = dir_info.hash
            if dir_info.mtime:
                metadata["mtime"] = dir_info.mtime
            if dir_info.readonly:
                metadata["readonly"] = dir_info.readonly
            if dir_info.shared:
                metadata["shared"] = dir_info.shared
            return metadata, dir_info
        return None, None

    def _cache_collection_entries(self, client: Client, entries, parent_path):
        assert isinstance(client, Client)
        for entry in entries:
            self.__box_cache_object(client, entry, self.join(parent_path, entry.name))

    def __box_cache_object(self, client: Client, box_object: BoxItem, path=None) -> Tuple[Optional[Dict], Optional[DirInfo]]:
        assert isinstance(client, Client)
        if not box_object:  # this saves from having to check this condition everywhere
            if path:
                self.__cache.delete(path=path)
            return None, None
        path = path or self._box_get_path(client, box_object)
        otype = FILE if box_object.object_type == 'file' else DIRECTORY
        metadata, dir_info = self.__box_get_metadata(client, box_object, path)
        # Do we need to check if we have metadata here? The current code should always return metadata if we have
        # a box_object, which we know we do because of the check above. If we don't get metadata here, we should
        # clear the cache for the current oid, and return right away.

        self.__cache.update(path, otype, box_object.object_id, metadata, keep=True)

        if hasattr(box_object, "item_collection"):  # has to be a folder
            assert len(box_object.item_collection.get('entries', [])) == 0 or path
            for child in box_object.item_collection.get('entries', []):
                child_path = self.join(path, child.name)
                child_otype = FILE if child.object_type == 'file' else DIRECTORY
                self.__cache.update(child_path, child_otype, child.object_id, keep=True)

        return metadata, dir_info

    # noinspection PyTypeChecker
    @staticmethod
    def _unsafe_box_object_populate(client: Client, box_object: BoxItem) -> BoxItem:
        assert isinstance(client, Client)
        retval: BoxItem = box_object.get()
        return retval
    
    def _unsafe_get_box_object_from_path(self, client: Client,  # pylint: disable=too-many-locals
                                         path: str,
                                         object_type: OType,
                                         strict: bool,
                                         use_cache: bool) -> Optional[BoxItem]:
        assert isinstance(client, Client)
        assert object_type in (FILE, DIRECTORY)
        if path in ('/', ''):
            root: BoxItem = client.root_folder()
            root = self._unsafe_box_object_populate(client, root)
            return root
        if use_cache:
            cached_oid = self.__cache.get_oid(path)
            if cached_oid:
                cached_type = self.__cache.get_type(path=path) or NOTKNOWN
                return self._get_box_object(client, oid=cached_oid, object_type=cached_type, strict=strict, use_cache=use_cache)
        parent, base = self.split(path)
        cached_parent_oid = None
        if use_cache:
            cached_parent_oid = self.__cache.get_oid(parent)
        parent_object: Optional[BoxFolder]
        if cached_parent_oid is not None:
            parent_object = self._get_box_object(client, oid=cached_parent_oid, object_type=DIRECTORY, strict=strict)
        else:
            parent_object = self._get_box_object(client, path=parent, object_type=DIRECTORY, strict=strict)
            if parent_object:
                self.__cache.set_oid(parent, parent_object.object_id, DIRECTORY)
        if not parent_object:
            return None
        if parent_object.object_type != 'folder':
            raise CloudFileExistsError
        collection = parent_object.item_collection
        collection_entries = list(collection['entries'])
        entry, found_type = self.__look_for_name_in_collection_entries(client, base, collection_entries, object_type,
                                                                       strict)
        if not entry:
            start = time.monotonic()
            # the next line is very slow for big folders.
            # limit=5000 speeds it up because it lowers the number of pages
            # Is there a way to confirm the non-existence of a file that doesn't involve
            # getting every item in the parent's folder? maybe limiting the fields would speed this up...
            entries = self._box_get_items(client, parent_object, parent)
            log.debug("done getting %s, %s", parent, time.monotonic() - start)
            entry, found_type = self.__look_for_name_in_collection_entries(client, base, entries, object_type, strict)
        if not entry:
            raise CloudFileNotFoundError()
        if strict and found_type != object_type:
            raise CloudFileExistsError()
        return self._get_box_object(client, oid=entry.object_id, object_type=found_type, strict=strict)

    def _unsafe_get_box_object_from_oid(self, client: Client, oid: str, object_type: OType, strict: bool) \
            -> Optional[BoxItem]:
        assert isinstance(client, Client)
        assert object_type in (FILE, DIRECTORY)
        box_object = None
        try:
            with self._api():
                if object_type == FILE:
                    box_object = client.file(file_id=oid)
                if object_type == DIRECTORY:
                    box_object = client.folder(folder_id=oid)
                if box_object:
                    box_object = self._unsafe_box_object_populate(client, box_object)
                return box_object
        except CloudFileNotFoundError:
            pass
        except (CloudFileExistsError, PermissionError):
            raise
        except Exception as e:
            log.exception(e)
            raise

        # try again with the other type
        log.debug("Trying again")
        if object_type == FILE:
            box_object = client.folder(folder_id=oid)
        if object_type == DIRECTORY:
            box_object = client.file(file_id=oid)
        box_object = self._unsafe_box_object_populate(client, box_object)  # should raise FNF if the object doesn't exists
        if strict:  # if we are here, then the object exists and retval does not comply with "strict"
            raise CloudFileExistsError()
        return box_object

    def _unsafe_get_box_object(self, client: Client, oid: str = None, path: str = None, object_type: Optional[OType] = None,
                               strict=True, use_cache=True):
        # this is unsafe because it returns an object that can hit the api outside of the guard
        # only call this function within another guard, and don't use the return value outside of that guard
        # update: the above comment is right, but we are using the return value outside of that guard
        # over and over. This needs to be refactored to be part of the _api() guard, rather than simply using the
        # _api guard
        assert isinstance(client, Client)
        assert object_type is not None
        if object_type == NOTKNOWN:
            object_type = FILE
            strict = False
        if use_cache and path and not oid:
            cached_oid = self.__cache.get_oid(path)
            if cached_oid:
                oid = cached_oid

        assert oid is not None or path is not None
        with self._api():
            if oid is not None:
                return self._unsafe_get_box_object_from_oid(client, oid, object_type, strict)  # no cache use, so no use_cache arg
            else:
                return self._unsafe_get_box_object_from_path(client, path, object_type, strict, use_cache)

    def info_oid(self, oid: str, use_cache=True) -> Optional[OInfo]:
        with self._api() as client:
            box_object = self._get_box_object(client, oid=oid, object_type=NOTKNOWN, strict=False)  # todo: get type from cache
            oinfo = self._box_get_oinfo(client, box_object, use_cache=use_cache)
            if oinfo:
                if not oinfo.path:
                    oinfo.path = self._box_get_path(client, box_object, use_cache=use_cache)
                if box_object and oinfo.path:
                    self.__box_cache_object(client, box_object, oinfo.path)
            return oinfo

    def _clear_cache(self, *, oid=None, path=None):
        if oid is None and path is None:
            path = '/'
        self.__cache.delete(oid=oid, path=path)
        self.__seen_events = {}
        self.__event_sequence = {}
        return True

    @classmethod
    def test_instance(cls):
        instance = cls.oauth_test_instance(prefix=cls.name.upper(), token_key='jwt_token')
        instance._test_event_timeout = LongPollManager.long_poll_timeout + 10  # pylint: disable=protected-access, attribute-defined-outside-init
        return instance

    def test_short_poll_only(self, short_poll_only: bool):  # pylint: disable=unused-argument, no-self-use
        self._long_poll_manager.short_poll_only = short_poll_only
        if self.connected:  # stops the event polling, and restarts it, ensuring the new setting is obeyed
            self.disconnect()
            self.reconnect()


__cloudsync__ = BoxProvider<|MERGE_RESOLUTION|>--- conflicted
+++ resolved
@@ -287,21 +287,15 @@
         log.debug("inside _short_poll() cursor = %s", self.current_cursor)
         with self._api() as client:
             response = client.events().get_events(limit=100, stream_position=self.current_cursor)
-<<<<<<< HEAD
-            new_position = response.get('next_stream_position')
-            change: BoxEvent
-            if new_position:
-                self.current_cursor = new_position
-            else:
-                log.error("No new cursor from Box\n", stack_info=True)
-            for change in (i for i in response.get('entries') if i.get('event_type')):
-                change_source = change.get('source')
-=======
         new_position = response.get('next_stream_position')
         change: BoxEvent
+        if new_position:
+            self.current_cursor = new_position
+        else:
+            log.error("No new cursor from Box\n", stack_info=True)
         for change in (i for i in response.get('entries') if i.get('event_type')):
+            change_source = change.get('source')
             with self._api() as client:
->>>>>>> 454beb20
                 if self.__seen_events.get(change.event_id):
                     change_source_info = ""
                     if change_source:
