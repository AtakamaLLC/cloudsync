--- conflicted
+++ resolved
@@ -65,44 +65,10 @@
         self._oauth_config = oauth_config
 
     def _store_refresh_token(self, access_token, refresh_token):
-<<<<<<< HEAD
-        _ = access_token
-        self._oauth_config.store_refresh_token(refresh_token)
-
-    def initialize(self):
-        logging.error('initializing')
-        if not self._oauth_config.manual_mode:
-            try:
-                logging.error('try auth')
-                self._oauth_config.start_server(
-                    on_success=self._on_oauth_success,
-                    on_failure=self._on_oauth_failure,
-                )
-                url, self._csrf_token = self._flow.get_authorization_url(redirect_url=self._oauth_config.redirect_uri + "auth/")
-                webbrowser.open(url)
-            except OSError:
-                log.exception('Unable to use redir server. Falling back to manual mode')
-                self._oauth_config.manual_mode = False
-
-        self._oauth_done.clear()
-
-    def interrupt_oauth(self):
-        raise NotImplementedError
-
-    def _on_oauth_success(self, auth_dict):
-        assert self._csrf_token == auth_dict['state'][0]  # checks for csrf attack, what state am i in?
-        try:
-            self.api_key, self.refresh_token = self._flow.authenticate(auth_dict['code'])
-            self._oauth_done.set()
-        except Exception:
-            log.exception('Authentication failed')
-            raise
-=======
         self.__creds = {"api_key": access_token,
                         "refresh_token": refresh_token,
                        }
         self._oauth_config.creds_changed(self.__creds)
->>>>>>> d8c91e7c
 
     def interrupt_auth(self):
         self._oauth_config.shutdown()
@@ -110,16 +76,6 @@
     def authenticate(self):
         logging.error('authenticating')
         try:
-<<<<<<< HEAD
-            self.initialize()
-            self._oauth_done.wait()
-            return {"refresh_token": self.refresh_token,
-                    "api_key": self.api_key,
-                    }
-        finally:
-            if not self._oauth_config.manual_mode:
-                self._oauth_config.shutdown()
-=======
             self._oauth_config.start_auth(self._auth_url, self._scopes)
             token = self._oauth_config.wait_auth(self._token_url, include_client_id=True)
         except Exception as e:
@@ -129,7 +85,6 @@
         return {"api_key": token.access_token,
                 "refresh_token": token.refresh_token,
                }
->>>>>>> d8c91e7c
 
     def get_quota(self):
         user = self.client.user(user_id='me').get()
