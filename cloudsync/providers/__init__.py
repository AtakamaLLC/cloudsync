--- conflicted
+++ resolved
@@ -8,11 +8,7 @@
 except Exception as e:
     ex = e
 
-<<<<<<< HEAD
-    def DropboxProvider(*a, **k):
-=======
     def DropboxProvider(*a, **k):           # type: ignore
->>>>>>> 2853e112
         raise ex
 
 try:
@@ -20,11 +16,7 @@
 except Exception as e:
     ex = e
 
-<<<<<<< HEAD
-    def OneDriveProvider(*a, **k):
-=======
     def OneDriveProvider(*a, **k):          # type: ignore
->>>>>>> 2853e112
         raise ex
 
 try:
@@ -32,9 +24,5 @@
 except Exception as e:
     ex = e
 
-<<<<<<< HEAD
-    def GDriveProvider(*a, **k):
-=======
     def GDriveProvider(*a, **k):            # type: ignore
->>>>>>> 2853e112
         raise ex