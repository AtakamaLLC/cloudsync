from ..tests.fixtures.mock_provider import MockProvider
<<<<<<< HEAD

# optionally load support for supported providers
# todo: eventually there will be some factory class

try:
    from .dropbox import DropboxProvider
except Exception as e:
    ex = e

    def DropboxProvider(*a, **k):           # type: ignore
        raise ex

try:
    from .onedrive import OneDriveProvider
except Exception as e:
    ex = e

    def OneDriveProvider(*a, **k):          # type: ignore
        raise ex

try:
    from .gdrive import GDriveProvider
except Exception as e:
    ex = e

    def GDriveProvider(*a, **k):            # type: ignore
        raise ex

try:
    from .box import BoxProvider
except Exception as e:
    ex = e

    def BoxProvider(*a, **k):           # type: ignore
        raise ex

=======
from .dropbox import DropboxProvider
from .box import BoxProvider
from .onedrive import OneDriveProvider
>>>>>>> 38a5d342
<|MERGE_RESOLUTION|>--- conflicted
+++ resolved
@@ -1,5 +1,4 @@
 from ..tests.fixtures.mock_provider import MockProvider
-<<<<<<< HEAD
 
 # optionally load support for supported providers
 # todo: eventually there will be some factory class
@@ -35,9 +34,3 @@
 
     def BoxProvider(*a, **k):           # type: ignore
         raise ex
-
-=======
-from .dropbox import DropboxProvider
-from .box import BoxProvider
-from .onedrive import OneDriveProvider
->>>>>>> 38a5d342
