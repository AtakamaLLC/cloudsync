--- conflicted
+++ resolved
@@ -532,13 +532,7 @@
                     if otype == FILE:
                         ohash = self._hash_from_dict(change)
 
-<<<<<<< HEAD
-                    path = self._join_parent_reference_path_and_name(change['parentReference']['path'], change['name'])
-                    # path_slow = self._box_get_path(oid=oid)
-                    # assert path == path_slow
-=======
-                    path = self._join_parent_reference_path_and_name(change['parentReference'].get('path', ''), change['name'])
->>>>>>> 22e4f49a
+                    path = self._join_parent_reference_path_and_name(change['parentReference'].get('path', '/'), change['name'])
 
                 event = Event(otype, oid, path, ohash, exists, ts, new_cursor=new_cursor)
 
@@ -752,13 +746,9 @@
         return OneDriveInfo(oid=iid, otype=otype, hash=ohash, path=path, pid=pid, name=name,
                             mtime=mtime, shared=shared)
 
-<<<<<<< HEAD
-    def listdir(self, oid, page_size=None) -> Generator[OneDriveInfo, None, None]:
-=======
     def listdir(self, oid) -> Generator[OneDriveInfo, None, None]:
         with self._api() as client:
             api_path = self._get_item(client, oid=oid).api_path
->>>>>>> 22e4f49a
 
         res = self._direct_api("get", "%s/children" % api_path)
 
@@ -826,12 +816,8 @@
     def exists_oid(self, oid):
         return self._info_oid(oid, path=False) is not None
 
-<<<<<<< HEAD
     def info_path(self, path: str, use_cache=True) -> Optional[OInfo]:
-=======
-    def info_path(self, path: str) -> Optional[OInfo]:
         log.debug("info path %s", path)
->>>>>>> 22e4f49a
         try:
             if path == "/":
                 return OneDriveInfo(oid="root", otype=DIRECTORY, hash=None, path="/", pid=None, name="",
