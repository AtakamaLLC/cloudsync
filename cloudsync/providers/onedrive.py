# https://dev.onedrive.com/
# https://docs.microsoft.com/en-us/onedrive/developer/rest-api/concepts/upload?view=odsp-graph-online
# https://github.com/OneDrive/onedrive-sdk-python
# https://docs.microsoft.com/en-us/onedrive/developer/rest-api/getting-started/msa-oauth?view=odsp-graph-online
# https://docs.microsoft.com/en-us/onedrive/developer/rest-api/getting-started/app-registration?view=odsp-graph-online
import time
import logging
from pprint import pformat
import threading
import asyncio
import hashlib
import json
from typing import Generator, Optional, List, Dict, Any
import urllib.parse
import webbrowser
import requests

import arrow

import onedrivesdk_fork as onedrivesdk
from onedrivesdk_fork.error import OneDriveError

from cloudsync import Provider, OInfo, DIRECTORY, FILE, NOTKNOWN, Event, DirInfo, OType
from cloudsync.exceptions import CloudTokenError, CloudDisconnectedError, CloudFileNotFoundError, \
    CloudFileExistsError, CloudCursorError
from cloudsync.oauth import OAuthConfig
from cloudsync.utils import debug_sig, disable_log_multiline


class OneDriveFileDoneError(Exception):
    pass


log = logging.getLogger(__name__)
logging.getLogger('googleapiclient').setLevel(logging.INFO)
logging.getLogger('googleapiclient.discovery').setLevel(logging.WARN)


class OneDriveInfo(DirInfo):              # pylint: disable=too-few-public-methods
    # oid, hash, otype and path are included here to satisfy a bug in mypy,
    # which does not recognize that they are already inherited from the grandparent class
    oid: str
    hash: Any
    otype: OType
    path: str
    pid: str = None

    def __init__(self, *a, pid=None, **kws):
        super().__init__(*a, **kws)
        self.pid = pid

def open_url(url):
    webbrowser.open(url)


class OneDriveProvider(Provider):         # pylint: disable=too-many-public-methods, too-many-instance-attributes
    case_sensitive = False
    default_sleep = 15

    provider = 'onedrive'
    name = 'OneDrive'
    _scopes = ['wl.signin', 'wl.offline_access', 'onedrive.readwrite']
    _base_url = 'https://api.onedrive.com/v1.0/'
    _token_url = "https://login.live.com/oauth20_token.srf"
    _auth_url = "https://login.live.com/oauth20_authorize.srf"
    additional_invalid_characters = '#'

    def __init__(self, oauth_config: Optional[OAuthConfig] = None):
        super().__init__()
        self.__creds: Optional[Dict[str, str]] = None
        self.__cursor: Optional[str] = None
        self.__client: onedrivesdk.OneDriveClient = None
        self.__root_id: str = None
        self.mutex = threading.RLock()
        self._oauth_config = oauth_config

        self._oauth_done = threading.Event()
        self._redirect_uri = None

    @property
    def connected(self):  # One Drive
        return self.__client is not None

    def get_display_name(self):  # One Drive
        return self.name

    def interrupt_auth(self):
        self._oauth_config.shutdown()

    # noinspection PyProtectedMember
    def authenticate(self):
        if not self._oauth_config.app_id:
            raise CloudTokenError("app id not set")

        log.debug("redir %s, appid %s", self._redirect_uri, self._oauth_config.app_id)


        try:
            self._oauth_config.start_auth(self._auth_url, self._scopes)
        except Exception as e:
            log.error("oauth error %s", e)
            raise CloudTokenError(str(e))

        try:
            token = self._oauth_config.wait_auth(self._token_url)
        except Exception as e:
            log.error("oauth error %s", e)
            raise CloudTokenError(str(e))

<<<<<<< HEAD
        creds = {"access": token.access_token, 
                 "refresh": token.refresh_token,
=======
        creds = {"access": client.auth_provider.access_token,
                 "refresh": client.auth_provider._session.refresh_token,  # pylint: disable=protected-access
                 "url": client.auth_provider._session.auth_server_url,  # pylint: disable=protected-access
>>>>>>> 38a5d342
                 }

        return creds

    @staticmethod
    def ensure_event_loop():
        try:
            asyncio.get_event_loop()
        except RuntimeError:
            asyncio.set_event_loop(asyncio.new_event_loop())

    def _get_url(self, api_path):
        api_path = api_path.lstrip("/")
        with self._api() as client:
            return client.base_url + api_path

    def _direct_api(self, action, path=None, *, url=None, stream=None):  # pylint: disable=too-many-branches
        assert path or url
        if not url:
            url = self._get_url(path)
        with self._api() as client:
            if not url:
                path = path.lstrip("/")
                url = client.base_url + path
            req = getattr(requests, action)(
                url,
                stream=stream,
                headers={
                    'Authorization': 'bearer {access_token}'.format(access_token=client.auth_provider.access_token),
                    'content-type': 'application/json'})

        if req.status_code == 204:
            return {}

        if req.status_code > 201:
            dat = req.json()
            emsg = dat['error']['message']
            log.error("%s error %s (%s)", action, str(req.status_code)+" "+emsg, dat['error'])
            if req.status_code == 404:
                raise CloudFileNotFoundError(emsg)
            if dat['error']['code'] == 'unauthenticated':
                raise CloudTokenError(emsg)
            if dat['error']['code'] == 'itemNotFound':
                raise CloudFileNotFoundError(emsg)
            if dat['error']['code'] in ('nameAlreadyExists', 'accessDenied'):
                raise CloudFileExistsError(emsg)
            if req.status_code == 400:
                if dat['error']['code'] == 'invalidRequest':
                    # invalid oid
                    raise CloudFileNotFoundError(emsg)
            if req.status_code == 405:
                if dat['error']['code'] == 'invalidRequest':
                    # expected type to be folder
                    raise CloudFileExistsError(emsg)
            raise CloudDisconnectedError(emsg)

        if stream:
            return req
        return req.json()

    def get_quota(self):
        dat = self._direct_api("get", "drive/")

        res = {
            'used': dat["quota"]["total"]-dat["quota"]["remaining"],
            'limit': dat["quota"]["total"],
            'login': dat["owner"]["user"]["displayName"],
            'uid': dat['id']
        }

        return res

    def reconnect(self):
        self.connect(self.__creds)

    def connect(self, creds):
        if not self.__client:
            if not creds:
                raise CloudTokenError("no credentials")
            log.debug('Connecting to One Drive')
            if not creds.get("refresh"):
                raise CloudTokenError("no refresh token, refusing connection")

            self.ensure_event_loop()
            
            with self._api(needs_client=False):
                http_provider = onedrivesdk.HttpProvider()
                auth_provider = onedrivesdk.AuthProvider(
                        http_provider=http_provider,
                        client_id=self._oauth_config.app_id,
                        scopes=self._scopes)

                class MySession(onedrivesdk.session.Session):
                    def __init__(self, **kws):  # pylint: disable=super-init-not-called
                        self.__dict__ = kws

                    @staticmethod
                    def load_session(**kws):
                        _ = kws
                        return MySession(
                            refresh_token=creds.get("refresh"),
                            access_token=creds.get("access", None),
                            redirect_uri=self._redirect_uri,  # pylint: disable=protected-access
                            auth_server_url=self._token_url,  # pylint: disable=protected-access
                            client_id=self._oauth_config.app_id,  # pylint: disable=protected-access
                            client_secret=self._oauth_config.app_secret,  # pylint: disable=protected-access
                        )

                auth_provider = onedrivesdk.AuthProvider(
                        http_provider=http_provider,
                        client_id=self._oauth_config.app_id,
                        session_type=MySession,
                        scopes=self._scopes)

                auth_provider.load_session()
                try:
                    auth_provider.refresh_token()
                except Exception as e:
                    log.error(e)
                    raise CloudTokenError(str(e))
                self.__client = onedrivesdk.OneDriveClient(self._base_url, auth_provider, http_provider)
                self.__client.item = self.__client.item  # satisfies a lint confusion
                self.__creds = creds

        if not self.connection_id:
            q = self.get_quota()
            self.connection_id = q["uid"]

    def _api(self, *args, **kwargs):
        needs_client = kwargs.get('needs_client', None)
        if needs_client and not self.__client:
            raise CloudDisconnectedError("currently disconnected")
        return self

    def __enter__(self):
        self.mutex.__enter__()
        return self.__client

    def __exit__(self, ty, ex, tb):
        self.mutex.__exit__(ty, ex, tb)

        if ex:
            try:
                raise ex
            except requests.ConnectionError as e:
                raise CloudDisconnectedError("cannot connect %s" % e)
            except (TimeoutError, ):
                self.disconnect()
                raise CloudDisconnectedError("disconnected on timeout")
            except OneDriveError as e:
                if e.code == "itemNotFound":
                    raise CloudFileNotFoundError(str(e))
                if e.code == "nameAlreadyExists":
                    raise CloudFileExistsError(str(e))
                if e.code == "invalidRequest":
                    if "expected type" in str(e).lower():
                        # TODO this is a 405 error code, use that with directapi
                        raise CloudFileExistsError(str(e))
                    if "handle is invalid" in str(e).lower():
                        # TODO this is a 400 error code, use that with directapi
                        raise CloudFileNotFoundError(str(e))
                if e.code == "accessDenied":
                    raise CloudFileExistsError(str(e))
            except Exception:
                return False  # False allows the exit handler to act as normal, which does not swallow the exception

    @property
    def root_id(self):
        if not self.__root_id:
            self.__root_id = self.info_oid('root').oid
        return self.__root_id

    def disconnect(self):
        self.__client = None

    @property
    def latest_cursor(self):
        save_cursor = self.__cursor
        self.__cursor = self._get_url("drive/root/oneDrive.delta")
        for _ in self.events():
            pass
        retval = self.__cursor
        self.__cursor = save_cursor
        return retval

        # done = False
        # next_link = None
        # delta_link = None
        # res = self._direct_api("get", path="drive/root/oneDrive.delta")
        # while not done:
        #     delta_link = res.get('@odata.deltaLink')
        #     next_link = res.get('@odata.nextLink')
        #     events = res.get('value')
        #     import pprint
        #     from cloudsync.utils import debug_sig, disable_log_multiline
        #     with disable_log_multiline():
        #         log.debug("events = \n%s", pprint.pformat(events))
        #     if delta_link:
        #         return delta_link
        #     if events and len(events) == 0:
        #         return next_link  # This probably shouldn't happen...
        #     res = self._direct_api("get", url=next_link)
        #
        # if res:
        #     retval = res.get('@odata.nextLink')
        #     log.debug("latest_cursor = %s", retval)
        #     return retval
        # else:
        #     return None

    @property
    def current_cursor(self):
        if not self.__cursor:
            self.__cursor = self.latest_cursor
        return self.__cursor

    @current_cursor.setter
    def current_cursor(self, val):
        if val is None:
            val = self.latest_cursor
        if not isinstance(val, str) and val is not None:
            raise CloudCursorError(val)
        self.__cursor = val

    def events(self) -> Generator[Event, None, None]:      # pylint: disable=too-many-locals, too-many-branches
        page_token = self.current_cursor
        assert page_token
        done = False
        while not done:
            # log.debug("looking for events, timeout: %s", timeout)
            res = self._direct_api("get", url=page_token)
            delta_link = res.get('@odata.deltaLink')
            next_link = res.get('@odata.nextLink')
            events: List = res.get('value')
            new_cursor = next_link or delta_link

            # for change in sorted(events, key=lambda x: x["lastModifiedDateTime"]): # sorting by modtime also works
            for change in reversed(events):
                with disable_log_multiline():
                    log.debug("got event\n%s", pformat(change))
                # {'cTag': 'adDo0QUI1RjI2NkZDNDk1RTc0ITMzOC42MzcwODg0ODAwMDU2MDAwMDA',
                #  'createdBy': {'application': {'id': '4805d153'},
                #                'user': {'displayName': 'erik aronesty', 'id': '4ab5f266fc495e74'}},
                #  'createdDateTime': '2015-09-19T11:14:15.9Z', 'eTag': 'aNEFCNUYyNjZGQzQ5NUU3NCEzMzguMA',
                #  'fileSystemInfo': {
                #      'createdDateTime': '2015-09-19T11:14:15.9Z',
                #      'lastModifiedDateTime': '2015-09-19T11:14:15.9Z'},
                #  'folder': {'childCount': 0, 'folderType': 'document',
                #             'folderView': {'sortBy': 'name', 'sortOrder': 'ascending', 'viewType': 'thumbnails'}},
                #  'id': '4AB5F266FC495E74!338',
                #  'lastModifiedBy': {'application': {'id': '4805d153'}, 'user': {'displayName': 'erik aronesty', 'id': '4ab5f266fc495e74'}},
                #  'lastModifiedDateTime': '2019-11-08T22:13:20.56Z', 'name': 'root',
                #  'parentReference': {'driveId': '4ab5f266fc495e74', 'driveType': 'personal', 'id': '4AB5F266FC495E74!0', 'path': '/drive/root:'},
                #  'root': {}, 'size': 156, 'webUrl': 'https://onedrive.live.com/?cid=4ab5f266fc495e74'}

                ts = arrow.get(change.get('lastModifiedDateTime')).float_timestamp
                oid = change.get('id')
                exists = not change.get('deleted')

                fil = change.get('file')
                fol = change.get('folder')
                if fil:
                    otype = FILE
                elif fol:
                    otype = DIRECTORY
                else:
                    otype = NOTKNOWN

                ohash = None
                path = None
                if exists:
                    if otype == FILE:
                        if 'hashes' in change['file']:
                            ohash = change['file']['hashes']['sha1Hash']
                        else:
                            log.debug("no hash for file? %s", pformat(change))
                            raise Exception("no hash for file")

                    path = self._join_parent_reference_path_and_name(change['parentReference']['path'], change['name'])
                    # path_slow = self._get_path(oid=oid)
                    # assert path == path_slow

                event = Event(otype, oid, path, ohash, exists, ts, new_cursor=new_cursor)

                log.debug("converted event %s as %s", change, event)

                yield event

            if new_cursor and page_token and new_cursor != page_token:
                self.__cursor = new_cursor
            page_token = new_cursor
            if delta_link:
                done = True

    def _walk(self, path, oid):
        for ent in self.listdir(oid):
            current_path = self.join(path, ent.name)
            event = Event(otype=ent.otype, oid=ent.oid, path=current_path, hash=ent.hash, exists=True, mtime=time.time())
            log.debug("walk %s", event)
            yield event
            if ent.otype == DIRECTORY:
                if self.exists_oid(ent.oid):
                    yield from self._walk(current_path, ent.oid)

    def walk(self, path, since=None):
        info = self.info_path(path)
        if not info:
            raise CloudFileNotFoundError(path)
        yield from self._walk(path, info.oid)

    def upload(self, oid, file_like, metadata=None) -> 'OInfo':
        with self._api() as client:
            req = client.item(drive='me', id=oid).content.request()
            req.method = "PUT"
            resp = req.send(data=file_like)
            item = onedrivesdk.Item(json.loads(resp.content))

        return self._info_item(item)

    def create(self, path, file_like, metadata=None) -> 'OInfo':
        if not metadata:
            metadata = {}

        with self._api() as client:
            # TODO: set @microsoft.graph.conflictBehavior to "fail"
            # see https://docs.microsoft.com/en-us/onedrive/developer/rest-api/api/driveitem_createuploadsession?view=odsp-graph-online
            if self.exists_path(path):
                raise CloudFileExistsError()

        pid = self.get_parent_id(path=path)
        _, base = self.split(path)
        with self._api() as client:
            # TODO switch to directapi
            req: onedrivesdk.ItemContentRequest = client.item(drive='me', id=pid).children[base].content.request()
            req.method = "PUT"
            resp = req.send(data=file_like)
            item = onedrivesdk.Item(json.loads(resp.content))

        return self._info_item(item, path=path)

    def download(self, oid, file_like):
        with self._api() as client:
            info = client.item(id=oid).get()

            raw = info.to_dict()
            url = raw['@content.downloadUrl']
            r = self._direct_api('get', url=url, stream=True)
            for chunk in r.iter_content(chunk_size=4096):
                file_like.write(chunk)
                file_like.flush()

    def rename(self, oid, path):  # pylint: disable=too-many-locals, too-many-branches
        with self._api() as client:
            parent, base = self.split(path)

            item = client.item(id=oid)
            info = item.get()

            old_parent_id = info.parent_reference.id

            new_parent_item = client.item(path=parent)
            new_parent_info = new_parent_item.get()
            new_parent_id = new_parent_info.id

            new_info: onedrivesdk.Item = onedrivesdk.Item()

            try:
                updated = False
                if info.name != base:
                    new_info.name = base
                    item.update(new_info)
                    updated = True
                if old_parent_id != new_parent_info.id:
                    new_info.parent_reference = onedrivesdk.ItemReference()
                    new_info.parent_reference.id = new_parent_id
                    updated = True
                if updated:
                    item.update(new_info)
            except onedrivesdk.error.OneDriveError as e:
                if not (e.code == "nameAlreadyExists" and info.folder):
                    log.debug("self not a folder, or not an exists error")
                    raise

                confl = self.info_path(path)
                if not (confl and confl.otype == DIRECTORY):
                    log.debug("conflict not a folder")
                    raise

                try:
                    next(self.listdir(confl.oid))
                    log.debug("folder is not empty")
                    raise
                except StopIteration:
                    pass  # Folder is empty, rename over is ok

                log.debug("remove conflict out of the way")
                self.delete(confl.oid)

                self.rename(oid, path)

        new_path = self._get_path(oid)
        if new_path != path:
            log.error("path mismatch after rename -- wanted %s, got %s", path, new_path)
            assert new_path == path  # must raise, cuz it's in the if block

        return oid

    def _info_from_rest(self, item, root=None):
        name = item["name"]
        if root:
            path = self.join(root, name)
        else:
            raise NotImplementedError()

        oid = item["id"]
        ohash = None
        if "folder" in item:
            otype = DIRECTORY
        else:
            otype = FILE
        if "file" in item:
            hashes = item["file"]["hashes"]
            ohash = hashes.get("sha1Hash")
        pid = item["parentReference"]["id"]
        name = item["name"]
        mtime = item["lastModifiedDateTime"]
        shared = item["createdBy"]["user"]["id"] != self.connection_id

        return OneDriveInfo(oid=oid, otype=otype, hash=ohash, path=path, pid=pid, name=name,
                            mtime=mtime, shared=shared)

    def listdir(self, oid) -> Generator[OneDriveInfo, None, None]:

        res = self._direct_api("get", "drive/items/%s/children" % oid)

        log.debug("listdir %s", res)
        idir = self.info_oid(oid)
        root = idir.path

        items = res.get("value", [])
        next_link = res.get("@odata.nextLink")

        while items:
            for item in items:
                yield self._info_from_rest(item, root=root)

            items = []
            if next_link:
                res = self._direct_api("get", url=next_link)
                items = res.get("value", [])
                next_link = res.get("@odata.nextLink")

    def mkdir(self, path, metadata=None) -> str:    # pylint: disable=arguments-differ
        _ = metadata
        log.debug("mkdir %s", path)

        # boilerplate: probably belongs in base class
        if self.exists_path(path):
            info = self.info_path(path)
            if info.otype == FILE:
                raise CloudFileExistsError(path)
            log.debug("Skipped creating already existing folder: %s", path)
            return info.oid

        pid = self.get_parent_id(path=path)
        log.debug("got pid %s", pid)

        f = onedrivesdk.Folder()
        i = onedrivesdk.Item()
        _, name = self.split(path)
        i.name = name
        i.folder = f

        with self._api() as client:
            item = client.item(drive='me', id=pid).children.add(i)

        return item.id

    def delete(self, oid):
        try:
            with self._api() as client:
                item = client.item(id=oid).get()
                if not item:
                    log.debug("deleted non-existing oid %s", debug_sig(oid))
                    return  # file doesn't exist already...
                info = self._info_item(item)
                if info.otype == DIRECTORY:
                    try:
                        next(self.listdir(oid))
                        raise CloudFileExistsError("Cannot delete non-empty folder %s:%s" % (oid, info.name))
                    except StopIteration:
                        pass  # Folder is empty, delete it no problem
                self._direct_api("delete", "drive/items/%s" % item.id)
        except CloudFileNotFoundError:
            pass

    def exists_oid(self, oid):
        return self._info_oid(oid, path=False) is not None

    def info_path(self, path: str) -> Optional[OInfo]:
        try:
            with self._api() as client:
                item = client.item(path=path).get()
            if item:
                return self._info_item(item)
            else:
                return None
        except CloudFileNotFoundError:
            return None

    def _info_item(self, item, path=None) -> OneDriveInfo:
        if item.folder:
            otype = DIRECTORY
            ohash = None
        else:
            otype = FILE
            ohash = item.file.hashes.sha1_hash

        if path is None:
            path = self._get_path(item=item)

        pid = item.parent_reference.id

        return OneDriveInfo(oid=item.id, otype=otype, hash=ohash, path=path, pid=pid, name=item.name,
                            mtime=item.last_modified_date_time, shared=item.shared)

    def exists_path(self, path) -> bool:
        try:
            with self._api() as client:
                return bool(client.item(path=path).get())
        except CloudFileNotFoundError:
            return False

    def get_parent_id(self, *, path=None, oid=None):
        log.debug("get parent %s", path)
        if not path and not oid:
            return None

        ret = None

        if path:
            ppath = self.dirname(path)
            i = self.info_path(ppath)
            if i:
                ret = i.oid

        if oid:
            i = self.info_oid(oid)
            if i:
                ret = i.pid     # parent id

        if not ret:
            raise CloudFileNotFoundError("parent %s must exist" % ppath)

        return ret

    def _join_parent_reference_path_and_name(self, pr_path, name):
        path = self.join(pr_path, name)
        preamble = "/drive/root:"
        if ':' in path:
            if path.startswith(preamble):
                path = path[len(preamble):]
            else:
                raise Exception("path '%s'(%s, %s) does not start with '%s', time to implement recursion" % (path, pr_path, name, preamble))
        path = urllib.parse.unquote(path)
        return path

    def _get_path(self, oid=None, item=None) -> Optional[str]:
        """get path using oid or item"""
        # TODO: implement caching

        try:
            with self._api() as client:
                if oid is not None and item is None:
                    item = client.item(id=oid).get()

                if item is not None:
                    return self._join_parent_reference_path_and_name(item.parent_reference.path, item.name)

                raise ValueError("_get_path requires oid or item")
        except CloudFileNotFoundError:
            return None

    def info_oid(self, oid, use_cache=True) -> Optional[OneDriveInfo]:
        return self._info_oid(oid)

    def _info_oid(self, oid, path=None) -> Optional[OneDriveInfo]:
        try:
            with self._api() as client:
                item = client.item(id=oid).get()
            return self._info_item(item, path=path)
        except CloudFileNotFoundError:
            return None

    @staticmethod
    def hash_data(file_like) -> str:
        # get a hash from a filelike that's the same as the hash i natively use
        md5 = hashlib.sha1()
        for c in iter(lambda: file_like.read(32768), b''):
            md5.update(c)
        return md5.hexdigest().upper()<|MERGE_RESOLUTION|>--- conflicted
+++ resolved
@@ -107,14 +107,8 @@
             log.error("oauth error %s", e)
             raise CloudTokenError(str(e))
 
-<<<<<<< HEAD
-        creds = {"access": token.access_token, 
+        creds = {"access": token.access_token,
                  "refresh": token.refresh_token,
-=======
-        creds = {"access": client.auth_provider.access_token,
-                 "refresh": client.auth_provider._session.refresh_token,  # pylint: disable=protected-access
-                 "url": client.auth_provider._session.auth_server_url,  # pylint: disable=protected-access
->>>>>>> 38a5d342
                  }
 
         return creds
