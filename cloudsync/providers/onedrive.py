--- conflicted
+++ resolved
@@ -457,13 +457,7 @@
     @property
     def latest_cursor(self):
         save_cursor = self.__cursor
-<<<<<<< HEAD
-        
         self.__cursor = self._get_url("/drives/%s/root/delta" % self._get_drive_id())
-=======
-
-        self.__cursor = self._get_url("/drives/%s/root/delta" % self.get_drive_id())
->>>>>>> 17156570
         log.debug("cursor %s", self.__cursor)
         for _ in self.events():
             pass
@@ -991,14 +985,15 @@
     def test_instance(cls):
         return cls.oauth_test_instance(prefix=cls.name.upper(), port_range=(54200, 54210), host_name="localhost")
 
-
     @property
     def _test_namespace(self):
         return "personal"
 
+
 class OneDriveBusinessTestProvider(OneDriveProvider):
     name = "testodbiz"
-    
+
+
 register_provider(OneDriveBusinessTestProvider)
 
 __cloudsync__ = OneDriveProvider