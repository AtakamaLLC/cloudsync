--- conflicted
+++ resolved
@@ -394,11 +394,7 @@
             time.sleep(0.1)
             return False
         log.debug("long poll %s", self.current_cursor)
-<<<<<<< HEAD
-        lpres = self._lpapi('files_list_folder_longpoll', self.current_cursor, timeout=timeout)
-=======
         lpres = self._lpapi('files_list_folder_longpoll', self.current_cursor, timeout=int(timeout))
->>>>>>> 62a74f95
         return bool(lpres.changes)
 
     def _events(self, cursor, path=None):  # pylint: disable=too-many-branches
