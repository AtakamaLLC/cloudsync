import io
import os
import time
import logging
import threading
from hashlib import sha256
import webbrowser
from typing import Generator, Optional, Dict, Any, Union, Callable
from os import urandom
from base64 import urlsafe_b64encode as u_b64enc
import requests
import arrow

from pystrict import strict

import dropbox
from dropbox import Dropbox, exceptions, files, DropboxOAuth2Flow
from dropbox.oauth import OAuth2FlowResult

from cloudsync.utils import debug_args, memoize
from cloudsync.oauth import OAuthConfig
from cloudsync import Provider, OInfo, DIRECTORY, FILE, Event, DirInfo

from cloudsync.exceptions import CloudTokenError, CloudDisconnectedError, CloudOutOfSpaceError, \
    CloudFileNotFoundError, CloudTemporaryError, CloudFileExistsError, CloudCursorError, CloudException

log = logging.getLogger(__name__)

# default logging for these libraries is very verbose
# user can turn this on explicitly
logging.getLogger('dropbox').setLevel(logging.WARNING)
logging.getLogger('requests').setLevel(logging.INFO)


CACHE_QUOTA_TIME = 120


# internal use errors
class NotAFileError(Exception):
    pass


@strict
class _FolderIterator:
    def __init__(self, api: Callable[..., Any], path: str, *, recursive: bool, cursor: str = None):
        self.api = api
        self.path = path
        self.ls_res = None
        self.backoff = 0
        self.longpoll = bool(cursor)

        if not cursor:
            self.ls_res = self.api('files_list_folder',
                                   path=self.path,
                                   recursive=recursive,
                                   limit=200)
        else:
            self.longpoll_continue(cursor)

    def __iter__(self):
        return self

    def longpoll_continue(self, cursor):
        if self.backoff:
            time.sleep(self.backoff)

        lpres = self.api('files_list_folder_longpoll', cursor)

        if lpres.backoff:
            self.backoff = lpres.backoff

        if lpres.changes:
            self.ls_res = self.api('files_list_folder_continue',
                               cursor)

    def __next__(self):
        if self.ls_res:
            if not self.ls_res.entries and self.ls_res.has_more:
                self.ls_res = self.api(
                    'files_list_folder_continue', self.ls_res.cursor)

            if self.ls_res and self.ls_res.entries:
                ret = self.ls_res.entries.pop()
                ret.cursor = self.ls_res.cursor
                return ret
        raise StopIteration()


@strict                                     # pylint: disable=too-many-public-methods, too-many-instance-attributes
class DropboxProvider(Provider):
    case_sensitive = False
    default_sleep = 15

    _max_simple_upload_size = 15 * 1024 * 1024
    _upload_block_size = 10 * 1024 * 1024
    name = "Dropbox"
    _redir = 'urn:ietf:wg:oauth:2.0:oob'

    def __init__(self, oauth_config: Optional[OAuthConfig] = None, app_id: str = None, app_secret: str = None):
        super().__init__()
        self.__root_id = None
        self.__cursor: str = None
        self.__creds: Dict[str, str] = None
        self.client = None
<<<<<<< HEAD
=======
        self.longpoll_client = None
        self.api_key = None
>>>>>>> 4a466823
        self._csrf: bytes = None
        self._flow: DropboxOAuth2Flow = None
        self.user_agent = 'cloudsync/1.0'
        self.mutex = threading.RLock()
        self.longpoll_mutex = threading.RLock()
        self._session: Dict[Any, Any] = {}
        self._oauth_config = oauth_config if oauth_config else OAuthConfig(app_id=app_id, app_secret=app_secret)
        self._oauth_done = threading.Event()

        self.connection_id: str = None
        self.__memoize_quota = memoize(self.__get_quota, expire_secs=CACHE_QUOTA_TIME)

    @property
    def connected(self):
        return self.client is not None

    def get_display_name(self):
        return self.name

    def initialize(self):
        self._csrf = u_b64enc(urandom(32))
        key = self._oauth_config.app_id
        secret = self._oauth_config.app_secret
        log.debug('Initializing Dropbox with manual mode=%s', self._oauth_config.manual_mode)
        if not self._oauth_config.manual_mode:
            try:
                self._oauth_config.oauth_redir_server.run(
                    on_success=self._on_oauth_success,
                    on_failure=self._on_oauth_failure,
                    use_predefined_ports=True,
                )
                if not key and secret:
                    raise ValueError("require app key and secret")
                self._flow = DropboxOAuth2Flow(consumer_key=key,
                                               consumer_secret=secret,
                                               redirect_uri=self._oauth_config.oauth_redir_server.uri('/auth/'),
                                               session=self._session,
                                               csrf_token_session_key=self._csrf,
                                               locale=None)
            except OSError:
                log.exception('Unable to use redir server. Falling back to manual mode')
                self._oauth_config.manual_mode = False
        else:
            if not key and secret:
                raise ValueError("require app key and secret")
            self._flow = DropboxOAuth2Flow(consumer_key=key,
                                           consumer_secret=secret,
                                           redirect_uri=self._redir,
                                           session=self._session,
                                           csrf_token_session_key=self._csrf,
                                           locale=None)
        url = self._flow.start()
        self._oauth_done.clear()
        webbrowser.open(url)

        return url

    def interrupt_oauth(self):
        if not self._oauth_config.manual_mode:
            self._oauth_config.oauth_redir_server.shutdown()  # ApiServer shutdown does not throw  exceptions
        self._flow = None
        self._oauth_done.clear()

    def _on_oauth_success(self, auth_dict):
        if auth_dict and 'state' in auth_dict and isinstance(auth_dict['state'], list):
            auth_dict['state'] = auth_dict['state'][0]
        try:
            res: OAuth2FlowResult = self._flow.finish(auth_dict)
            self.__creds = {"key": res.access_token}
            self._oauth_done.set()
        except Exception:
            log.exception('Authentication failed')
            raise

    def _on_oauth_failure(self, err):
        log.error("oauth failure: %s", err)
        self._oauth_done.set()

    def authenticate(self):
        try:
            self.initialize()
            self._oauth_done.wait()
            return self.__creds
        finally:
            if not self._oauth_config.manual_mode:
                self._oauth_config.oauth_redir_server.shutdown()

    def get_quota(self):
        return self.__memoize_quota()

    def __get_quota(self):
        space_usage = self._api('users_get_space_usage')
        account = self._api('users_get_current_account')
        if space_usage.allocation.is_individual():
            used = space_usage.used
            allocated = space_usage.allocation.get_individual().allocated
        else:
            team_allocation = space_usage.allocation.get_team()
            used, allocated = team_allocation.used, team_allocation.allocated

        login = account.email
        uid = account.account_id[len('dbid:'):]

        assert uid

        res = {
            'used': used,
            'limit': allocated,
            'login': login,
            'uid': uid
        }

        return res

    def reconnect(self):
        self.connect_or_authenticate(self.__creds)

    def connect(self, creds):
        log.debug('Connecting to dropbox')
<<<<<<< HEAD
        if not self.client:
            if creds:
                self.__creds = creds
            api_key = self.__creds.get('key', None)
=======
        with self.mutex:
            if not self.client:
                self.__creds = creds
                api_key = creds.get('key', self.api_key)
>>>>>>> 4a466823

                if not api_key:
                    raise CloudTokenError()

                self.client = Dropbox(api_key)
                self.longpoll_client = Dropbox(api_key)

<<<<<<< HEAD
            try:
                self.__memoize_quota.clear()
                info = self.__memoize_quota()
                self.connection_id = info['uid']
                assert self.connection_id
            except Exception as e:
                self.disconnect()
                if isinstance(e, exceptions.AuthError):
                    log.debug("auth error connecting %s", e)
                    raise CloudTokenError()
                log.exception("error connecting %s", e)
                raise CloudDisconnectedError()
=======
                try:
                    quota = self.get_quota()
                    self.connection_id = quota['login']
                except Exception as e:
                    self.disconnect()
                    if isinstance(e, exceptions.AuthError):
                        log.debug("auth error connecting %s", e)
                        raise CloudTokenError()
                    log.exception("error connecting %s", e)
                    raise CloudDisconnectedError()
                self.api_key = api_key

    def _lpapi(self, method, *args, **kwargs):
        if self.longpoll_mutex.acquire(blocking=False):
            self.longpoll_mutex.release()
        else:
            log.warning("multiple longpoll threads, probably going to wait for a long time")
        return self._real_api(self.longpoll_client, self.longpoll_mutex, method, *args, **kwargs)
>>>>>>> 4a466823

    def _api(self, method, *args, **kwargs):    # pylint: disable=arguments-differ
        return self._real_api(self.client, self.mutex, method, *args, **kwargs)

    def _real_api(self, client, mutex, method, *args, **kwargs):   # pylint: disable=too-many-branches, too-many-statements
        log.debug("_api: %s (%s)", method, debug_args(args, kwargs))

        with mutex:
            if not client:
                raise CloudDisconnectedError("currently disconnected")

            try:
                return getattr(client, method)(*args, **kwargs)
            except exceptions.ApiError as e:
                inside_error: Union[files.LookupError, files.WriteError]

                if isinstance(e.error, (files.ListFolderError, files.GetMetadataError, files.ListRevisionsError)):
                    if e.error.is_path() and isinstance(e.error.get_path(), files.LookupError):
                        inside_error = e.error.get_path()
                        if inside_error.is_malformed_path():
                            log.debug('Malformed path when executing %s(%s %s) : %s', *debug_args(method, args, kwargs, e))
                            raise CloudFileNotFoundError(
                                'Malformed path when executing %s(%s)' % debug_args(method, kwargs))
                        if inside_error.is_not_found():
                            log.debug('file not found %s(%s %s) : %s', *debug_args(method, args, kwargs, e))
                            raise CloudFileNotFoundError(
                                'File not found when executing %s(%s)' % debug_args(method, kwargs))

                if isinstance(e.error, files.UploadError):
                    if e.error.is_path() and isinstance(e.error.get_path(), files.UploadWriteFailed):
                        inside_error = e.error.get_path()
                        write_error = inside_error.reason
                        if write_error.is_insufficient_space():
                            log.debug('out of space %s(%s %s) : %s', *debug_args(method, args, kwargs, e))
                            raise CloudOutOfSpaceError(
                                'Out of space when executing %s(%s)' % debug_args(method, kwargs))
                        if write_error.is_conflict():
                            raise CloudFileExistsError(
                                'Conflict when executing %s(%s)' % debug_args(method, kwargs))

                if isinstance(e.error, files.DownloadError):
                    if e.error.is_path() and isinstance(e.error.get_path(), files.LookupError):
                        inside_error = e.error.get_path()
                        if inside_error.is_not_found():
                            raise CloudFileNotFoundError("Not found when executing %s(%s)" % debug_args(method, kwargs))

                if isinstance(e.error, files.DeleteError):
                    if e.error.is_path_lookup():
                        inside_error = e.error.get_path_lookup()
                        if inside_error.is_not_found():
                            log.debug('file not found %s(%s %s) : %s',
                                      *debug_args(method, args, kwargs, e))
                            raise CloudFileNotFoundError(
                                'File not found when executing %s(%s)' % debug_args(method, kwargs))

                if isinstance(e.error, files.RelocationError):
                    if e.error.is_from_lookup():
                        inside_error = e.error.get_from_lookup()
                        if inside_error.is_not_found():
                            log.debug('file not found %s(%s %s) : %s',
                                      *debug_args(method, args, kwargs, e))
                            raise CloudFileNotFoundError(
                                'File not found when executing %s(%s,%s)' % debug_args(method, args, kwargs))
                    if e.error.is_to():
                        inside_error = e.error.get_to()
                        if inside_error.is_conflict():
                            raise CloudFileExistsError(
                                'File already exists when executing %s(%s)' % debug_args(method, kwargs))

                    if e.error.is_duplicated_or_nested_paths():
                        raise CloudFileExistsError('Duplicated or nested path %s(%s)' % debug_args(method, kwargs))

                if isinstance(e.error, files.CreateFolderError):
                    if e.error.is_path() and isinstance(e.error.get_path(), files.WriteError):
                        inside_error = e.error.get_path()
                        if inside_error.is_conflict():
                            raise CloudFileExistsError(
                                'File already exists when executing %s(%s)' % debug_args(method, kwargs))

                if isinstance(e.error, files.ListFolderContinueError):
                    # all list-folder-continue errors should cause a cursor reset
                    # these include the actual "is_reset" and, of course a is_path (fnf)
                    # and also is_other which can secretly contain a reset as well
                    raise CloudCursorError("Cursor reset request")

                if isinstance(e.error, files.ListRevisionsError):
                    if e.error.is_path():
                        inside_error = e.error.get_path()
                        if inside_error.is_not_file():
                            raise NotAFileError(str(e))

                if isinstance(e.error, files.ListFolderLongpollError):
                    raise CloudCursorError("cursor invalidated during longpoll")

                raise CloudException("Unknown exception when executing %s(%s,%s): %s" % debug_args(method, args, kwargs, e))
            except (exceptions.InternalServerError, exceptions.RateLimitError, requests.exceptions.ReadTimeout):
                raise CloudTemporaryError()
            except dropbox.stone_validators.ValidationError as e:
                log.debug("f*ed up api error: %s", e)
                if "never created" in str(e):
                    raise CloudFileNotFoundError()
                if "did not match" in str(e):
                    log.warning("oid error %s", e)
                    raise CloudFileNotFoundError()
                raise
            except requests.exceptions.ConnectionError as e:
                log.error('api error handled exception %s:%s',
                              "dropbox", e.__class__.__name__)
                self.disconnect()
                raise CloudDisconnectedError()

    @property
    def root_id(self):
        return ""

    def disconnect(self):
        self.client = None
<<<<<<< HEAD
        self.__memoize_quota.clear()      # pylint: disable=no-member
=======
        self.longpoll_client = None
>>>>>>> 4a466823

    @property
    def latest_cursor(self):
        res = self._api('files_list_folder_get_latest_cursor',
                        self.root_id, recursive=True, include_deleted=True, limit=200)
        if res:
            return res.cursor
        else:
            return None

    @property
    def current_cursor(self):
        if not self.__cursor:
            self.__cursor = self.latest_cursor
        return self.__cursor

    @current_cursor.setter
    def current_cursor(self, val: str):
        if val is None:
            val = self.latest_cursor
        if not isinstance(val, str) and val is not None:
            raise CloudCursorError(val)
        self.__cursor = val

    def _events(self, cursor, path=None):  # pylint: disable=too-many-branches
        if path and path != "/":
            info = self.info_path(path)
            if not info:
                raise CloudFileNotFoundError(path)
            oid = info.oid
        else:
            oid = self.root_id

        for res in _FolderIterator(self._lpapi, oid, recursive=True, cursor=cursor):
            exists = True

            log.debug("event %s", res)

            if isinstance(res, files.DeletedMetadata):
                # dropbox doesn't give you the id that was deleted
                # we need to get the ids of every revision
                # then find out which one was the latest before the deletion time
                # then get the oid for that

                otype = FILE
                try:
                    revs = self._api('files_list_revisions',
                                     res.path_lower, limit=10)
                except NotAFileError:
                    oid = None
                    otype = DIRECTORY

                if otype == FILE:
                    if revs is None:
                        # dropbox will give a 409 conflict if the revision history was deleted
                        # instead of raising an error, this gets converted to revs==None
                        log.info("revs is none for %s %s", oid, path)
                        continue

                    log.debug("revs %s", revs)
                    deleted_time = revs.server_deleted
                    if deleted_time is None:  # not really sure why this happens, but this event isn't useful without it
                        log.error("revs %s has no deleted time?", revs)
                        continue
                    latest_time = None
                    for ent in revs.entries:
                        assert ent.server_modified is not None
                        if ent.server_modified <= deleted_time and \
                                (latest_time is None or ent.server_modified >= latest_time):
                            oid = ent.id
                            latest_time = ent.server_modified
                    if not oid:
                        log.error(
                            "skipping deletion %s, because we don't know the oid", res)
                        continue

                exists = False
                ohash = None
            elif isinstance(res, files.FolderMetadata):
                otype = DIRECTORY
                ohash = None
                oid = res.id
            else:
                otype = FILE
                ohash = res.content_hash
                oid = res.id

            path = res.path_display
            event = Event(otype, oid, path, ohash, exists, time.time())
            yield event
            if getattr(res, "cursor", False):
                self.__cursor = res.cursor

    def events(self) -> Generator[Event, None, None]:
        yield from self._events(self.current_cursor)

    def walk(self, path, since=None):
        yield from self._events(None, path=path)

    def listdir(self, oid) -> Generator[DirInfo, None, None]:
        yield from self._listdir(oid, recursive=False)

    def _listdir(self, oid, *, recursive) -> Generator[DirInfo, None, None]:
        info = self.info_oid(oid)
        try:
            for res in _FolderIterator(self._api, oid, recursive=recursive):
                if isinstance(res, files.DeletedMetadata):
                    continue
                if isinstance(res, files.FolderMetadata):
                    otype = DIRECTORY
                    ohash = None
                else:
                    otype = FILE
                    ohash = res.content_hash
                path = res.path_display
                oid = res.id
                relative = self.is_subpath(info.path, path).lstrip("/")
                if relative:
                    yield DirInfo(otype, oid, ohash, path, name=relative)
        except CloudCursorError as e:
            raise CloudTemporaryError("Cursor error %s during listdir" % e)

    def create(self, path: str, file_like, metadata=None) -> OInfo:
        self._verify_parent_folder_exists(path)
        if self.exists_path(path):
            raise CloudFileExistsError(path)
        ret = self._upload(path, file_like, metadata)
        cache_ent = self.__memoize_quota.get()        # pylint: disable=no-member
        if cache_ent:
            cache_ent["used"] += ret.size
        return ret

    def upload(self, oid: str, file_like, metadata=None) -> OInfo:
        if oid.startswith(self.sep):
            raise CloudFileNotFoundError("Called upload with a path instead of an OID: %s" % oid)
        if not self.exists_oid(oid):
            raise CloudFileNotFoundError(oid)
        return self._upload(oid, file_like, metadata)

    def _upload(self, oid, file_like, metadata=None) -> OInfo:
        res = None
        metadata = metadata or {}

        file_like.seek(0, io.SEEK_END)
        size = file_like.tell()
        file_like.seek(0)

        if size < self._max_simple_upload_size:
            res = self._api('files_upload', file_like.read(),
                            oid, mode=files.WriteMode('overwrite'))
        else:
            cursor = None

            while True:
                data = file_like.read(self._upload_block_size)
                if not data:
                    if cursor:
                        local_mtime = arrow.get(metadata.get('mtime', time.time())).datetime
                        commit = files.CommitInfo(path=oid,
                                                  mode=files.WriteMode.overwrite,
                                                  autorename=False,
                                                  client_modified=local_mtime,
                                                  mute=True)
                        res = self._api(
                            'files_upload_session_finish',
                            data, cursor, commit
                        )
                    break
                if not cursor:
                    res = self._api('files_upload_session_start', data)
                    cursor = files.UploadSessionCursor(
                        res.session_id, len(data))
                else:
                    self._api('files_upload_session_append_v2',
                              data, cursor)
                    cursor.offset += len(data)

        if res is None:
            raise CloudFileExistsError()

        ret = OInfo(otype=FILE, oid=res.id, hash=res.content_hash, path=res.path_display, size=size)
        log.debug('upload result is %s', ret)
        return ret

    def download(self, oid, file_like):
        ok = self._api('files_download', oid)
        if not ok:
            raise CloudFileNotFoundError()
        res, content = ok
        for data in content.iter_content(self._upload_block_size):
            file_like.write(data)
        return OInfo(otype=FILE, oid=oid, hash=res.content_hash, path=res.path_display)

    def _attempt_rename_folder_over_empty_folder(self, info: OInfo, path: str) -> None:
        if info.otype != DIRECTORY:
            raise CloudFileExistsError(path)
        possible_conflict = self.info_path(path)
        if possible_conflict.otype == DIRECTORY:
            try:
                next(self._listdir(possible_conflict.oid, recursive=False))
                raise CloudFileExistsError("Cannot rename over non-empty folder %s" % path)
            except StopIteration:
                pass  # Folder is empty, rename over it no problem
            self.delete(possible_conflict.oid)
            self._api('files_move_v2', info.oid, path)
            return
        else:  # conflict is a file, and we already know that the rename is on a folder
            raise CloudFileExistsError(path)

    def rename(self, oid, path):
        try:
            self._api('files_move_v2', oid, path)
        except CloudFileExistsError:
            old_info = self.info_oid(oid)

            if self.paths_match(old_info.path, path):
                new_info = self.info_path(path)
                if oid == new_info.oid and old_info.path != path:
                    temp_path = path + "." + os.urandom(16).hex()
                    self._api('files_move_v2', oid, temp_path)
                    self.rename(oid, path)
                return oid

            if old_info.otype == DIRECTORY:
                self._attempt_rename_folder_over_empty_folder(old_info, path)
            else:
                raise
        return oid

    @staticmethod
    def hash_data(file_like) -> str:
        # get a hash from a filelike that's the same as the hash i natively use
        binstr = b''
        while True:
            data = file_like.read(4 * 1024 * 1024)
            if not data:
                break
            binstr += sha256(data).digest()
        return sha256(binstr).hexdigest()

    def mkdir(self, path, metadata=None) -> str:    # pylint: disable=arguments-differ, unused-argument
        # TODO: check if a regular filesystem lets you mkdir over a non-empty folder...
        self._verify_parent_folder_exists(path)
        if self.exists_path(path):
            info = self.info_path(path)
            if info.otype == FILE:
                raise CloudFileExistsError()
            log.debug("Skipped creating already existing folder: %s", path)
            return info.oid
        res = self._api('files_create_folder_v2', path)
        log.debug("dbx mkdir %s", res)
        res = res.metadata
        return res.id

    def delete(self, oid):
        info = self.info_oid(oid)
        if not info:
            return  # file doesn't exist already...
        if info.otype == DIRECTORY:
            try:
                next(self._listdir(oid, recursive=False))
                raise CloudFileExistsError("Cannot delete non-empty folder %s:%s" % (oid, info.path))
            except StopIteration:
                pass  # Folder is empty, delete it no problem
        try:
            self._api('files_delete_v2', oid)
        except CloudFileNotFoundError:  # shouldn't happen because we are checking above...
            return

    def exists_oid(self, oid) -> bool:
        return bool(self.info_oid(oid))

    def info_path(self, path: str) -> Optional[OInfo]:
        if path == "/":
            return OInfo(DIRECTORY, "", None, "/")

        try:
            log.debug("res info path %s", path)
            res = self._api('files_get_metadata', path)
            log.debug("res info path %s", res)

            oid = res.id
            if oid[0:3] != 'id:':
                log.warning("invalid oid %s from path %s", oid, path)

            if isinstance(res, files.FolderMetadata):
                otype = DIRECTORY
                fhash = None
            else:
                otype = FILE
                fhash = res.content_hash

            path = res.path_display or path
            return OInfo(otype, oid, fhash, path)
        except CloudFileNotFoundError:
            return None

    def exists_path(self, path) -> bool:
        return self.info_path(path) is not None

    def info_oid(self, oid, use_cache=True) -> Optional[OInfo]:
        if oid == "":
            otype = DIRECTORY
            fhash = None
            path = "/"
        else:
            try:
                res = self._api('files_get_metadata', oid)
                log.debug("res info oid %s", res)
                path = res.path_display
                if isinstance(res, files.FolderMetadata):
                    otype = DIRECTORY
                    fhash = None
                else:
                    otype = FILE
                    fhash = res.content_hash
            except CloudFileNotFoundError:
                return None
        return OInfo(otype, oid, fhash, path)<|MERGE_RESOLUTION|>--- conflicted
+++ resolved
@@ -102,11 +102,7 @@
         self.__cursor: str = None
         self.__creds: Dict[str, str] = None
         self.client = None
-<<<<<<< HEAD
-=======
         self.longpoll_client = None
-        self.api_key = None
->>>>>>> 4a466823
         self._csrf: bytes = None
         self._flow: DropboxOAuth2Flow = None
         self.user_agent = 'cloudsync/1.0'
@@ -226,17 +222,11 @@
 
     def connect(self, creds):
         log.debug('Connecting to dropbox')
-<<<<<<< HEAD
-        if not self.client:
-            if creds:
-                self.__creds = creds
-            api_key = self.__creds.get('key', None)
-=======
         with self.mutex:
             if not self.client:
-                self.__creds = creds
-                api_key = creds.get('key', self.api_key)
->>>>>>> 4a466823
+                if creds:
+                    self.__creds = creds
+                api_key = creds.get('key', None)
 
                 if not api_key:
                     raise CloudTokenError()
@@ -244,7 +234,6 @@
                 self.client = Dropbox(api_key)
                 self.longpoll_client = Dropbox(api_key)
 
-<<<<<<< HEAD
             try:
                 self.__memoize_quota.clear()
                 info = self.__memoize_quota()
@@ -257,18 +246,6 @@
                     raise CloudTokenError()
                 log.exception("error connecting %s", e)
                 raise CloudDisconnectedError()
-=======
-                try:
-                    quota = self.get_quota()
-                    self.connection_id = quota['login']
-                except Exception as e:
-                    self.disconnect()
-                    if isinstance(e, exceptions.AuthError):
-                        log.debug("auth error connecting %s", e)
-                        raise CloudTokenError()
-                    log.exception("error connecting %s", e)
-                    raise CloudDisconnectedError()
-                self.api_key = api_key
 
     def _lpapi(self, method, *args, **kwargs):
         if self.longpoll_mutex.acquire(blocking=False):
@@ -276,7 +253,6 @@
         else:
             log.warning("multiple longpoll threads, probably going to wait for a long time")
         return self._real_api(self.longpoll_client, self.longpoll_mutex, method, *args, **kwargs)
->>>>>>> 4a466823
 
     def _api(self, method, *args, **kwargs):    # pylint: disable=arguments-differ
         return self._real_api(self.client, self.mutex, method, *args, **kwargs)
@@ -394,11 +370,8 @@
 
     def disconnect(self):
         self.client = None
-<<<<<<< HEAD
+        self.longpoll_client = None
         self.__memoize_quota.clear()      # pylint: disable=no-member
-=======
-        self.longpoll_client = None
->>>>>>> 4a466823
 
     @property
     def latest_cursor(self):
