<<<<<<< HEAD
""""Generic, threaded, routed api server with no external deps."""

=======
import sys
import re
>>>>>>> ffbb2db6
import json
import traceback
import socket

from socketserver import ThreadingMixIn
from wsgiref.simple_server import make_server, WSGIRequestHandler, WSGIServer
import urllib.parse as urlparse
import threading
import logging
from enum import Enum
from typing import Callable, Dict, Tuple, Any

import unittest
import requests

log = logging.getLogger(__name__)


class NoLoggingWSGIRequestHandler(WSGIRequestHandler):
    def log_message(self, unused_format, *args):
        pass


class ThreadedWSGIServer(ThreadingMixIn, WSGIServer):
    allow_reuse_address = True


class ThreadedWSGIServerEx(ThreadedWSGIServer):
    allow_reuse_address = False


class ApiServerLogLevel(Enum):
    NONE = 0  # do not log calls
    CALLS = 1  # log calls but not their args
    ARGS = 2  # log calls with args


class ApiError(Exception):
    def __init__(self, code, msg=None, desc=None, json=None):       # pylint: disable=redefined-outer-name
        super().__init__()
        self.code = code
        self.msg = str(msg) or "UNKNOWN"
        self.desc = desc
        self.json = json

    def __str__(self):
        return f"{self.code}, {self.msg}"

    @classmethod
    def from_json(cls, error_json):
        return cls(error_json.get('code', 500), msg=error_json.get('msg', None), desc=error_json.get('desc', None))


def api_route(path):
    def outer(func):
        if not hasattr(func, "_routes"):
            setattr(func, "_routes", [])
        func._routes += [path]
        return func
    return outer


def sanitize_for_status(e):
    e = e.replace("\r\n", " ")
    e = e.replace("\n", " ")
    e = e.replace("\r", " ")
    e = e[0:100]
    return e


class ApiServer:
    def __init__(self, addr, port, headers=None, log_level=ApiServerLogLevel.ARGS, allow_reuse=False):
        """
        Create a new server on address, port.  Port can be zero.

        from apiserver import ApiServer, ApiError, api_route

        Create your handlers by inheriting from ApiServer and tagging them with @api_route("/path").

        Alternately you can use the ApiServer() directly, and call add_handler("path", function)

        Raise errors by raising ApiError(code, message, description=None)

        Return responses by simply returning a dict() or str() object

        Parameter to handlers is a dict()

        Query arguments are shoved into the dict via urllib.parse_qs

        """
        self.__addr = addr
        self.__port = port
        self.__headers = headers if headers else []
        self.__log_level = log_level

        self.__started = False
        if allow_reuse:
            server_class = ThreadedWSGIServer
        else:
            server_class = ThreadedWSGIServerEx
        self.__server = make_server(app=self, host=self.__addr, port=self.__port, handler_class=NoLoggingWSGIRequestHandler, server_class=server_class)
        self.__routes: Dict[str, Tuple[Callable, str]] = {}
        self.__shutting_down = False
        self.__shutdown_lock = threading.Lock()
        self.__server.socket.setsockopt(socket.SOL_TCP, socket.TCP_NODELAY, 1)
        self.__server.socket.setsockopt(socket.SOL_SOCKET, socket.SO_REUSEADDR, 0)

        # routed methods map into handler
        for fname in dir(self):
            meth = getattr(self, fname)
            if not callable(meth):
                continue
            if hasattr(meth, "_routes"):
                for route in meth._routes:      # pylint: disable=protected-access
                    self.add_route(route, meth)

        log.debug("routes %s", list(self.__routes.keys()))

    def add_route(self, path, meth, content_type='application/json'):
        self.__routes[path] = (meth, content_type)

    def port(self):
        """Get my port"""
        return self.__server.server_port

    def address(self):
        """Get my ip address"""
        return self.__server.server_name

    def uri(self, path="/", hostname=None):
        """Make a URI pointing at myself"""
        if path[0] == "/":
            path = path[1:]
        hostname = hostname or self.__addr
        uri = "http://" + hostname + ":" + str(self.port()) + "/" + path
        return uri

    def serve_forever(self):
        self.__started = True
        try:
            self.__server.serve_forever()
        except OSError:
            pass

    def __del__(self):
        if self.__started and not self.__shutting_down:
            print("note: didn't shut down oauth server", file=sys.stderr)

    def shutdown(self):
        try:
            if self.__started:
                with self.__shutdown_lock:
                    if not self.__shutting_down:
                        self.__shutting_down = True
                        self.__server.shutdown()
                        self.__server.server_close()
        except Exception:
            log.exception("exception during shutdown")

    def __call__(self, env, start_response):  # pylint: disable=too-many-locals, too-many-branches, too-many-statements
        with self.__shutdown_lock:
            if self.__shutting_down:
                url = env.get('PATH_INFO', '/')
                log.error("Ignoring URI hit during shutdown %s", url)
                start_response("500 Aborted", [('Content-Type', 'text/plain')])
                yield bytes("Aborted", "utf-8")
                return

            content = b"{}"
            length = env.get("CONTENT_LENGTH", 0)
            content_type = env.get('CONTENT_TYPE')
            info: Dict[str, Any] = {}
            try:
                if length:
                    content = env['wsgi.input'].read(int(length))

                if content_type.startswith('multipart/form-data'):
                    log.info("multipart form uploads not currently supported")
                elif content_type.startswith('application/x-www-form-urlencoded'):
                    info = urlparse.parse_qs(content)
                    for k in info:
                        if len(info[k]) == 1 and type(info[k]) is list:
                            info[k] = info[k][0]        # type:ignore
                else:
                    if content:
                        try:
                            info = json.loads(content)
                            if type(info) != dict:
                                info = {"content": info}
                        except Exception:
                            raise ApiError(400, "Invalid JSON " + str(content, "utf-8"))
                    else:
                        info = {}

                url = env.get('PATH_INFO', '/')

                if self.__log_level == ApiServerLogLevel.CALLS or self.__log_level == ApiServerLogLevel.ARGS:
                    log.debug('Processing URL %s', url)

                handler_tmp = self.__routes.get(url)
                if not handler_tmp:
                    if url[-1] == "/":
                        tmp = url[0:-1]
                        handler_tmp = self.__routes.get(tmp)
                    else:
                        handler_tmp = self.__routes.get(url + "/")

                if not handler_tmp:
                    sub = url
                    m = url.rfind("/")
                    while m >= 0:
                        sub = sub[0:m]
                        # adding a route "/" handles /foo
                        # adding a route "/foo/bar/" handles /foo/bar/baz/bop
                        # adding a route "/foo/bar" handles /foo/bar and /foo/bar/ only
                        handler_tmp = self.__routes.get(sub + "/")
                        if handler_tmp:
                            env['SUB_PATH'] = url[len(sub):]
                            break
                        m = sub.rfind("/")

                if not handler_tmp:
                    handler_tmp = self.__routes.get(None)

                query = env.get('QUERY_STRING')

                if query:
                    params = urlparse.parse_qs(query)
                else:
                    params = {}

                info.update(params)

                if handler_tmp:
                    handler, content_type = handler_tmp
                    try:
                        response = handler(env, info)
                        if response is None:
                            response = ""
                        if isinstance(response, dict):
                            response = json.dumps(response)
                        response = bytes(str(response), "utf-8")
                        headers = self.__headers + [('Content-Type', content_type),
                                                    ("Content-Length", str(len(response)))]
                        start_response('200 OK', headers)
                        yield response
                    except ApiError:
                        raise
                    except ConnectionAbortedError as e:
                        log.error("GET %s : ERROR : %s", url, e)
                    except Exception as e:
                        log.exception("")
                        raise ApiError(500, type(e).__name__ + " : " + str(e), traceback.format_exc())
                else:
                    raise ApiError(404, f"No handler for {url}")
            except ApiError as e:
                try:
                    log.info("GET %s : ERROR : %s", url, e)

                    if e.json:
                        response = json.dumps(e.json)
                    else:
                        response = json.dumps({"code": e.code, "msg": e.msg, "desc": e.desc})
                    start_response(str(e.code) + ' ' + sanitize_for_status(e.msg),
                                   [('Content-Type', 'application/json'), ("Content-Length", str(len(response)))])
                    yield bytes(response, "utf-8")
                except ConnectionAbortedError as e:
                    log.error("GET %s : ERROR : %s", url, e)
            except Exception as e:
                log.exception("")
                start_response("500 Internal Unhandled Exception", ['Content-Type', 'text/plain'])
                response = repr(e)
                yield bytes(response, "utf-8")


class TestApiServer(unittest.TestCase):
    @staticmethod
    def test_nostart():
        httpd = ApiServer('127.0.0.1', 0)
        httpd.shutdown()

    def test_basic(self):
        class MyServer(ApiServer):
            @api_route("/popup")
            def popup(self, unused_ctx, req):        # pylint: disable=no-self-use
                return "HERE" + str(req)

            @api_route("/json")
            def json(self, unused_ctx, req):         # pylint: disable=no-self-use
                _ = req
                return {"obj": 1}

        httpd = MyServer('127.0.0.1', 0)

        httpd.add_route("/foo", lambda ctx, x: "FOO" + x["x"][0])
        httpd.add_route("/sub/", lambda ctx, x: "SUB")

        try:
            print("serving on ", httpd.address(), httpd.port())

            threading.Thread(target=httpd.serve_forever, daemon=True).start()

            response = requests.post(httpd.uri("/popup"), data='{}', timeout=1)
            self.assertEqual(response.text, "HERE{}")
            self.assertEqual(response.headers["content-type"], "application/json")

            # not found 404
            response = requests.post(httpd.uri("/notfound"), data='{}', timeout=1)
            self.assertEqual(response.status_code, 404)

            # not found subs 404
            response = requests.post(httpd.uri("/foo/not"), data='{}', timeout=1)
            self.assertEqual(response.status_code, 404)

            # get string
            response = requests.get(httpd.uri("/foo?x=4"), timeout=1)
            self.assertEqual(response.text, "FOO4")

            # not found handled
            httpd.add_route(None, lambda ctx, x: "NOTFOUNDY", content_type='text/plain')
            response = requests.get(httpd.uri("sd;lfjksdfkl;j"), timeout=1)
            self.assertEqual(response.text, "NOTFOUNDY")
            self.assertEqual(response.headers["content-type"], "text/plain")

            # subs ok
            response = requests.get(httpd.uri("/sub/folder/is"), timeout=1)
            self.assertEqual(response.text, "SUB")
            response = requests.get(httpd.uri("/sub/"), timeout=1)
            self.assertEqual(response.text, "SUB")
            response = requests.get(httpd.uri("/sub"), timeout=1)
            self.assertEqual(response.text, "SUB")

        finally:
            httpd.shutdown()

    def test_error(self):
        class MyServer(ApiServer):
            @api_route("/popup")
            def popup(self, ctx, unused_req):        # pylint: disable=no-self-use
                raise ApiError(501, "BLAH")

            @api_route(None)
            def any(self, ctx, unused_req):        # pylint: disable=no-self-use
                raise ApiError(502, json={"custom": "error"})

        httpd = MyServer('127.0.0.1', 0)

        try:
            print("serving on ", httpd.address(), httpd.port())

            thread = threading.Thread(target=httpd.serve_forever, daemon=True)
            thread.start()

            response = requests.post(httpd.uri("/popup"), data='{}', timeout=1)
            self.assertEqual(response.status_code, 501)

            response = requests.post(httpd.uri("/sdjkfhsjklf"), data='{}', timeout=1)
            self.assertEqual(response.status_code, 502)
            self.assertEqual(response.json(), {"custom": "error"})
        finally:
            httpd.shutdown()

        if thread:
            thread.join(timeout=2)
            assert not thread.is_alive()


if __name__ == "__main__":
    unittest.main()<|MERGE_RESOLUTION|>--- conflicted
+++ resolved
@@ -1,10 +1,6 @@
-<<<<<<< HEAD
-""""Generic, threaded, routed api server with no external deps."""
-
-=======
+"""Generic, threaded, routed api server with no external deps."""
+
 import sys
-import re
->>>>>>> ffbb2db6
 import json
 import traceback
 import socket
