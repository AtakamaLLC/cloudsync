import logging
from typing import Optional, Tuple, Any
import webbrowser
from oauthlib.oauth2 import OAuth2Error
from requests_oauthlib import OAuth2Session

from .redir_server import OAuthRedirServer

__all__ = ["OAuthConfig", "OAuthToken", "OAuthError"]

# don't log tokens
logging.getLogger("requests_oauthlib").setLevel(logging.INFO)

log = logging.getLogger(__name__)

OAuthError = OAuth2Error

# this class delibarately not strict, since it can contain provider-specific configuration
# applications can derive from this class and provide appropriate defaults

<<<<<<< HEAD
class OAuthError(Exception): 
    pass


=======
>>>>>>> 8ec4f845
class OAuthToken:       # pylint: disable=too-few-public-methods
    def __init__(self, data=None, **kwargs):
        if data is None:
            data = kwargs
        self.access_token = data["access_token"]
        self.token_type = data["token_type"]
        self.expires_in = data.get("expires_in")
        self.refresh_token = data.get("refresh_token")
        self.scope = data.get("scope")


class OAuthConfig:
    def __init__(self, *, app_id: str, app_secret: str, 
                 manual_mode: bool = False, 
                 redirect_server: Optional[OAuthRedirServer] = None, 
                 port_range: Tuple[int, int] = None,
                 host_name: str = None):
        """
        There are two ways to create an OAuthConfig object: by providing a OAuthRedirServer or by providing the
        success and failure callbacks, as well as the port and host configs
        :param app_id
        :param app_secret
        :param manual_mode
        :param redirect_server (if none, one will be created for you)
        :param port_range (defaults to 'any port')
        :param host_name (defaults to 127.0.0.1)
        """

        # Ideally, provider-specific endpoints and behaviors are controlled by the provider code
        # Consumer-specific settings are initialized here
        # So far, only app id's and redir endpoints seem to be necessary

        self.app_id = app_id
        self.app_secret = app_secret
        self.manual_mode = manual_mode
        self.authorization_url = None
        self._session: OAuth2Session = None
        self._token: OAuthToken = None

        self._redirect_server = redirect_server

        if manual_mode and self._redirect_server:
            raise ValueError('Cannot use both manual mode and an oauth server')

        if port_range and self._redirect_server:
            raise ValueError('If providing a server, no need to set port range')

        if not self.manual_mode and not self._redirect_server:
            self._redirect_server = OAuthRedirServer(html_generator=self._gen_html_response, 
                                                     port_range=port_range, host_name=host_name)


    def start_auth(self, auth_url, scope=None, **kwargs):
        """
        Call this if you want oauth to be handled for you
        This starts a server, pops a browser.
        Do some stuff, then follow with wait_auth() to wait
        """
        self.start_server()
        self._session = OAuth2Session(client_id=self.app_id, scope=scope, redirect_uri=self.redirect_uri, **kwargs)
        self.authorization_url, _unused_state = self._session.authorization_url(auth_url)
        log.debug("start oauth url %s, redir %s, appid %s", self.authorization_url, self.redirect_uri, self.app_id)
        webbrowser.open(self.authorization_url)

    def wait_auth(self, token_url, timeout=None, **kwargs):
        """
        Returns an OAuthToken object, or raises a OAuthError 
        """
        assert self._session
        try:
            if not self.wait_success(timeout):
                if self.failure_info:
                    raise OAuthError(self.failure_info)
                raise OAuthError("Oauth interrupted")

            self._token = OAuthToken(self._session.fetch_token(token_url,
                    client_secret=self.app_secret,
                    code=self.success_code,
                    **kwargs))
            return self._token
        finally:
            self.shutdown()

    def refresh(self, refresh_url, token=None, scope=None, **extra):
        """
        Given a refresh url (often the same as token_url), will refresh the token
        Call this when your provider raises an exception implying your token has expired
        Or, you could just call it before the expiration
        """
        assert self._session or scope

        kws = {**extra}

        if not self._session and scope:
<<<<<<< HEAD
            self._session = OAuth2Session(client_id=self.app_id, scope=scope, redirect_uri=self.redirect_uri)
        if isinstance(token, OAuthToken):
            token = token.refresh_token
        self._token = OAuthToken(self._session.refresh_token(refresh_url, refresh_token=token, **extra))
=======
            self._session = OAuth2Session(client_id=self.app_id, scope=scope)
        kws["client_id"] = self.app_id
        kws["client_secret"] = self.app_secret
        self._token = OAuthToken(self._session.refresh_token(refresh_url, refresh_token=token, **kws))
        self.token_changed(self._token)
>>>>>>> 8ec4f845
        return self._token

    @property
    def success_code(self):
        return self._redirect_server.success_code

    @property
    def failure_info(self):
        return self._redirect_server.failure_info

    def start_server(self, *, on_success=None, on_failure=None):
        """
        Start the redirect server in a thread
        """
        assert self._redirect_server
        self._redirect_server.run(on_success=on_success, on_failure=on_failure)

    def wait_success(self, timeout=None):
        """
        Wait for the redirect server, return true if it succeeded
        Shut down the server
        """
        assert self._redirect_server
        try:
            self._redirect_server.wait(timeout=timeout)
            return bool(self._redirect_server.success_code)
        finally:
            self.shutdown()

    def shutdown(self):
        """
        Stop the redirect server, and interrupt/fail any ongoing oauth
        """
        assert self._redirect_server
        self._redirect_server.shutdown()

    @property
    def redirect_uri(self) -> str:
        """
        Get the redirect server's uri
        """
        assert self._redirect_server
        return self._redirect_server.uri()

    def _gen_html_response(self, success: bool, err_msg: str):
        if success:
            return self.success_message()
        else:
            return self.failure_message(err_msg)

    # override this to save creds on refresh
    def creds_changed(self, creds: Any):     # pylint: disable=unused-argument, no-self-use
        log.warning("creds will not be saved, implement OAuthConfig.creds_changed to save it.")

    # override this to make a nicer message on success
    @staticmethod
    def success_message() -> str:
        return 'OAuth succeeded!'

    # override this to make a nicer message on failure
    @staticmethod
    def failure_message(error_str: str) -> str:
        return 'OAuth failed: {}'.format(error_str)<|MERGE_RESOLUTION|>--- conflicted
+++ resolved
@@ -18,13 +18,6 @@
 # this class delibarately not strict, since it can contain provider-specific configuration
 # applications can derive from this class and provide appropriate defaults
 
-<<<<<<< HEAD
-class OAuthError(Exception): 
-    pass
-
-
-=======
->>>>>>> 8ec4f845
 class OAuthToken:       # pylint: disable=too-few-public-methods
     def __init__(self, data=None, **kwargs):
         if data is None:
@@ -119,18 +112,10 @@
         kws = {**extra}
 
         if not self._session and scope:
-<<<<<<< HEAD
             self._session = OAuth2Session(client_id=self.app_id, scope=scope, redirect_uri=self.redirect_uri)
         if isinstance(token, OAuthToken):
             token = token.refresh_token
         self._token = OAuthToken(self._session.refresh_token(refresh_url, refresh_token=token, **extra))
-=======
-            self._session = OAuth2Session(client_id=self.app_id, scope=scope)
-        kws["client_id"] = self.app_id
-        kws["client_secret"] = self.app_secret
-        self._token = OAuthToken(self._session.refresh_token(refresh_url, refresh_token=token, **kws))
-        self.token_changed(self._token)
->>>>>>> 8ec4f845
         return self._token
 
     @property
