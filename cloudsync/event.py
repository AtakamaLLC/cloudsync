--- conflicted
+++ resolved
@@ -298,13 +298,6 @@
                 event.otype = info.otype
                 event.hash = info.hash
 
-<<<<<<< HEAD
-    def _get_state_path(self, oid):
-        state_ent = self.state.lookup_oid(self.side, oid)
-        return  state_ent[self.side].path if state_ent else None
-    
-=======
->>>>>>> 5c2a1731
     def _filter_event(self, event: Event, from_walk: bool = False) -> bool:
         # event filtering based on root path and event path
         # return True = ignore event (filter it out), False = process event
@@ -318,27 +311,12 @@
         if not self._root_path:
             return False
 
-<<<<<<< HEAD
-        state_path = self._get_state_path(event.oid)
-        if self.provider.oid_is_path:
-            if not event.prior_oid:
-                # create or delete - ignore if not subpath of root
-                return not self.provider.is_subpath_of_root(event.path or state_path)
-            prior_state_path = self._get_state_path(event.prior_oid)
-            prior_subpath = self.provider.is_subpath_of_root(prior_state_path)
-        else:
-            prior_subpath = self.provider.is_subpath_of_root(state_path)
-            if not event.exists:
-                # delete - ignore if not in state, or in state but is not subpath of root
-                return not prior_subpath
-=======
         state = self.state.lookup_oid(self.side, event.oid)
         state_path = state[self.side].path if state else None
         prior_subpath = self.provider.is_subpath_of_root(state_path)
         if not event.exists:
             # delete - ignore if not in state, or in state but is not subpath of root
             return not prior_subpath
->>>>>>> 5c2a1731
 
         if not event.path:
             return False
