import logging
from typing import Optional
from dataclasses import dataclass
from .runnable import Runnable
from .muxer import Muxer
from .types import OType

log = logging.getLogger(__name__)


@dataclass
class Event:
    otype: OType                           # fsobject type     (DIRECTORY or FILE)
    oid: str                               # fsobject id
    path: Optional[str]                    # path
    hash: Optional[bytes]                  # fsobject hash     (better name: ohash)
    exists: Optional[bool]
    mtime: Optional[float] = None
    prior_oid: Optional[str] = None        # path basesd systems use this on renames

class EventManager(Runnable):
    def __init__(self, provider, state, side):
        self.provider = provider
        self.events = Muxer(provider.events, restart=self.waitforit)
        self.state = state
        self.side = side

    def waitforit(self):
        import time
        log.debug("events %s sleeping", self.provider.name)
        time.sleep(15)


    def do(self):
        for event in self.events:
            log.debug("got event %s", event)
            path = event.path
            exists = event.exists
            otype = event.otype

            if not event.path and not self.state.lookup_oid(self.side, event.oid):
                info = self.provider.info_oid(event.oid)
<<<<<<< HEAD
                if info.otype != event.otype:
                    log.warning("provider %s gave a bad event: %s != %s, using %s", self.provider.name, info.path, event.otype, info.otype)
=======
                if info and info.otype != event.otype:
                    log.warning("provider gave a bad event: %s != %s, using %s", info.path, event.otype, info.otype)
>>>>>>> 241265a8
                if info:
                    path = info.path
                    otype = info.otype
                else:
                    log.debug("ignoring delete of something that can't exist")
                    continue

            self.state.update(self.side, otype, event.oid, path=path, hash=event.hash, exists=exists, prior_oid=event.prior_oid)<|MERGE_RESOLUTION|>--- conflicted
+++ resolved
@@ -40,13 +40,8 @@
 
             if not event.path and not self.state.lookup_oid(self.side, event.oid):
                 info = self.provider.info_oid(event.oid)
-<<<<<<< HEAD
-                if info.otype != event.otype:
+                if info and info.otype != event.otype:
                     log.warning("provider %s gave a bad event: %s != %s, using %s", self.provider.name, info.path, event.otype, info.otype)
-=======
-                if info and info.otype != event.otype:
-                    log.warning("provider gave a bad event: %s != %s, using %s", info.path, event.otype, info.otype)
->>>>>>> 241265a8
                 if info:
                     path = info.path
                     otype = info.otype
