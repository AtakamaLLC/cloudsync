--- conflicted
+++ resolved
@@ -25,21 +25,14 @@
 
 
 class EventManager(Runnable):
-    def __init__(self, provider: "Provider", state: "SyncState", side, sleep=None):
+    def __init__(self, provider: "Provider", state: "SyncState", side):
         self.provider = provider
-<<<<<<< HEAD
+        assert self.provider.connection_id
+        self.label = f"{self.provider.name}:{self.provider.connection_id}"
         self.events = Muxer(provider.events, restart=True)
         self.state = state
         self.side = side
-        self._sleep = sleep
         self.shutdown = False
-=======
-        assert self.provider.connection_id
-        self.label = f"{self.provider.name}:{self.provider.connection_id}"
-        self.events = Muxer(self.provider.events, restart=self.wait_for_it)
-        self.state = state
-        self.side = side
-        self._sleep = sleep
         self._cursor_tag = self.label + "_cursor"
         self.cursor = self.state.storage_get_cursor(self._cursor_tag)
         if not self.cursor:
@@ -49,20 +42,13 @@
         else:
             log.debug("retrieved existing cursor %s for %s", self.cursor, self.provider.name)
 
-    def wait_for_it(self):
+    def do(self):
+        for event in self.events:
+            self.process_event(event)
         current_cursor = self.provider.current_cursor
         if current_cursor != self.cursor:
             self.state.storage_update_cursor(self._cursor_tag, current_cursor)
             self.cursor = current_cursor
-        if self._sleep:
-            import time
-            log.debug("events %s sleeping", self.label)
-            time.sleep(self._sleep)
->>>>>>> 0a733511
-
-    def do(self):
-        for event in self.events:
-            self.process_event(event)
 
     def _drain(self):
         # for tests, delete events
@@ -86,15 +72,10 @@
                 log.debug("ignoring delete of something that can't exist")
                 return
 
-<<<<<<< HEAD
         self.state.update(self.side, otype, event.oid, path=path, hash=event.hash, exists=exists, prior_oid=event.prior_oid)
 
-        # todo: save event.cursor in storage here
 
     def stop(self):
         self.events.shutdown = True
         self.shutdown = True
-        super().stop()
-=======
-        self.state.update(self.side, otype, event.oid, path=path, hash=event.hash, exists=exists, prior_oid=event.prior_oid)
->>>>>>> 0a733511
+        super().stop()