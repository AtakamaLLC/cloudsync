--- conflicted
+++ resolved
@@ -59,18 +59,13 @@
         for event in self.events:
             self.process_event(event)
 
-<<<<<<< HEAD
-    def process_event(self, event: Event):
-        log.debug("%s got event %s", self.label, event)
-=======
     def _drain(self):
         # for tests, delete events
         for _ in self.events:
             pass
 
-    def process_event(self, event):
-        log.debug("got event %s", event)
->>>>>>> c072645b
+    def process_event(self, event: Event):
+        log.debug("%s got event %s", self.label, event)
         path = event.path
         exists = event.exists
         otype = event.otype
