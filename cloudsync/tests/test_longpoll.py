--- conflicted
+++ resolved
@@ -77,8 +77,6 @@
         assert list(man()) == lp.orig_q
     man.stop()
 
-    man.stop()
-
 
 def test_cursor_mode():
     """Wait forever cause False, exception is try it"""
@@ -104,8 +102,6 @@
         assert lp.lpcalls == 1
     man.stop()
 
-    man.stop()
-
 
 @pytest.mark.parametrize("uses_cursor", [0, 1])
 def test_lpex(uses_cursor):
@@ -127,8 +123,5 @@
 
     # lpman is backing off
     assert man.in_backoff > 0
-<<<<<<< HEAD
-=======
 
->>>>>>> 45b6bbd3
     man.stop()