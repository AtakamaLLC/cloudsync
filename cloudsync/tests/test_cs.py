from io import BytesIO
import logging
import pytest
from typing import List

<<<<<<< HEAD
from cloudsync import CloudSync, LOCAL, REMOTE
from cloudsync.sync import SyncEntry, SyncState
from .fixtures import MockProvider, MockStorage
=======
from cloudsync import CloudSync, SyncState, Storage, LOCAL, REMOTE

>>>>>>> 746952ca
from .test_sync import WaitFor, RunUntilHelper

log = logging.getLogger(__name__)


@pytest.fixture(name="cs")
def fixture_cs(mock_provider_generator):
    def translate(to, path):
        if to == LOCAL:
            return "/local" + path.replace("/remote", "")

        if to == REMOTE:
            return "/remote" + path.replace("/local", "")

        raise ValueError()

    class CloudSyncMixin(CloudSync, RunUntilHelper):
        pass

    cs = CloudSyncMixin((mock_provider_generator(), mock_provider_generator()), translate)

    yield cs

    cs.done()

@pytest.fixture(name="multi_cs")
def fixture_multi_cs(mock_provider_generator):
    storage_dict = dict()
    storage = MockStorage(storage_dict)

    class CloudSyncMixin(CloudSync, RunUntilHelper):
        pass

    p1 = mock_provider_generator()
    p2 = mock_provider_generator()
    p3 = mock_provider_generator()

    def translate1(to, path):
        if to == LOCAL:
            return "/local1" + path.replace("/remote", "")

        if to == REMOTE:
            if "/local1" in path:
                return "/remote" + path.replace("/local1", "")
            return None

        raise ValueError()

    def translate2(to, path):
        if to == LOCAL:
            return "/local2" + path.replace("/remote", "")

        if to == REMOTE:
            if "/local2" in path:
                return "/remote" + path.replace("/local2", "")
            return None

        raise ValueError()

    cs1 = CloudSyncMixin((p1, p2), translate1, storage, "tag1")
    cs2 = CloudSyncMixin((p1, p3), translate2, storage, "tag2")

    yield cs1, cs2

    cs1.done()
    cs2.done()


def test_sync_multi(multi_cs):
    cs1, cs2 = multi_cs

    local_parent1 = "/local1"
    local_parent2 = "/local2"
    remote_parent1 = "/remote"
    remote_parent2 = "/remote"
    remote_path1 = "/remote/stuff1"
    remote_path2 = "/remote/stuff2"
    local_path11 = "/local1/stuff1"
    local_path21 = "/local2/stuff1"
    local_path12 = "/local1/stuff2"
    local_path22 = "/local2/stuff2"

    cs1.providers[LOCAL].mkdir(local_parent1)
    cs1.providers[REMOTE].mkdir(remote_parent1)
    cs2.providers[LOCAL].mkdir(local_parent2)
    cs2.providers[REMOTE].mkdir(remote_parent2)
    linfo1 = cs1.providers[LOCAL].create(local_path11, BytesIO(b"hello1"), None)
    linfo2 = cs2.providers[LOCAL].create(local_path21, BytesIO(b"hello2"), None)
    rinfo1 = cs1.providers[REMOTE].create(remote_path2, BytesIO(b"hello3"), None)
    rinfo2 = cs2.providers[REMOTE].create(remote_path2, BytesIO(b"hello4"), None)

    cs1.run_until_found(
            (LOCAL, local_path11),
            (LOCAL, local_path21),
            (REMOTE, remote_path1),
            (REMOTE, remote_path2),
    timeout=2)

    cs1.run(until=lambda:not cs1.state.has_changes(), timeout=1)
    log.info("TABLE\n%s", cs1.state.pretty_print())

    assert len(cs1.state) == 5      # two dirs, 3 files, 1 never synced (local2 file)

    try:
        cs2.run_until_found(
                (LOCAL, local_path12),
                (LOCAL, local_path22),
                (REMOTE, remote_path1),
                (REMOTE, remote_path2),
        timeout=2)
    except TimeoutError:
        log.info("TABLE\n%s", cs2.state.pretty_print())
        raise

    linfo12 = cs1.providers[LOCAL].info_path(local_path12)
    rinfo11 = cs1.providers[REMOTE].info_path(remote_path1)
    linfo22 = cs2.providers[LOCAL].info_path(local_path22)
    rinfo21 = cs2.providers[REMOTE].info_path(remote_path1)

    assert linfo12.oid
    assert linfo22.oid
    assert rinfo11.oid
    assert rinfo21.oid
    assert linfo12.hash == rinfo1.hash
    assert linfo22.hash == rinfo2.hash

    # let cleanups/discards/dedups happen if needed
    cs2.run(until=lambda:not cs2.state.has_changes(), timeout=1)
    log.info("TABLE\n%s", cs2.state.pretty_print())

    assert len(cs2.state) == 6  # two dirs, 4 files, 2 never synced (local1 files)


def test_sync_basic(cs):
    local_parent = "/local"
    remote_parent = "/remote"
    remote_path1 = "/remote/stuff1"
    local_path1 = "/local/stuff1"
    remote_path2 = "/remote/stuff2"
    local_path2 = "/local/stuff2"

    cs.providers[LOCAL].mkdir(local_parent)
    cs.providers[REMOTE].mkdir(remote_parent)
    linfo1 = cs.providers[LOCAL].create(local_path1, BytesIO(b"hello"), None)
    rinfo2 = cs.providers[REMOTE].create(remote_path2, BytesIO(b"hello2"), None)

    cs.run_until_found(
            (LOCAL, local_path1),
            (LOCAL, local_path2),
            (REMOTE, remote_path1),
            (REMOTE, remote_path2),
    timeout=2)

    linfo2 = cs.providers[LOCAL].info_path(local_path2)
    rinfo1 = cs.providers[REMOTE].info_path(remote_path1)

    assert linfo2.oid
    assert rinfo1.oid
    assert linfo2.hash == rinfo2.hash
    assert linfo1.hash == rinfo1.hash

    assert not cs.providers[LOCAL].info_path(local_path2 + ".conflicted")
    assert not cs.providers[REMOTE].info_path(remote_path1 + ".conflicted")

    # let cleanups/discards/dedups happen if needed
    cs.run(until=lambda:not cs.state.has_changes(), timeout=1)
    log.info("TABLE\n%s", cs.state.pretty_print())

    assert len(cs.state) == 3
    assert not cs.state.has_changes()


def setup_remote_local(cs, *names):
    remote_parent = "/remote"
    local_parent = "/local"

    cs.providers[LOCAL].mkdir(local_parent)
    cs.providers[REMOTE].mkdir(remote_parent)

    found = []
    for name in names:
        remote_path1 = "/remote/" + name
        local_path1 = "/local/" + name
        linfo1 = cs.providers[LOCAL].create(local_path1, BytesIO(b"hello"))
        found.append( (REMOTE, remote_path1) )

    cs.run_until_found(*found)
    cs.run(until=lambda:not cs.state.has_changes(), timeout=1)

def test_sync_create_delete_same_name(cs):
    remote_parent = "/remote"
    local_parent = "/local"
    remote_path1 = "/remote/stuff1"
    local_path1 = "/local/stuff1"

    cs.providers[LOCAL].mkdir(local_parent)
    cs.providers[REMOTE].mkdir(remote_parent)

    linfo1 = cs.providers[LOCAL].create(local_path1, BytesIO(b"hello"))

    cs.run(until=lambda:not cs.state.has_changes(), timeout=2)

    rinfo = cs.providers[REMOTE].info_path(remote_path1)

    cs.emgrs[LOCAL].do()

    cs.providers[LOCAL].delete(linfo1.oid)

    cs.emgrs[LOCAL].do()

    linfo2 = cs.providers[LOCAL].create(local_path1, BytesIO(b"goodbye"))

    # run local event manager only... not sync
    cs.emgrs[LOCAL].do()

    log.info("TABLE 1\n%s", cs.state.pretty_print(ignore_dirs=False))
    assert(len(cs.state) == 3)

    cs.run_until_found((REMOTE, remote_path1), timeout=2)

    cs.run(until=lambda:not cs.state.has_changes(), timeout=1)

    log.info("TABLE 2\n%s", cs.state.pretty_print(ignore_dirs=False))
    assert(len(cs.state) == 2)

    assert not cs.providers[LOCAL].info_path(local_path1 + ".conflicted")
    assert not cs.providers[REMOTE].info_path(remote_path1 + ".conflicted")


def test_sync_two_conflicts(cs):
    remote_path1 = "/remote/stuff1"
    local_path1 = "/local/stuff1"

    setup_remote_local(cs, "stuff1")

    log.info("TABLE 0\n%s", cs.state.pretty_print(ignore_dirs=False))

    linfo1 = cs.providers[LOCAL].info_path(local_path1)
    rinfo1 = cs.providers[REMOTE].info_path(remote_path1)

    cs.providers[LOCAL].delete(linfo1.oid)
    cs.providers[REMOTE].delete(rinfo1.oid)

    linfo2 = cs.providers[LOCAL].create(local_path1, BytesIO(b"goodbye"))
    linfo2 = cs.providers[REMOTE].create(remote_path1, BytesIO(b"world"))

    # run event managers only... not sync
    cs.emgrs[LOCAL].do()
    cs.emgrs[REMOTE].do()

    log.info("TABLE 1\n%s", cs.state.pretty_print(ignore_dirs=False))
    assert(len(cs.state) == 4)

    cs.run_until_found((REMOTE, remote_path1), timeout=2)

    cs.run(until=lambda:not cs.state.has_changes(), timeout=1)

    log.info("TABLE 2\n%s", cs.state.pretty_print(ignore_dirs=False))
    assert(len(cs.state) == 3)

    assert cs.providers[LOCAL].info_path(local_path1 + ".conflicted")
    assert cs.providers[REMOTE].info_path(remote_path1 + ".conflicted")

    b1 = BytesIO()
    b2 = BytesIO()

    cs.providers[LOCAL].download_path(local_path1, b1)
    cs.providers[LOCAL].download_path(local_path1 + ".conflicted", b2)

    assert b1.getvalue() in (b'goodbye', b'world')
    assert b2.getvalue() in (b'goodbye', b'world')
    assert b1.getvalue() != b2.getvalue()

def test_sync_folder_conflicts_file(cs):
    remote_path1 = "/remote/stuff1"
    remote_path2 = "/remote/stuff1/under"
    local_path1 = "/local/stuff1"

    setup_remote_local(cs, "stuff1")

    log.info("TABLE 0\n%s", cs.state.pretty_print(ignore_dirs=False))

    linfo1 = cs.providers[LOCAL].info_path(local_path1)
    rinfo1 = cs.providers[REMOTE].info_path(remote_path1)

    cs.providers[LOCAL].delete(linfo1.oid)
    cs.providers[REMOTE].delete(rinfo1.oid)

    linfo2 = cs.providers[LOCAL].create(local_path1, BytesIO(b"goodbye"))
    linfo2 = cs.providers[REMOTE].mkdir(remote_path1)
    linfo2 = cs.providers[REMOTE].create(remote_path2, BytesIO(b"world"))

    # run event managers only... not sync
    cs.emgrs[LOCAL].do()
    cs.emgrs[REMOTE].do()

    log.info("TABLE 1\n%s", cs.state.pretty_print(ignore_dirs=False))
    assert(len(cs.state) == 5)

    cs.run_until_found((REMOTE, remote_path1), timeout=2)

    cs.run(until=lambda:not cs.state.has_changes(), timeout=1)

    log.info("TABLE 2\n%s", cs.state.pretty_print(ignore_dirs=False))
    assert(len(cs.state) == 4)

    local_conf = cs.providers[LOCAL].info_path(local_path1 + ".conflicted")
    remote_conf = cs.providers[REMOTE].info_path(remote_path1 + ".conflicted")


def test_storage():
    def translate(to, path):
        (old, new) = ("/local", "/remote") if to == REMOTE else ("/remote", "/local")
        return new + path.replace(old, "")

    class CloudSyncMixin(CloudSync, RunUntilHelper):
        pass

    storage_dict = dict()
    p1 = MockProvider()
    p2 = MockProvider()

    storage1 = MockStorage(storage_dict)
    cs1: CloudSync = CloudSyncMixin((p1, p2), translate, storage1, "tag")

    test_sync_basic(cs1)  # do some syncing, to get some entries into the state table

    storage2 = MockStorage(storage_dict)
    cs2: CloudSync = CloudSyncMixin((p1, p2), translate, storage2, "tag")

    print(f"state1 = {cs1.state.entry_count()}\n{cs1.state.pretty_print()}")
    print(f"state2 = {cs2.state.entry_count()}\n{cs2.state.pretty_print()}")

    def not_dirty(s: SyncState):
        for se in s.get_all():
            se: SyncEntry
            assert not se.dirty

    def compare_states(s1: SyncState, s2: SyncState) -> List[SyncEntry]:
        ret = []
        found = False
        for e1 in s1.get_all():
            e1: SyncEntry
            for e2 in s2.get_all():
                e2: SyncEntry
                if e1.serialize() == e2.serialize():
                    found = True
            if not found:
                ret.append(e1)
        return ret

    missing1 = compare_states(cs1.state, cs2.state)
    missing2 = compare_states(cs2.state, cs1.state)
    for e in missing1:
        print(f"entry in 1 not found in 2 {e.pretty()}")
    for e in missing2:
        print(f"entry in 2 not found in 1 {e.pretty()}")

    assert not missing1
    assert not missing2
    not_dirty(cs1.state)<|MERGE_RESOLUTION|>--- conflicted
+++ resolved
@@ -3,14 +3,9 @@
 import pytest
 from typing import List
 
-<<<<<<< HEAD
-from cloudsync import CloudSync, LOCAL, REMOTE
-from cloudsync.sync import SyncEntry, SyncState
 from .fixtures import MockProvider, MockStorage
-=======
-from cloudsync import CloudSync, SyncState, Storage, LOCAL, REMOTE
-
->>>>>>> 746952ca
+from cloudsync import CloudSync, SyncState, LOCAL, REMOTE
+
 from .test_sync import WaitFor, RunUntilHelper
 
 log = logging.getLogger(__name__)
