--- conflicted
+++ resolved
@@ -5,7 +5,7 @@
 from unittest.mock import patch
 
 
-from .fixtures import MockProvider, MockStorage
+from .fixtures import MockProvider, MockStorage, mock_provider_instance
 from cloudsync.sync.sqlite_storage import SqliteStorage
 from cloudsync import Storage, CloudSync, SyncState, SyncEntry, LOCAL, REMOTE, FILE, DIRECTORY, CloudFileExistsError
 from .fixtures import WaitFor, RunUntilHelper
@@ -47,12 +47,11 @@
     return CloudSyncMixin((mock_provider_creator(*left), mock_provider_creator(*right)), roots, storage=storage, sleep=None)
 
 
-<<<<<<< HEAD
 # multi local test has two local providers, each syncing up to the same folder on one remote provider.
 #   this simulates two separate machines syncing up to a shared folder
 @pytest.fixture(name="multi_local_cs")
 def fixture_multi_local_cs(mock_provider_generator):
-    storage_dict = dict()
+    storage_dict: Dict[Any, Any] = dict()
     storage = MockStorage(storage_dict)
 
     class CloudSyncMixin(CloudSync, RunUntilHelper):
@@ -81,12 +80,7 @@
 # syncs up with a folder on one of two remote providers.
 @pytest.fixture(name="multi_remote_cs")
 def fixture_multi_remote_cs(mock_provider_generator):
-    storage_dict = dict()
-=======
-@pytest.fixture(name="multi_cs")
-def fixture_multi_cs(mock_provider_generator):
     storage_dict: Dict[Any, Any] = dict()
->>>>>>> 3981c610
     storage = MockStorage(storage_dict)
 
     class CloudSyncMixin(CloudSync, RunUntilHelper):
@@ -108,13 +102,8 @@
     cs2.done()
 
 
-<<<<<<< HEAD
 def test_sync_rename_away(multi_remote_cs):
     cs1, cs2 = multi_remote_cs
-=======
-def test_cs_rename_away(multi_cs):
-    cs1, cs2 = multi_cs
->>>>>>> 3981c610
 
     remote_parent = "/remote"
     remote_path = "/remote/stuff1"
@@ -193,7 +182,6 @@
     assert len(cs2.state) == 2   # 1 file and 1 dir
 
 
-<<<<<<< HEAD
 def test_sync_multi_local_rename_conflict(multi_local_cs):
     cs1, cs2 = multi_local_cs
 
@@ -368,10 +356,6 @@
 
 def test_sync_multi_remote(multi_remote_cs):
     cs1, cs2 = multi_remote_cs
-=======
-def test_cs_multi(multi_cs):
-    cs1, cs2 = multi_cs
->>>>>>> 3981c610
 
     local_parent1 = "/local1"
     local_parent2 = "/local2"
@@ -1498,7 +1482,7 @@
     cs.run(until=lambda: not cs.state.changeset_len, timeout=1)
 
     remote_old_api = cs.providers[REMOTE]._api
-    
+
     import traceback
 
     remote_counter = 0
