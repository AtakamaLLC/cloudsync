# pylint: disable=protected-access,too-many-lines,missing-docstring,logging-format-interpolation,too-many-statements,too-many-locals

from io import BytesIO
import logging
from typing import List, Dict, Any, Tuple, Union
from unittest.mock import patch, Mock

import pytest

from cloudsync.sync.sqlite_storage import SqliteStorage
from cloudsync import Storage, CloudSync, SyncState, SyncEntry, LOCAL, REMOTE, FILE, DIRECTORY, \
    CloudFileExistsError, CloudTemporaryError, CloudFileNotFoundError
from cloudsync.types import IgnoreReason
from cloudsync.notification import Notification, NotificationType
from cloudsync.runnable import _BackoffError
from cloudsync.smartsync import SmartCloudSync
import time

from .fixtures import MockFS, MockProvider, MockStorage, mock_provider_instance
from .fixtures import WaitFor, RunUntilHelper

log = logging.getLogger(__name__)

roots = ("/local", "/remote")


class SmartCloudSyncMixin(SmartCloudSync, RunUntilHelper):
    def __init__(self, *ar, **kw):
        super().__init__(*ar, **kw)
        # default for tests is no aging, feel free to change
        self.aging = 0


class CloudSyncMixin(CloudSync, RunUntilHelper):
    def __init__(self, *ar, **kw):
        super().__init__(*ar, **kw)
        # default for tests is no aging, feel free to change
        self.aging = 0


@pytest.fixture(name="cs_storage")
def fixture_cs_storage(mock_provider_tuple):
    storage_dict: Dict[Any, Any] = dict()
    storage = MockStorage(storage_dict)
    for cs in _fixture_cs(mock_provider_tuple, storage):
        yield cs, storage


@pytest.fixture(name="scs")
def fixture_scs(mock_provider_generator, mock_provider_creator):
    yield from _fixture_scs(mock_provider_generator, mock_provider_creator)


def _fixture_scs(mock_provider_generator, mock_provider_creator, storage=None):
    cs = SmartCloudSyncMixin((mock_provider_generator(), mock_provider_creator(oid_is_path=False, case_sensitive=True)), roots, storage=storage, sleep=None)

    cs.providers[LOCAL].name += '-l'
    cs.providers[REMOTE].name += '-r'

    yield cs

    cs.done()


@pytest.fixture(name="cs")
def fixture_cs(mock_provider_tuple):
    yield from _fixture_cs(mock_provider_tuple)


def _fixture_cs(providers, storage=None):
    cs = CloudSyncMixin(providers, roots, storage=storage, sleep=None)
    cs.providers[LOCAL].name += '-l'
    cs.providers[REMOTE].name += '-r'
    yield cs
    cs.done()


def make_cs(mock_provider_creator, left=(True, True), right=(True, True), storage=None):
    return CloudSyncMixin((mock_provider_creator(*left), mock_provider_creator(*right)), roots, storage=storage, sleep=None)


@pytest.fixture(params=[False, True],
                ids=["unfiltered", "filtered"],
                name="cs_root_oid")
def fixture_cs_root_oid(request, mock_provider_generator, mock_provider_creator):
    p1 = mock_provider_generator()
    p2 = mock_provider_creator(oid_is_path=False, case_sensitive=True, filter_events=request.param)
    o1 = p1.mkdir(roots[0])
    o2 = p2.mkdir(roots[1])
    cs = CloudSyncMixin((p1, p2), root_oids=(o1, o2), storage=None, sleep=None)
    yield cs
    cs.done()


# given a provider_generator, creates as many cs's as you want, all of which share a single remote bed
def multi_local_cs_generator(how_many_cs: int, provider_generator):
    storage_dict: Dict[Any, Any] = dict()
    css = []
    storage = MockStorage(storage_dict)
    remote_mock_fs = MockFS()
    for i in range(0, how_many_cs):
        local_provider = provider_generator()
        remote_provider = mock_provider_instance(oid_is_path=False, case_sensitive=True)
        remote_provider._set_mock_fs(remote_mock_fs)
        css.append(CloudSyncMixin((local_provider, remote_provider), roots, storage, sleep=None))

    yield css

    for i in range(0, how_many_cs):
        css[i].done()


# multi local test has two local providers, each syncing up to the same folder on one remote provider.
#   this simulates two separate machines syncing up to a shared folder
@pytest.fixture(name="four_local_cs")
def fixture_four_local_cs(mock_provider_generator):
    yield from multi_local_cs_generator(4, mock_provider_generator)


# multi local test has two local providers, each syncing up to the same folder on one remote provider.
#   this simulates two separate machines syncing up to a shared folder
@pytest.fixture(name="multi_local_cs")
def fixture_multi_local_cs(mock_provider_generator):
    yield from multi_local_cs_generator(2, mock_provider_generator)


# multi remote test has a local provider for each of two folders on a shared MockFS, and each of those folders
# syncs up with a folder on one of two remote providers.
@pytest.fixture(name="multi_remote_cs")
def fixture_multi_remote_cs(mock_provider_generator):
    storage_dict: Dict[Any, Any] = dict()
    storage = MockStorage(storage_dict)

    p1a = mock_provider_generator()
    p1b = mock_provider_generator()
    p1b._set_mock_fs(p1a._mock_fs)
    p2 = mock_provider_generator()
    p3 = mock_provider_generator()

    roots1 = ("/local1", "/remote")
    roots2 = ("/local2", "/remote")

    cs1 = CloudSyncMixin((p1a, p2), roots1, storage, sleep=None)
    cs2 = CloudSyncMixin((p1b, p3), roots2, storage, sleep=None)

    yield cs1, cs2

    cs1.done()
    cs2.done()


def test_sync_rename_away(multi_remote_cs):
    timeout = 2
    cs1, cs2 = multi_remote_cs

    remote_parent = "/remote"
    remote_path = "/remote/stuff1"

    local_parent1 = "/local1"
    local_parent2 = "/local2"
    local_path11 = "/local1/stuff1"
    local_path21 = "/local2/stuff1"

    cs1.providers[LOCAL].mkdir(local_parent1)
    cs1.providers[REMOTE].mkdir(remote_parent)
    cs2.providers[LOCAL].mkdir(local_parent2)
    cs2.providers[REMOTE].mkdir(remote_parent)
    linfo1 = cs1.providers[LOCAL].create(local_path11, BytesIO(b"hello1"), None)

    assert linfo1

    cs1.run_until_found(
        (LOCAL, local_path11),
        (REMOTE, remote_path),
        timeout=timeout)

    cs1.run(until=lambda: not cs1.state.changeset_len, timeout=timeout)
    cs2.run(until=lambda: not cs2.state.changeset_len, timeout=timeout)
    log.info("TABLE 1\n%s", cs1.state.pretty_print(use_sigs=False))
    log.info("TABLE 2\n%s", cs2.state.pretty_print(use_sigs=False))

    assert len(cs1.state) == 2      # 1 dirs, 1 files

    # This is the meat of the test. renaming out of one cloud bed into another
    #   Which will potentially forget to sync up the delete to remote1, leaving
    #   the file there and also in remote2
    log.debug("here")
    linfo2 = cs1.providers[LOCAL].rename(linfo1.oid, local_path21)
    log.debug("here")
    cs1.run(until=lambda: not cs1.state.changeset_len, timeout=timeout)
    log.info("TABLE 1\n%s", cs1.state.pretty_print(use_sigs=False))
    log.debug("here")
    cs2.run(until=lambda: not cs2.state.changeset_len, timeout=timeout)
    log.info("TABLE 2\n%s", cs2.state.pretty_print(use_sigs=False))
    log.debug("here")

    try:
        cs1.run_until_found(
            WaitFor(LOCAL, local_path11, exists=False),
            timeout=timeout)
        log.info("TABLE 1\n%s", cs1.state.pretty_print())
        log.info("TABLE 2\n%s", cs2.state.pretty_print())
        cs2.run_until_found(
            (LOCAL, local_path21),
            timeout=timeout)
        log.info("TABLE 1\n%s", cs1.state.pretty_print())
        log.info("TABLE 2\n%s", cs2.state.pretty_print())
        cs2.run_until_found(
            (REMOTE, remote_path),
            timeout=timeout)
        log.info("TABLE 1\n%s", cs1.state.pretty_print())
        log.info("TABLE 2\n%s", cs2.state.pretty_print())
        # If renaming out of local1 didn't properly sync, the next line will time out
        cs1.run_until_found(
            WaitFor(REMOTE, remote_path, exists=False),
            timeout=timeout)
    except TimeoutError:
        log.info("Timeout: TABLE 1\n%s", cs1.state.pretty_print())
        log.info("Timeout: TABLE 2\n%s", cs2.state.pretty_print())
        raise

    # let cleanups/discards/dedups happen if needed
    cs1.run(until=lambda: not cs1.state.changeset_len, timeout=timeout)
    cs2.run(until=lambda: not cs2.state.changeset_len, timeout=timeout)

    log.info("TABLE 1\n%s", cs1.state.pretty_print())
    log.info("TABLE 2\n%s", cs2.state.pretty_print())

    assert len(cs1.state) == 1   # 1 dir
    assert len(cs2.state) == 2   # 1 file and 1 dir


# noinspection PyProtectedMember
def multi_local_cs_setup(css: Tuple[CloudSyncMixin], local_objects, local_parent="/local", remote_parent="/remote"):
    parent_oids = []
    local_infos = {}
    expectations: List[Union[Tuple[int, str], WaitFor]] = []

    # create the parent folders, this is a sync prerequisite, not a sync operation
    for cs in css:
        cs.providers[REMOTE].mkdir(remote_parent)
        parent_oid = cs.providers[LOCAL].mkdir(local_parent)
        parent_oids.append(parent_oid)

    for local_object in local_objects:
        (l_type, l_path) = local_object[0:2]
        r_path = css[0].translate(REMOTE, l_path)
        l_info = None
        if l_type == DIRECTORY:
            l_oid = css[0].providers[LOCAL].mkdir(l_path)
            l_info = css[0].providers[LOCAL].info_oid(l_oid)
        elif l_type == FILE:
            (l_type, l_path, l_content) = local_object
            l_info = css[0].providers[LOCAL].create(l_path, BytesIO(l_content))
        local_infos[l_path] = l_info
        expectations.append((LOCAL, l_path))
        expectations.append((REMOTE, r_path))

    counter = 1
    for cs in css:
        log.info("SETUP TABLE 1 cs%s\n%s", counter, cs.state.pretty_print())
        cs.run_until_clean(timeout=10)
        log.info("SETUP TABLE 2 cs%s\n%s", counter, cs.state.pretty_print())
        counter += 1

    counter = 1
    for cs in css:
        cs.run_until_found(*expectations)
        log.debug("CS%s LOCAL State:", counter)
        cs.providers[LOCAL]._log_debug_state()  # type: ignore
        counter += 1

    log.debug("CS REMOTE State:")
    css[0].providers[REMOTE]._log_debug_state()  # type: ignore
    return local_infos


# @pytest.mark.parametrize("timing", [.0001, .001, .01, .1], ids=["4", "3", "2", "1"])
def test_cs_sharing_conflict_update_file_and_rename_parent_folder(four_local_cs):
    test_start = time.monotonic()
    cs1, cs2, cs3, cs4 = four_local_cs
    local_parent = "/local"
    local_folder = local_parent + "/folder"
    local_path = local_folder + "/stuff"

    remote_parent = "/remote"
    remote_folder = remote_parent + "/folder"
    remote_path = remote_folder + "/stuff"

    numfiles = 20
    local_objects = [(DIRECTORY, local_folder, b""), ]
    for i in range(1, 1 + numfiles):
        local_objects.append((FILE, local_path + str(i), b"Hello, world!"))

    for i in range(0, 4):
        log.debug("aging %s is %s", i, four_local_cs[i].aging)
    cs1_local_infos = multi_local_cs_setup(four_local_cs, local_objects)

    log.debug("finished creating %s", time.monotonic() - test_start)

    for i in range(1, 1 + numfiles):
        info = cs1_local_infos.get(local_path + str(i))
        assert info
        cs1.providers[LOCAL].delete(info.oid)
    info = cs1_local_infos.get(local_folder)
    assert info
    cs1.providers[LOCAL].delete(info.oid)
    folder_info = cs2.providers[LOCAL].info_path(local_folder)
    assert folder_info
    cs2.providers[LOCAL].rename(folder_info.oid, local_folder + "2")

    conflict_info = cs3.providers[LOCAL].info_path(local_path + str(numfiles))
    assert conflict_info
    cs3.providers[LOCAL].upload(conflict_info.oid, BytesIO(b"contents2"))

    latest_print = time.monotonic()
    start = time.monotonic()

    def finished_condition(i, timeout):
        nonlocal start, four_local_cs, latest_print
        now = time.monotonic()
        cs = four_local_cs[i]
        if (now - latest_print) > 2:
            log.debug("cs %s:", i)
            cs.providers[LOCAL]._log_debug_state()
            cs.providers[REMOTE]._log_debug_state()
            log.info("TABLE %s\n%s", i, cs1.state.pretty_print())
            latest_print = time.monotonic()
        if now - start > timeout:
            raise TimeoutError()
        return cs.state.changeset_len == 0

    log.info("TABLE %s\n%s", i, cs1.state.pretty_print())

    try:
        for i in range(0, 4):
            four_local_cs[i].start(sleep=0.01)  # Start the sync
            # four_local_cs[i].stop(forever=False)  # Pause the sync

        for i in range(0, 4):
            start = time.monotonic()
            four_local_cs[i].wait_until(found=lambda: finished_condition(i, timeout=30), timeout=30)
    finally:
        for i in range(0, 4):
            four_local_cs[i].stop()  # Stop the sync
            log.debug("Provider %s", i)


def test_cs_rename_file_and_folder_conflicts_with_delete(cs):
    local_parent = "/local"
    local_folder = local_parent + "/folder"
    local_path = local_folder + "/stuff"

    remote_parent = "/remote"
    remote_folder = remote_parent + "/folder"
    remote_path = remote_folder + "/stuff"

    local_objects = [(DIRECTORY, local_folder, b""), ]
    local_objects.append((FILE, local_path, b"Hello, world!"))
    local_infos = multi_local_cs_setup((cs, ), local_objects)

    remote_folder_oid = cs.providers[REMOTE].info_path(remote_folder).oid
    remote_path_oid = cs.providers[REMOTE].info_path(remote_path).oid

    cs.providers[LOCAL].upload(local_infos[local_path].oid, BytesIO(b"contents2"))
    cs.providers[LOCAL].rename(local_infos[local_folder].oid, local_folder + "2")
    cs.providers[REMOTE].delete(remote_path_oid)
    cs.providers[REMOTE].delete(remote_folder_oid)
    cs.emgrs[LOCAL].do()
    cs.emgrs[REMOTE].do()
    cs.run_until_clean(timeout=3)

def test_sync_multi_local_rename_conflict(multi_local_cs):
    cs1, cs2 = multi_local_cs

    local_parent = "/local"
    remote_parent = "/remote"
    remote_path1 = "/remote/stuff1"
    remote_path2 = "/remote/stuff2"
    local_path1 = "/local/stuff1"
    local_path2 = "/local/stuff2"

    cs1_parent_oid = cs1.providers[LOCAL].mkdir(local_parent)
    cs2_parent_oid = cs2.providers[LOCAL].mkdir(local_parent)
    cs1.providers[REMOTE].mkdir(remote_parent)  # also creates on cs2[REMOTE]
    linfo1 = cs1.providers[LOCAL].create(local_path1, BytesIO(b"hello1"), None)
    linfo2 = cs2.providers[LOCAL].create(local_path2, BytesIO(b"hello2"), None)

    # Allow file1 to copy up to the cloud
    try:
        log.info("TABLE 1\n%s", cs1.state.pretty_print())
        log.info("TABLE 2\n%s", cs2.state.pretty_print())
        cs1.run(until=lambda: not cs1.state.changeset_len, timeout=1)  # file1 up
        log.info("TABLE 1\n%s", cs1.state.pretty_print())
        log.info("TABLE 2\n%s", cs2.state.pretty_print())
        cs2.run(until=lambda: not cs2.state.changeset_len, timeout=1)  # file2 up and file1 down
        log.info("TABLE 1\n%s", cs1.state.pretty_print())
        log.info("TABLE 2\n%s", cs2.state.pretty_print())
        cs1.run(until=lambda: not cs1.state.changeset_len, timeout=1)  # file2 down
        log.info("TABLE 1\n%s", cs1.state.pretty_print())
        log.info("TABLE 2\n%s", cs2.state.pretty_print())
        cs1.run_until_found(
            (LOCAL, local_path1),
            (LOCAL, local_path2),
            (REMOTE, remote_path1),
            (REMOTE, remote_path2),
            timeout=2)
        log.info("TABLE 1\n%s", cs1.state.pretty_print())
        log.info("TABLE 2\n%s", cs2.state.pretty_print())
        cs2.run_until_found(
            (LOCAL, local_path1),
            (LOCAL, local_path2),
            (REMOTE, remote_path1),
            (REMOTE, remote_path2),
            timeout=2)
    except TimeoutError:
        raise
    finally:
        log.info("TABLE 1\n%s", cs1.state.pretty_print())
        log.info("TABLE 2\n%s", cs2.state.pretty_print())

    # test file rename conflict
    other_linfo1 = cs2.providers[LOCAL].info_path(local_path1)

    cs1.providers[LOCAL].rename(linfo1.oid, local_path1 + "a")  # rename 'stuff1' to 'stuff1a'
    cs2.providers[LOCAL].rename(other_linfo1.oid, local_path1 + "b")  # rename 'stuff1' to 'stuff1b'

    cs1.run(until=lambda: not cs1.state.changeset_len, timeout=1)  # let rename 'stuff1a' sync to cloud
    log.info("TABLE 1\n%s", cs1.state.pretty_print())
    log.info("TABLE 2\n%s", cs2.state.pretty_print())
    cs2.run(until=lambda: not cs2.state.changeset_len, timeout=1)  # try to sync 'stuff1b' rename. Conflict?
    log.info("TABLE 1\n%s", cs1.state.pretty_print())
    log.info("TABLE 2\n%s", cs2.state.pretty_print())
    cs1.run(until=lambda: not cs1.state.changeset_len, timeout=1)  # if cloud changed, let the change come down
    log.info("TABLE 1\n%s", cs1.state.pretty_print())
    log.info("TABLE 2\n%s", cs2.state.pretty_print())

    # let cleanups/discards/dedups happen if needed
    cs1.run(until=lambda: not cs1.state.changeset_len, timeout=1)
    cs2.run(until=lambda: not cs2.state.changeset_len, timeout=1)
    log.info("TABLE 1\n%s", cs1.state.pretty_print())
    log.info("TABLE 2\n%s", cs2.state.pretty_print())
    a1 = cs1.providers[LOCAL].exists_path(local_path1 + "a")
    a2 = cs2.providers[LOCAL].exists_path(local_path1 + "a")
    b1 = cs1.providers[LOCAL].exists_path(local_path1 + "b")
    b2 = cs2.providers[LOCAL].exists_path(local_path1 + "b")
    dir1 = [x.name for x in cs1.providers[LOCAL].listdir(cs1_parent_oid)]
    dir2 = [x.name for x in cs2.providers[LOCAL].listdir(cs2_parent_oid)]
    log.debug("cs1=%s", dir1)
    log.debug("cs2=%s", dir2)
    assert a1 == a2  # either stuff1a exists on both providers, or neither
    assert b1 == b2  # either stuff1b exists on both providers, or neither

    assert all("conflicted" not in x for x in dir1)
    assert all("conflicted" not in x for x in dir2)


def test_sync_multi_local(multi_local_cs):
    cs1, cs2 = multi_local_cs

    local_parent = "/local"
    remote_parent = "/remote"

    remote_path1 = "/remote/stuff1"
    remote_path2 = "/remote/stuff2"

    local_path1 = "/local/stuff1"
    local_path2 = "/local/stuff2"

    cs1.providers[LOCAL].mkdir(local_parent)
    cs2.providers[LOCAL].mkdir(local_parent)
    cs1.providers[REMOTE].mkdir(remote_parent)  # also creates on cs2[REMOTE]

    linfo1 = cs1.providers[LOCAL].create(local_path1, BytesIO(b"hello1"), None)
    linfo2 = cs2.providers[LOCAL].create(local_path2, BytesIO(b"hello2"), None)
    # rinfo1 = cs1.providers[REMOTE].create(remote_path2, BytesIO(b"hello3"), None)
    # rinfo2 = cs2.providers[REMOTE].create(remote_path2, BytesIO(b"hello4"), None)

    assert linfo1 and linfo2  # and rinfo1 and rinfo2

    # Allow file1 to copy up to the cloud
    try:
        cs1.run_until_found(
            (LOCAL, local_path1),
            (REMOTE, remote_path1),
            timeout=2)
    except TimeoutError:
        log.info("Timeout: TABLE 1\n%s", cs1.state.pretty_print())
        log.info("Timeout: TABLE 2\n%s", cs2.state.pretty_print())
        raise

    cs1.run(until=lambda: not cs1.state.changeset_len, timeout=1)
    log.info("TABLE 1\n%s", cs1.state.pretty_print())
    log.info("TABLE 2\n%s", cs2.state.pretty_print())

    assert len(cs1.state) == 2, cs1.state.pretty_print()      # 1 dirs, 1 files (haven't gotten the second file yet)

    # Allow file2 to copy up to the cloud, and to sync file1 down from the cloud to local2
    try:
        cs2.run_until_found(
            (LOCAL, local_path1),
            (LOCAL, local_path2),
            (REMOTE, remote_path1),
            (REMOTE, remote_path2),
            timeout=2)
    except TimeoutError:
        log.info("Timeout: TABLE 1\n%s", cs1.state.pretty_print())
        log.info("Timeout: TABLE 2\n%s", cs2.state.pretty_print())
        raise

    linfo1 = cs1.providers[LOCAL].info_path(local_path1)
    rinfo1 = cs1.providers[REMOTE].info_path(remote_path1)
    linfo2 = cs2.providers[LOCAL].info_path(local_path2)
    rinfo2 = cs2.providers[REMOTE].info_path(remote_path2)

    assert linfo1.oid
    assert linfo2.oid
    assert rinfo1.oid
    assert rinfo2.oid
    assert linfo1.hash == rinfo1.hash
    assert linfo2.hash == rinfo2.hash

    assert len(cs1.state) == 2, cs1.state.pretty_print()  # still the same as before
    assert len(cs2.state) == 3, cs2.state.pretty_print()  # cs2 now has file1 and file2, plus the dir

    # Allow file2 to sync down to local1
    try:
        cs1.run_until_found(
            (LOCAL, local_path1),
            (LOCAL, local_path2),
            (REMOTE, remote_path1),
            (REMOTE, remote_path2),
            timeout=2)
    except TimeoutError:
        log.info("Timeout: TABLE 1\n%s", cs1.state.pretty_print())
        log.info("Timeout: TABLE 2\n%s", cs2.state.pretty_print())
        raise

    # let cleanups/discards/dedups happen if needed
    cs1.run(until=lambda: not cs1.state.changeset_len, timeout=1)
    cs2.run(until=lambda: not cs2.state.changeset_len, timeout=1)
    log.info("TABLE\n%s", cs2.state.pretty_print())


def test_sync_multi_remote(multi_remote_cs):
    cs1, cs2 = multi_remote_cs

    local_parent1 = "/local1"
    local_parent2 = "/local2"
    remote_parent1 = "/remote"
    remote_parent2 = "/remote"
    remote_path1 = "/remote/stuff1"
    remote_path2 = "/remote/stuff2"
    local_path11 = "/local1/stuff1"
    local_path21 = "/local2/stuff1"
    local_path12 = "/local1/stuff2"
    local_path22 = "/local2/stuff2"

    cs1.providers[LOCAL].mkdir(local_parent1)
    cs1.providers[REMOTE].mkdir(remote_parent1)
    cs2.providers[LOCAL].mkdir(local_parent2)
    cs2.providers[REMOTE].mkdir(remote_parent2)
    linfo1 = cs1.providers[LOCAL].create(local_path11, BytesIO(b"hello1"), None)
    linfo2 = cs2.providers[LOCAL].create(local_path21, BytesIO(b"hello2"), None)
    rinfo1 = cs1.providers[REMOTE].create(remote_path2, BytesIO(b"hello3"), None)
    rinfo2 = cs2.providers[REMOTE].create(remote_path2, BytesIO(b"hello4"), None)

    assert linfo1 and linfo2 and rinfo1 and rinfo2

    cs1.run_until_found(
        (LOCAL, local_path11),
        (LOCAL, local_path21),
        (REMOTE, remote_path1),
        (REMOTE, remote_path2),
        timeout=2)

    cs1.run(until=lambda: not cs1.state.changeset_len, timeout=1)
    log.info("TABLE 1\n%s", cs1.state.pretty_print())
    log.info("TABLE 2\n%s", cs2.state.pretty_print())

    assert len(cs1.state) == 3      # 1 dirs, 2 files, 1 never synced (local2 file)

    try:
        cs2.run_until_found(
            (LOCAL, local_path12),
            (LOCAL, local_path22),
            (REMOTE, remote_path1),
            (REMOTE, remote_path2),
            timeout=2)
    except TimeoutError:
        log.info("Timeout: TABLE 1\n%s", cs1.state.pretty_print())
        log.info("Timeout: TABLE 2\n%s", cs2.state.pretty_print())
        raise

    linfo12 = cs1.providers[LOCAL].info_path(local_path12)
    rinfo11 = cs1.providers[REMOTE].info_path(remote_path1)
    linfo22 = cs2.providers[LOCAL].info_path(local_path22)
    rinfo21 = cs2.providers[REMOTE].info_path(remote_path1)

    assert linfo12.oid
    assert linfo22.oid
    assert rinfo11.oid
    assert rinfo21.oid
    assert linfo12.hash == rinfo1.hash
    assert linfo22.hash == rinfo2.hash

    # let cleanups/discards/dedups happen if needed
    cs2.run(until=lambda: not cs2.state.changeset_len, timeout=1)
    log.info("TABLE\n%s", cs2.state.pretty_print())

    assert len(cs1.state) == 3
    assert len(cs2.state) == 3


@pytest.mark.parametrize("irrelevant_side", [0, 1, 2], ids=["LOCAL", "REMOTE", "BOTH"])
def test_rename_conflict_and_irrelevant(cs, irrelevant_side):
    #  Test when a file is renamed both local and remote to different names, and also:
    #   - local file was renamed out of the cloud root, so it cannot translate to a remote path
    #   - remote file was renamed out of the synced root, so it cannot translate to a local path
    #   - remote file existed when we did get_latest, but disappeared remotely when we attempted to resolve the conflict
    #   - local file existed when we did get_latest, but disappeared locally when we attempted to resolve the conflict
    #   - try to get into branch where "supposed rename conflict, but the names are the same"
    #   - resolving the path conflict results in a rename to a file name that already exists as another file
    local_parent = "/local"
    remote_parent = "/remote"
    local_path1 = "/local/stuff1"
    remote_path1 = "/remote/stuff1"
    local_path2 = "/local/stuff2"
    remote_path2 = "/remote/stuff2"
    xlocal_parent = "/alocal"  # this folder is not synced, files in here are irrelevant
    xremote_parent = "/aremote"  # this folder is not synced, files in here are irrelevant
    xlocal_path1 = "/alocal/stuff1"
    xremote_path1 = "/aremote/stuff1"

    cs.providers[LOCAL].mkdir(local_parent)
    cs.providers[LOCAL].mkdir(xlocal_parent)
    cs.providers[REMOTE].mkdir(remote_parent)
    cs.providers[REMOTE].mkdir(xremote_parent)
    linfo1 = cs.providers[LOCAL].create(local_path1, BytesIO(b"hello"), None)
    cs.run_until_found((REMOTE, remote_path1), timeout=2)
    rinfo1 = cs.providers[REMOTE].info_path(remote_path1)
    assert rinfo1.oid

    log.debug("TABLE 1\n%s", cs.state.pretty_print())

    if irrelevant_side == LOCAL:
        local_target = xlocal_path1
        remote_target = remote_path2
    elif irrelevant_side == REMOTE:
        local_target = local_path2
        remote_target = xremote_path1
    else:  # BOTH
        local_target = xlocal_path1
        remote_target = xremote_path1

    cs.providers[LOCAL].rename(linfo1.oid, local_target)
    cs.providers[REMOTE].rename(rinfo1.oid, remote_target)
    log.debug("TABLE 0\n%s", cs.state.pretty_print())
    cs.run(until=lambda: not cs.state.changeset_len, timeout=1)

    log.debug("TABLE 1\n%s", cs.state.pretty_print())
    cs.providers[LOCAL]._log_debug_state(log_level=logging.INFO)
    cs.providers[REMOTE]._log_debug_state(log_level=logging.INFO)

    l2 = cs.providers[LOCAL].info_path(local_path2)
    r2 = cs.providers[REMOTE].info_path(remote_path2)
    xl1 = cs.providers[LOCAL].info_path(xlocal_path1)
    xr1 = cs.providers[REMOTE].info_path(xremote_path1)

    if irrelevant_side == LOCAL:
        assert l2 is not None, "l2 should exist"
        assert r2 is not None, "r2 should exist"
        assert xl1 is not None, "xl1 should exist"
        assert xr1 is None, "xr1 shouldn't exist"
    elif irrelevant_side == REMOTE:
        assert l2 is not None, "l2 should exist"
        assert r2 is not None, "r2 should exist"
        assert xr1 is not None, "xr1 should exist"
        assert xl1 is None, "xl1 shouldn't exist"
    else:
        assert l2 is None, "l2 shouldn't exist"
        assert r2 is None, "r2 shouldn't exist"
        assert xl1 is not None, "xl1 should exist"
        assert xr1 is not None, "xr1 should exist"

def test_shutdown_mid_download(cs):
    local_parent = "/local"
    remote_parent = "/remote"
    local_path1 = "/local/stuff1"

    cs.providers[LOCAL].mkdir(local_parent)
    cs.providers[REMOTE].mkdir(remote_parent)
    cs.providers[LOCAL].create(local_path1, BytesIO(b"hello"))

    from threading import Event
    evt = Event()
    # Download call takes 2 seconds, event will cause cs.stop to be called within this 2 second window
    def mock_download(*args, **kwargs):
        nonlocal evt
        log.debug("Mock download")
        evt.set()
        time.sleep(2)

    cs.providers[LOCAL].download = mock_download
    cs.start()
    evt.wait(timeout=2)
    # Previously, this would throw an exception as stop would try to remove the temp file that download was holding open
    cs.stop()

def test_cs_basic(cs):
    local_parent = "/local"
    remote_parent = "/remote"
    remote_path1 = "/remote/stuff1"
    local_path1 = "/local/stuff1"
    remote_path2 = "/remote/stuff2"
    local_path2 = "/local/stuff2"

    cs.providers[LOCAL].mkdir(local_parent)
    cs.providers[REMOTE].mkdir(remote_parent)
    linfo1 = cs.providers[LOCAL].create(local_path1, BytesIO(b"hello"), None)
    rinfo2 = cs.providers[REMOTE].create(remote_path2, BytesIO(b"hello2"), None)

    cs.run_until_found(
        (LOCAL, local_path1),
        (LOCAL, local_path2),
        (REMOTE, remote_path1),
        (REMOTE, remote_path2),
        timeout=2)

    log.info("TABLE 1\n%s", cs.state.pretty_print())

    linfo2 = cs.providers[LOCAL].info_path(local_path2)
    rinfo1 = cs.providers[REMOTE].info_path(remote_path1)

    assert linfo2.oid
    assert rinfo1.oid

    bio = BytesIO()
    cs.providers[REMOTE].download(rinfo1.oid, bio)
    assert bio.getvalue() == b'hello'

    bio = BytesIO()
    cs.providers[LOCAL].download(linfo2.oid, bio)
    assert bio.getvalue() == b'hello2'

    assert linfo2.hash == rinfo2.hash
    assert linfo1.hash == rinfo1.hash

    assert not cs.providers[LOCAL].info_path(local_path2 + ".conflicted")
    assert not cs.providers[REMOTE].info_path(remote_path1 + ".conflicted")

    # let cleanups/discards/dedups happen if needed
    cs.run(until=lambda: not cs.state.changeset_len, timeout=1)
    log.info("TABLE 2\n%s", cs.state.pretty_print())

    assert len(cs.state) == 3
    assert not cs.state.changeset_len


def test_cs_move_in_and_out_of_root(cs):
    # TODO: fix this - moving things in/out of root is not fully supported with event filtering turned off
    cs.providers[0]._filter_events = True
    cs.providers[1]._filter_events = True
    log.info("set _filter_events=True for all providers")

    # roots are set when cs is created: /local, /remote
    lp = cs.providers[LOCAL]
    rp = cs.providers[REMOTE]

    lfile_info = lp.create("/local/file-1", BytesIO(b"hello"))
    lfolder_oid = lp.mkdir("/local/folder-1")
    lp.create("/local/folder-1/file-2", BytesIO(b"hello"))
    cs.run_until_clean(timeout=1)
    log.info("TABLE 1\n%s", cs.state.pretty_print())

    # remote file moved out of root - delete and sync
    rfile_info = rp.info_path("/remote/file-1")
    rp.rename(rfile_info.oid, "/file-1")
    cs.run_until_clean(timeout=1)
    log.info("TABLE 2.0\n%s", cs.state.pretty_print())
    assert not lp.info_oid(lfile_info.oid)

    # remote file moved back into root - revivify and sync
    rfile_info = rp.info_path("/file-1")
    rp.rename(rfile_info.oid, "/remote/file-1")
    cs.run_until_clean(timeout=1)
    log.info("TABLE 2.5\n%s", cs.state.pretty_print())
    assert lp.info_path("/local/file-1")

    # remote folder moved out of root - delete and sync
    rfolder_info = rp.info_path("/remote/folder-1")
    rfolder_oid = rp.rename(rfolder_info.oid, "/new-folder-1")
    cs.run_until_clean(timeout=1)
    log.info("TABLE 3.0\n%s", cs.state.pretty_print())
    assert not lp.info_oid(lfolder_oid)

    # remote folder moved back into root - revivify and sync
    rp.rename(rfolder_oid, "/remote/folder-1")
    cs.run_until_clean(timeout=1)
    log.info("TABLE 3.5\n%s", cs.state.pretty_print())
    assert lp.info_path("/local/folder-1/file-2")
    lfolder_oid = lp.info_path("/local/folder-1").oid

    # local non-empty folder moved out of root - delete and sync
    lp.mkdir("/some-other-folder")
    lfolder_oid = lp.rename(lfolder_oid, "/some-other-folder/folder-1")
    cs.run_until_clean(timeout=1)
    log.info("TABLE 4\n%s", cs.state.pretty_print())
    assert not rp.info_path("/remote/folder-1")
    assert not rp.info_path("/remote/folder-1/file-2")

    # local non-empty folder moved back into root - revivify and sync
    # (no filtering for oid-is-path providers for now)
    if not lp.oid_is_path:
        lp.mkdir("/yet-another-folder")
        lfolder_oid = lp.rename(lfolder_oid, "/yet-another-folder/folder-3")
        lfolder_oid = lp.rename(lfolder_oid, "/local/folder-4")
        cs.run_until_clean(timeout=1)
        log.info("TABLE 4.5\n%s", cs.state.pretty_print())
        assert lp.info_path("/local/folder-4/file-2")
        assert rp.info_path("/remote/folder-4")
        assert rp.info_path("/remote/folder-4/file-2")

    # create outside remote root, rename into root
    rcreated_oid = rp.mkdir("/new-folder")
    rp.create("/new-folder/file-3", BytesIO(b"hello"))
    rp.rename(rcreated_oid, "/remote/folder-2")
    cs.run_until_clean(timeout=1)
    log.info("TABLE 5\n%s", cs.state.pretty_print())
    assert lp.info_path("/local/folder-2/file-3")


def test_cs_rename_folder_out_of_root(cs):
    cs.state.shuffle = True
    lp = cs.providers[LOCAL]
    rp = cs.providers[REMOTE]

    # roots are /local, /remote
    rp.mkdir("/remote")
    rp.mkdir("/outside-root")
    lp.mkdir("/local")
    lp.mkdir("/local/stuff1")
    lp.create("/local/stuff1/file1", BytesIO(b"file1"))
    lp.mkdir("/local/stuff1/sub1")
    lp.create("/local/stuff1/sub1/file2", BytesIO(b"file2"))
    lp.mkdir("/local/stuff1/sub1/sub2")
    lp.create("/local/stuff1/sub1/sub2/file3", BytesIO(b"file3"))
    lp.mkdir("/local/stuff1/sub1/sub2/sub3")
    lp.create("/local/stuff1/sub1/sub2/sub3/file4", BytesIO(b"file4"))
    lp.create("/local/stuff1/sub1/sub2/sub3/file4.5", BytesIO(b"file4"))
    lp.mkdir("/local/stuff1/sub1/sub4")
    lp.create("/local/stuff1/sub1/sub4/file5", BytesIO(b"file5"))
    lp.create("/local/stuff1/sub1/sub4/file6", BytesIO(b"file6"))

    cs.run(until=lambda: not cs.state.changeset_len, timeout=2)
    log.info("TABLE 1\n%s", cs.state.pretty_print())
    rinfo_stuff1 = rp.info_path("/remote/stuff1")
    assert rinfo_stuff1

    rp.rename(rinfo_stuff1.oid, "/outside-root/stuff2")
    cs.run(until=lambda: not cs.state.changeset_len, timeout=2)
    log.info("TABLE 2\n%s", cs.state.pretty_print())
    assert not lp.info_path("/local/stuff1")


def setup_remote_local(cs, *names, content=b'hello'):
    remote_parent = "/remote"
    local_parent = "/local"

    cs.providers[LOCAL].mkdir(local_parent)
    cs.providers[REMOTE].mkdir(remote_parent)

    found = []
    ret = []
    if type(content) is bytes:
        content = [content]*len(names)

    for i, name in enumerate(names):
        is_dir = name.endswith("/")
        name = name.strip("/")

        remote_path1 = "/remote/" + name
        local_path1 = "/local/" + name
        if "/" in name:
            local_dir1 = "/local/" + cs.providers[REMOTE].dirname(name)
            cs.providers[LOCAL].mkdir(local_dir1)
        if is_dir:
            cs.providers[LOCAL].mkdir(local_path1)
        else:
            cs.providers[LOCAL].create(local_path1, BytesIO(content[i]))
        found.append((REMOTE, remote_path1))
        ret.append((local_path1, remote_path1))

    cs.run_until_found(*found)
    cs.run(until=lambda: not cs.state.changeset_len, timeout=1)
    return ret


# pass in local/remote pairs
def get_infos(cs, *paths):
    log.info("infos %s", paths)
    if type(paths[0]) is str:
        # user passed in even number of paths
        assert len(paths) % 2 == 0
        paths = tuple([(paths[i+0], paths[i+1]) for i in range(0, len(paths), 2)])
        flat = True
    elif len(paths) == 1:
        paths = paths[0]
        flat = False
    else:
        raise ValueError("either pass paths, or a list of tuples")

    ret = []
    for tup in paths:
        (local, remote) = tup
        li = cs.providers[LOCAL].info_path(tup[LOCAL])
        ri = cs.providers[REMOTE].info_path(tup[REMOTE])
        li.side = LOCAL
        ri.side = REMOTE
        if flat:
            ret.append(li)
            ret.append(ri)
        else:
            ret.append((li, ri))
    return ret


@pytest.mark.repeat(4)
def test_cs_create_delete_same_name(cs):
    remote_parent = "/remote"
    local_parent = "/local"
    remote_path1 = "/remote/stuff1"
    local_path1 = "/local/stuff1"

    cs.providers[LOCAL].mkdir(local_parent)
    cs.providers[REMOTE].mkdir(remote_parent)

    linfo1 = cs.providers[LOCAL].create(local_path1, BytesIO(b"hello"))

    cs.run(until=lambda: not cs.state.changeset_len, timeout=2)

    rinfo = cs.providers[REMOTE].info_path(remote_path1)

    cs.emgrs[LOCAL].do()

    cs.providers[LOCAL].delete(linfo1.oid)

    cs.emgrs[LOCAL].do()

    linfo2 = cs.providers[LOCAL].create(local_path1, BytesIO(b"goodbye"))

    # run local event manager only... not sync
    cs.emgrs[LOCAL].do()

    log.info("TABLE 1\n%s", cs.state.pretty_print())
    # local and remote dirs can be disjoint

#    assert(len(cs.state) == 3 or len(cs.state) == 2)

    cs.run_until_found((REMOTE, remote_path1), timeout=2)

    cs.run(until=lambda: not cs.state.changeset_len, timeout=1)

    log.info("TABLE 2\n%s", cs.state.pretty_print())

    # local and remote dirs can be disjoint
#    assert(len(cs.state) == 3 or len(cs.state) == 2)

    assert not cs.providers[LOCAL].info_path(local_path1 + ".conflicted")
    assert not cs.providers[REMOTE].info_path(remote_path1 + ".conflicted")

    rinfo = cs.providers[REMOTE].info_path(remote_path1)
    bio = BytesIO()
    cs.providers[REMOTE].download(rinfo.oid, bio)
    assert bio.getvalue() == b'goodbye'


# this test used to fail about 2 out of 10 times because of embracing a change that *wasn't properly indexed*
# it covers cases where events arrive in unexpected orders... could be possible to get the same coverage
# with a more deterministic version
@pytest.mark.repeat(10)
def test_cs_create_delete_same_name_heavy(cs):
    remote_parent = "/remote"
    local_parent = "/local"
    remote_path1 = "/remote/stuff1"
    local_path1 = "/local/stuff1"

    cs.providers[LOCAL].mkdir(local_parent)
    cs.providers[REMOTE].mkdir(remote_parent)

    import time, threading

    def creator():
        i = 0
        while i < 10:
            try:
                linfo1 = cs.providers[LOCAL].create(local_path1, BytesIO(b"file" + bytes(str(i),"utf8")))
                i += 1
            except CloudFileExistsError:
                linfo1 = cs.providers[LOCAL].info_path(local_path1)
                if linfo1:
                    cs.providers[LOCAL].delete(linfo1.oid)
            time.sleep(0.01)

    def done():
        bio = BytesIO()
        rinfo = cs.providers[REMOTE].info_path(remote_path1)
        if rinfo:
            cs.providers[REMOTE].download(rinfo.oid, bio)
            return bio.getvalue() == b'file' + bytes(str(9),"utf8")
        return False

    thread = threading.Thread(target=creator, daemon=True)
    thread.start()

    cs.run(until=done, timeout=3)

    thread.join()

    assert done()

    log.info("TABLE 2\n%s", cs.state.pretty_print())

    assert not cs.providers[LOCAL].info_path(local_path1 + ".conflicted")
    assert not cs.providers[REMOTE].info_path(remote_path1 + ".conflicted")

def test_cs_rename_heavy(cs):
    remote_parent = "/remote"
    local_parent = "/local"
    remote_sub = "/remote/sub"
    local_sub = "/local/sub"
    remote_path1 = "/remote/stuff1"
    local_path1 = "/local/stuff1"
    remote_path2 = "/remote/sub/stuff1"
    local_path2 = "/local/sub/stuff1"

    cs.providers[LOCAL].mkdir(local_parent)
    cs.providers[REMOTE].mkdir(remote_parent)
    cs.providers[LOCAL].mkdir(local_sub)
    cs.providers[REMOTE].mkdir(remote_sub)
    linfo1 = cs.providers[LOCAL].create(local_path1, BytesIO(b"file"))

    cs.do()
    cs.run(until=lambda: not cs.state.changeset_len, timeout=1)

    log.info("TABLE 1\n%s", cs.state.pretty_print())


    import time, threading

    oid = linfo1.oid
    done = False
    ok = True
    def mover():
        nonlocal done
        nonlocal oid
        nonlocal ok
        for _ in range(10):
            try:
                oid = cs.providers[LOCAL].rename(oid, local_path2)
                oid = cs.providers[LOCAL].rename(oid, local_path1)
                time.sleep(0.001)
            except Exception as e:
                log.exception(e)
                ok = False
        done = True

    thread = threading.Thread(target=mover, daemon=True)
    thread.start()

    cs.run(until=lambda: done, timeout=3)

    thread.join()

    log.info("TABLE 2\n%s", cs.state.pretty_print())

    cs.do()

    cs.run(until=lambda: not cs.state.changeset_len, timeout=1)
    log.info("TABLE 3\n%s", cs.state.pretty_print())

    assert ok
    assert cs.providers[REMOTE].info_path(remote_path1)


def test_del_create_conflict(cs):
    ((local_path1, remote_path1),) = setup_remote_local(cs, "stuff1")

    log.info("TABLE 0\n%s", cs.state.pretty_print())

    linfo1 = cs.providers[LOCAL].info_path(local_path1)
    rinfo1 = cs.providers[REMOTE].info_path(remote_path1)

    cs.providers[LOCAL].delete(linfo1.oid)
    cs.providers[REMOTE].delete(rinfo1.oid)

    linfo2 = cs.providers[LOCAL].create(local_path1, BytesIO(b"goodbye"))
    linfo2 = cs.providers[REMOTE].create(remote_path1, BytesIO(b"world"))

    # run event managers only... not sync
    cs.emgrs[LOCAL].do()
    cs.emgrs[REMOTE].do()

    log.info("TABLE 1\n%s", cs.state.pretty_print())
    if cs.providers[LOCAL].oid_is_path:
        # the local delete/create doesn't add entries
        assert(len(cs.state) == 3)
    else:
        assert(len(cs.state) == 4)

    cs.run_until_found((REMOTE, remote_path1), timeout=2)

    cs.run(until=lambda: not cs.state.changeset_len, timeout=1)

    # conflicted files are discarded, not in table
    log.info("TABLE 2\n%s", cs.state.pretty_print())
    assert(len(cs.state) == 2)

    assert cs.providers[LOCAL].info_path(local_path1 + ".conflicted") or cs.providers[REMOTE].info_path(remote_path1 + ".conflicted")

    b1 = BytesIO()
    b2 = BytesIO()

    cs.providers[LOCAL].download_path(local_path1, b1)
    cs.providers[LOCAL].download_path(local_path1 + ".conflicted", b2)

    assert b1.getvalue() in (b'goodbye', b'world')
    assert b2.getvalue() in (b'goodbye', b'world')
    assert b1.getvalue() != b2.getvalue()


def test_conflict_merge_twice(cs):
    ((local_path1, remote_path1),) = setup_remote_local(cs, "stuff1")

    cs.smgr._resolve_conflict = lambda f1, f2: (BytesIO(f1.read() + b"merged"), False)

    log.info("TABLE 0\n%s", cs.state.pretty_print())

    linfo1 = cs.providers[LOCAL].info_path(local_path1)
    rinfo1 = cs.providers[REMOTE].info_path(remote_path1)

    cs.providers[LOCAL].upload(linfo1.oid, BytesIO(b"goodbye"))
    cs.providers[REMOTE].upload(rinfo1.oid, BytesIO(b"world"))

    cs.run(until=lambda: not cs.state.changeset_len, timeout=1)

    l1 = BytesIO()
    r1 = BytesIO()

    cs.providers[LOCAL].download_path(local_path1, l1)
    cs.providers[REMOTE].download_path(remote_path1, r1)

    assert l1.getvalue() == b'worldmerged'
    assert r1.getvalue() == b'worldmerged'

    cs.providers[LOCAL].upload(linfo1.oid, BytesIO(b"goodbye2"))
    cs.providers[REMOTE].upload(rinfo1.oid, BytesIO(b"world2"))

    cs.run(until=lambda: not cs.state.changeset_len, timeout=1)

    l1 = BytesIO()
    r1 = BytesIO()

    cs.providers[LOCAL].download_path(local_path1, l1)
    cs.providers[REMOTE].download_path(remote_path1, r1)

    assert l1.getvalue() == b'world2merged'
    assert r1.getvalue() == b'world2merged'


@pytest.mark.repeat(10)
def test_cs_subdir_rename(cs):
    local_dir = "/local/a"
    local_base = "/local/a/stuff"
    local_dir2 = "/local/b"
    remote_base = "/remote/a/stuff"
    remote_base2 = "/remote/b/stuff"

    kid_count = 4
    cs.providers[LOCAL].mkdir("/local")

    lpoid = cs.providers[LOCAL].mkdir(local_dir)

    lpaths = []
    rpaths = []
    rpaths2 = []
    for i in range(kid_count):
        lpath = local_base + str(i)
        rpath = remote_base + str(i)
        rpath2 = remote_base2 + str(i)

        cs.providers[LOCAL].create(lpath, BytesIO(b'hello'))

        lpaths.append(lpath)
        rpaths.append((REMOTE, rpath))
        rpaths2.append((REMOTE, rpath2))

    cs.run_until_found(*rpaths, timeout=2)

    log.info("TABLE 1\n%s", cs.state.pretty_print())

    cs.providers[LOCAL].rename(lpoid, local_dir2)

    for _ in range(10):
        cs.do()

    log.info("TABLE 2\n%s", cs.state.pretty_print())

    cs.run_until_found(*rpaths2, timeout=2)

    log.info("TABLE 2\n%s", cs.state.pretty_print())

# this test is sensitive to the order in which things are processed
# so run it a few times


def test_cs_rename_over(cs):
    remote_parent = "/remote"
    local_parent = "/local"
    fn1 = "hello1"
    fn2 = "hello2"
    local_path1 = cs.providers[LOCAL].join(local_parent, fn1)  # "/local/hello1"
    local_path2 = cs.providers[LOCAL].join(local_parent, fn2)  # "/local/hello2"
    remote_path1 = cs.providers[REMOTE].join(remote_parent, fn1)  # "/remote/hello1"
    remote_path2 = cs.providers[REMOTE].join(remote_parent, fn2)  # "/remote/hello2"

    lpoid = cs.providers[LOCAL].mkdir(local_parent)
    linfo1 = cs.providers[LOCAL].create(local_path1, BytesIO(local_path1.encode('utf-8')))
    linfo2 = cs.providers[LOCAL].create(local_path2, BytesIO(local_path1.encode('utf-8')))

    cs.run_until_found((REMOTE, remote_path1), (REMOTE, remote_path2),  timeout=2)

    log.info("TABLE 1\n" + cs.state.pretty_print(use_sigs=False))
    # rename a file over another file by deleting the target and doing the rename in quick succession
    cs.providers[LOCAL].delete(linfo2.oid)
    cs.providers[LOCAL].rename(linfo1.oid, local_path2)

    log.info("TABLE 2\n" + cs.state.pretty_print(use_sigs=False))
    cs.run_until_found(WaitFor(side=REMOTE, path=remote_path1, exists=False),  timeout=2)
    log.info("TABLE 3\n%s", cs.state.pretty_print(use_sigs=False))

    # check the contents to make sure that path2 has path1's content
    new_oid = cs.providers[REMOTE].info_path(remote_path2).oid
    contents = BytesIO()
    cs.providers[REMOTE].download(new_oid, contents)
    assert contents.getvalue() == local_path1.encode('utf-8')

    # check that the folders each have only one file, and that it's path2
    rpoid = cs.providers[REMOTE].info_path(remote_parent).oid
    ldir = list(cs.providers[LOCAL].listdir(lpoid))
    rdir = list(cs.providers[REMOTE].listdir(rpoid))
    log.debug("ldir = %s", ldir)
    log.debug("rdir = %s", rdir)
    assert len(ldir) == 1
    assert ldir[0].path == local_path2
    assert len(rdir) == 1
    assert rdir[0].path == remote_path2


@pytest.mark.repeat(10)
@pytest.mark.parametrize("use_prio", [0, 1], ids=["norm", "prio"])
def test_cs_folder_conflicts_file(cs, use_prio):
    # setup_remote_local
    # 	create folders /local and /remote
    # 	create files /local/stuff1 and /remote/stuff1
    # 	sync up
    #
    # delete files /local/stuff1 and /remote/stuff1
    # create file /local/stuff1
    # create folder /remote/stuff1
    # create file /remote/stuff1/under
    #
    # get events
    # assert the length of the state table
    # run until /remote/stuff1/under is found
    # run until no changes left
    # assert /local/stuff1.conflicted exists
    # assert /remote/stuff1.conflicted does not exist
    # assert that /local/stuff1.conflicted is a file
    # assert that /local/stuff1 is a folder
    remote_path1 = "/remote/stuff1"
    remote_path2 = "/remote/stuff1/under"
    local_path1 = "/local/stuff1"

    setup_remote_local(cs, "stuff1")

    log.info("TABLE 0\n%s", cs.state.pretty_print())

    linfo1 = cs.providers[LOCAL].info_path(local_path1)
    rinfo1 = cs.providers[REMOTE].info_path(remote_path1)

    if use_prio:
        def prio(side, path):
            # for whatever reason, prioritize this
            # it shouldn't mess anything up, esp with parent-conflict things
            if path == "/remote/stuff1/under" or path == "/local/stuff1/under":
                return -10
            return 0
        cs.prioritize = prio

    cs.providers[LOCAL].delete(linfo1.oid)
    cs.providers[REMOTE].delete(rinfo1.oid)

    cs.providers[LOCAL].create(local_path1, BytesIO(b"goodbye"))
    cs.providers[REMOTE].mkdir(remote_path1)
    cs.providers[REMOTE].create(remote_path2, BytesIO(b"world"))

    # run event managers only... not sync
    cs.emgrs[LOCAL].do()
    cs.emgrs[REMOTE].do()

    log.info("TABLE 1\n%s", cs.state.pretty_print())
    if cs.providers[LOCAL].oid_is_path:
        # there won't be 2 rows for /local/stuff1 is oid_is_path
        assert(len(cs.state) == 4)
        locs = cs.state.lookup_path(LOCAL, local_path1)
        assert locs and len(locs) == 1
#        loc = locs[0]
#        assert loc[LOCAL].otype == FILE
#        assert loc[REMOTE].otype == DIRECTORY
    else:
        # deleted /local/stuff, remote/stuff, remote/stuff/under, lcoal/stuff, /local
        assert(len(cs.state) == 5)

    log.info("TABLE 2\n%s", cs.state.pretty_print())
    cs.run_until_found((REMOTE, remote_path1), timeout=2)

    log.info("TABLE 3\n%s", cs.state.pretty_print())
    try:
        cs.run(until=lambda: not cs.state.changeset_len, timeout=2)
    finally:
        log.info("TABLE 4\n%s", cs.state.pretty_print())

    assert(len(cs.state) == 4 or len(cs.state) == 3)

    local_conf = cs.providers[LOCAL].info_path(local_path1 + ".conflicted")
    remote_conf = cs.providers[REMOTE].info_path(remote_path1 + ".conflicted")

    assert local_conf and not remote_conf

    # file was moved out of the way for the folder
    assert local_conf.otype == FILE

    # folder won
    local_conf = cs.providers[LOCAL].info_path(local_path1)
    assert local_conf.otype == DIRECTORY


@pytest.fixture(params=[(MockStorage, dict()), (SqliteStorage, 'file::memory:?cache=shared')],
                ids=["mock_storage", "sqlite_storage"],
                name="storage"
                )
def storage_fixture(request):
    return request.param


def test_storage(storage):
    storage_class = storage[0]
    storage_mechanism = storage[1]

    p1 = MockProvider(oid_is_path=False, case_sensitive=True)
    p2 = MockProvider(oid_is_path=False, case_sensitive=True)
    p1.connect("creds")
    p2.connect("creds")

    storage1: Storage = storage_class(storage_mechanism)
    cs1: CloudSync = CloudSyncMixin((p1, p2), roots, storage1, sleep=None)
    cs1.do()
    old_cursor = cs1.emgrs[0].state.storage_get_data(cs1.emgrs[0]._cursor_tag)
    assert old_cursor is not None
    log.debug("cursor=%s", old_cursor)

    test_cs_basic(cs1)  # do some syncing, to get some entries into the state table
    cs1.done()

    storage2 = storage_class(storage_mechanism)
    cs2: CloudSync = CloudSyncMixin((p1, p2), roots, storage2, sleep=None)

    log.debug(f"state1 = {cs1.state.entry_count()}\n{cs1.state.pretty_print()}")
    log.debug(f"state2 = {cs2.state.entry_count()}\n{cs2.state.pretty_print()}")

    def compare_states(s1: SyncState, s2: SyncState) -> List[SyncEntry]:
        ret = []
        found = False
        e1: SyncEntry
        for e1 in s1.get_all():
            e2: SyncEntry
            for e2 in s2.get_all():
                if e1.serialize() == e2.serialize():
                    found = True
            if not found:
                ret.append(e1)
        return ret

    missing1 = compare_states(cs1.state, cs2.state)
    missing2 = compare_states(cs2.state, cs1.state)

    for e in missing1:
        log.debug(f"entry in 1 not found in 2\n{e.pretty()}")
    for e in missing2:
        log.debug(f"entry in 2 not found in 1\n{e.pretty()}")

    if missing1 or missing2:
        log.debug("TABLE 1\n%s", cs1.state.pretty_print())
        log.debug("TABLE 2\n%s", cs2.state.pretty_print())

    assert not missing1
    assert not missing2
    new_cursor = cs1.emgrs[0].state.storage_get_data(cs1.emgrs[0]._cursor_tag)
    log.debug("cursor=%s %s", old_cursor, new_cursor)
    assert new_cursor is not None
    assert old_cursor != new_cursor

    before_forget = storage2.read_all()
    log.info("tags = %s", before_forget.keys())
    log.debug("before = %s", len(before_forget))
    assert len(before_forget) > 0
    cs2.forget()
    after_forget = storage2.read_all()
    log.debug("after = %s\n%s", len(after_forget), after_forget)
    assert len(after_forget) == 0


@pytest.mark.parametrize("drain", [None, LOCAL, REMOTE])
def test_cs_already_there(cs, drain: int):
    local_parent = "/local"
    remote_parent = "/remote"
    remote_path1 = "/remote/stuff1"
    local_path1 = "/local/stuff1"

    cs.providers[LOCAL].mkdir(local_parent)
    cs.providers[REMOTE].mkdir(remote_parent)
    linfo1 = cs.providers[LOCAL].create(local_path1, BytesIO(b"hello"), None)
    rinfo2 = cs.providers[REMOTE].create(remote_path1, BytesIO(b"hello"), None)

    if drain is not None:
        # one of the event managers is not reporting events
        cs.emgrs[drain]._drain()

    # fill up the state table
    cs.do()

    # all changes processed
    cs.run(until=lambda: not cs.state.changeset_len, timeout=1)

    linfo1 = cs.providers[LOCAL].info_path(local_path1)
    rinfo1 = cs.providers[REMOTE].info_path(remote_path1)

    assert linfo1.hash == rinfo1.hash

    assert not cs.providers[LOCAL].info_path(local_path1 + ".conflicted")
    assert not cs.providers[REMOTE].info_path(remote_path1 + ".conflicted")


@pytest.mark.parametrize("drain", [LOCAL, REMOTE])
def test_cs_already_there_conflict(cs, drain: int):
    local_parent = "/local"
    remote_parent = "/remote"
    remote_path1 = "/remote/stuff1"
    local_path1 = "/local/stuff1"

    cs.providers[LOCAL].mkdir(local_parent)
    cs.providers[REMOTE].mkdir(remote_parent)
    cs.providers[LOCAL].create(local_path1, BytesIO(b"hello"), None)
    cs.providers[REMOTE].create(remote_path1, BytesIO(b"goodbye"), None)

    if drain is not None:
        # one of the event managers is not reporting events
        cs.emgrs[drain]._drain()

    # fill up the state table
    cs.do()

    # all changes processed
    cs.run(until=lambda: not cs.state.changeset_len, timeout=1)

    linfo1 = cs.providers[LOCAL].info_path(local_path1)
    rinfo1 = cs.providers[REMOTE].info_path(remote_path1)

    assert linfo1.hash == rinfo1.hash

    assert cs.providers[LOCAL].info_path(local_path1 + ".conflicted") or cs.providers[REMOTE].info_path(remote_path1 + ".conflicted")


def test_conflict_recover(cs):
    local_parent = "/local"
    remote_parent = "/remote"
    remote_path1 = "/remote/stuff1"
    local_path1 = "/local/stuff1"

    remote_path2 = "/remote/new_path"
    local_path2 = "/local/new_path"

    cs.providers[LOCAL].mkdir(local_parent)
    cs.providers[REMOTE].mkdir(remote_parent)
    cs.providers[LOCAL].create(local_path1, BytesIO(b"hello"), None)
    cs.providers[REMOTE].create(remote_path1, BytesIO(b"goodbye"), None)

    # fill up the state table
    cs.do()

    # all changes processed
    cs.run(until=lambda: not cs.state.changeset_len, timeout=1)

    linfo1 = cs.providers[LOCAL].info_path(local_path1)
    rinfo1 = cs.providers[REMOTE].info_path(remote_path1)

    assert linfo1.hash == rinfo1.hash

    local_conflicted_path = local_path1 + ".conflicted"
    remote_conflicted_path = remote_path1 + ".conflicted"
    local_conflicted = cs.providers[LOCAL].info_path(local_conflicted_path)
    remote_conflicted = cs.providers[REMOTE].info_path(remote_conflicted_path)

    log.info("CONFLICTED TABLE\n%s", cs.state.pretty_print())

    # Check that exactly one of the files is present
    assert bool(local_conflicted) or bool(remote_conflicted)
    assert bool(local_conflicted) != bool(remote_conflicted)

    log.info("BEFORE RENAME AWAY\n%s", cs.state.pretty_print())

    # Rename the conflicted file to something new
    if local_conflicted:
        cs.providers[LOCAL].rename(local_conflicted.oid, local_path2)
    else:
        cs.providers[REMOTE].rename(remote_conflicted.oid, remote_path2)

    # fill up the state table
    cs.do()

    # all changes processed
    cs.run(until=lambda: not cs.state.changeset_len, timeout=1)

    log.info("AFTER RENAME AWAY\n%s", cs.state.pretty_print())

    local_conflicted = cs.providers[LOCAL].info_path(local_conflicted_path)
    remote_conflicted = cs.providers[REMOTE].info_path(remote_conflicted_path)

    assert not bool(local_conflicted) and not bool(remote_conflicted)

    local_new = cs.providers[LOCAL].info_path(local_path2)
    remote_new = cs.providers[REMOTE].info_path(remote_path2)

    assert bool(local_new) and bool(remote_new)


def test_conflict_recover_modify(cs):
    local_parent = "/local"
    remote_parent = "/remote"
    remote_path1 = "/remote/stuff1"
    local_path1 = "/local/stuff1"

    remote_path2 = "/remote/new_path"
    local_path2 = "/local/new_path"

    # Create a clear-cut conflict
    cs.providers[LOCAL].mkdir(local_parent)
    cs.providers[REMOTE].mkdir(remote_parent)
    cs.providers[LOCAL].create(local_path1, BytesIO(b"hello"), None)
    cs.providers[REMOTE].create(remote_path1, BytesIO(b"goodbye"), None)

    cs.do()
    cs.run(until=lambda: not cs.state.changeset_len, timeout=1)

    linfo1 = cs.providers[LOCAL].info_path(local_path1)
    rinfo1 = cs.providers[REMOTE].info_path(remote_path1)
    assert linfo1.hash == rinfo1.hash

    local_conflicted_path = local_path1 + ".conflicted"
    remote_conflicted_path = remote_path1 + ".conflicted"
    local_conflicted = cs.providers[LOCAL].info_path(local_conflicted_path)
    remote_conflicted = cs.providers[REMOTE].info_path(remote_conflicted_path)

    log.info("CONFLICTED TABLE\n%s", cs.state.pretty_print())

    # Check that exactly one of the files is present
    assert bool(local_conflicted) or bool(remote_conflicted)
    assert bool(local_conflicted) != bool(remote_conflicted)

    if local_conflicted:
        assert local_conflicted.hash != linfo1.hash
        old_hash = local_conflicted.hash
    else:
        assert remote_conflicted.hash != rinfo1.hash
        old_hash = remote_conflicted.hash

    # Write some new content
    log.info("BEFORE MODIFY\n%s", cs.state.pretty_print())
    new_content = BytesIO(b"new content pls ignore")
    if local_conflicted:
        new_hash = cs.providers[LOCAL].upload(local_conflicted.oid, new_content).hash
    else:
        new_hash = cs.providers[REMOTE].upload(remote_conflicted.oid, new_content).hash

    assert new_hash != old_hash

    cs.do()
    cs.run(until=lambda: not cs.state.changeset_len, timeout=1)

    log.info("AFTER MODIFY\n%s", cs.state.pretty_print())
    local_conflicted = cs.providers[LOCAL].info_path(local_conflicted_path)
    remote_conflicted = cs.providers[REMOTE].info_path(remote_conflicted_path)
    assert bool(local_conflicted) or bool(remote_conflicted)
    assert bool(local_conflicted) != bool(remote_conflicted)

    # Rename the conflicted file to something new
    log.info("BEFORE RENAME AWAY\n%s", cs.state.pretty_print())

    if local_conflicted:
        cs.providers[LOCAL].rename(local_conflicted.oid, local_path2)
    else:
        cs.providers[REMOTE].rename(remote_conflicted.oid, remote_path2)

    cs.do()
    cs.run(until=lambda: not cs.state.changeset_len, timeout=1)

    log.info("AFTER RENAME AWAY\n%s", cs.state.pretty_print())
    local_conflicted = cs.providers[LOCAL].info_path(local_conflicted_path)
    remote_conflicted = cs.providers[REMOTE].info_path(remote_conflicted_path)
    assert not bool(local_conflicted) and not bool(remote_conflicted)

    # Check that the new path was uploaded
    local_new = cs.providers[LOCAL].info_path(local_path2)
    remote_new = cs.providers[REMOTE].info_path(remote_path2)
    assert bool(local_new) and bool(remote_new)
    assert local_new.hash == remote_new.hash

    # And now make sure that we're correctly processing new changes on the file
    newer_content = BytesIO(b"ok this is the last time fr")
    cs.providers[LOCAL].upload(local_new.oid, newer_content)

    cs.do()
    cs.run(until=lambda: not cs.state.changeset_len, timeout=1)

    local_newer = cs.providers[LOCAL].info_path(local_path2)
    remote_newer = cs.providers[REMOTE].info_path(remote_path2)
    assert bool(local_newer) and bool(remote_newer)
    assert local_newer.hash == remote_newer.hash


@pytest.mark.parametrize('right', (True, False), ids=["right_cs", "right_in"])
@pytest.mark.parametrize('left', (True, False), ids=["left_cs", "left_in"])
def test_cs_rename_folder_case(mock_provider_creator, left, right):
    cs = make_cs(mock_provider_creator, (True, left), (False, right))
    local_parent = "/local"
    remote_parent = "/remote"
    local_path1 = "/local/a"
    local_path2 = "/local/a/b"
    local_path3 = "/local/A"
    remote_path1 = "/remote/A"
    remote_path2 = "/remote/A/b"

    cs.providers[LOCAL].mkdir(local_parent)
    ldir = cs.providers[LOCAL].mkdir(local_path1)
    linfo = cs.providers[LOCAL].create(local_path2, BytesIO(b"hello"), None)

    cs.do()
    cs.run(until=lambda: not cs.state.changeset_len, timeout=1)

    log.debug("--- cs: %s ---", [e.case_sensitive for e in cs.providers])
    cs.providers[LOCAL]._log_debug_state()
    cs.providers[REMOTE]._log_debug_state()

    cs.providers[LOCAL].rename(ldir, local_path3)

    cs.do()
    cs.run(until=lambda: not cs.state.changeset_len, timeout=1)

    rinfo1 = cs.providers[REMOTE].info_path(remote_path1)
    rinfo2 = cs.providers[REMOTE].info_path(remote_path2)

    assert rinfo1 and rinfo2

    assert rinfo1.path == remote_path1
    assert rinfo2.path == remote_path2

# TODO: important tests:
#    1. events coming in for path updates for conflicted files.... we should note conflict oids, and not insert them
#    2. for oid_as_path... events coming in for old creations, long since deleted or otherwise overwritten (renamed away, etc)


def test_cs_disconnect(cs):
    remote_parent = "/remote"
    local_parent = "/local"
    remote_path1 = "/remote/stuff1"
    local_path1 = "/local/stuff1"

    cs.providers[LOCAL].mkdir(local_parent)
    cs.providers[REMOTE].mkdir(remote_parent)

    linfo1 = cs.providers[LOCAL].create(local_path1, BytesIO(b"hello"))

    cs.providers[REMOTE].disconnect()

    assert not cs.providers[REMOTE].connected

    cs.run(until=lambda: cs.providers[REMOTE].connected, timeout=2)

    assert not cs.providers[REMOTE].info_path(remote_path1)

    cs.run_until_found((REMOTE, remote_path1))


def test_cs_rename_tmp(cs):
    remote_parent = "/remote"
    local_parent = "/local"
    remote_sub = "/remote/sub"
    local_sub = "/local/sub"
    remote_path1 = "/remote/stuff1"
    local_path1 = "/local/stuff1"
    remote_path2 = "/remote/sub/stuff1"
    local_path2 = "/local/sub/stuff1"

    cs.providers[LOCAL].mkdir(local_parent)
    cs.providers[REMOTE].mkdir(remote_parent)
    cs.providers[LOCAL].mkdir(local_sub)
    cs.providers[REMOTE].mkdir(remote_sub)

    cs.do()
    cs.run(until=lambda: not cs.state.changeset_len, timeout=1)

    log.info("TABLE 1\n%s", cs.state.pretty_print())

    import time, threading

    done = False
    ok = True

    def mover():
        nonlocal done
        nonlocal ok
        for i in range(10):
            try:
                log.info("create local")
                linfo1 = cs.providers[LOCAL].create(local_path1, BytesIO(b"file" + bytes(str(i), "utf8")))
                linfo2 = cs.providers[LOCAL].info_path(local_path2)
                if linfo2:
                    without_event = isinstance(cs.providers[LOCAL], MockProvider)
                    log.info("delete prev")
                    if without_event:
                        cs.providers[LOCAL]._delete(linfo2.oid, without_event=True)
                    else:
                        cs.providers[LOCAL].delete(linfo2.oid)
                log.info("rename local")
                cs.providers[LOCAL].rename(linfo1.oid, local_path2)
                time.sleep(0.001)
            except Exception as e:
                log.exception(e)
                ok = False
        done = True

    thread = threading.Thread(target=mover, daemon=True)
    thread.start()

    cs.run(until=lambda: done, timeout=3)

    thread.join()

    log.info("TABLE 2\n%s", cs.state.pretty_print())

    cs.do()

    cs.run(until=lambda: not cs.state.changeset_len, timeout=1
           )
    log.info("TABLE 3\n%s", cs.state.pretty_print())

    assert ok
    assert cs.providers[REMOTE].info_path(remote_path2)
    assert not cs.providers[REMOTE].info_path(remote_path2 + ".conflicted")
    assert not cs.providers[LOCAL].info_path(local_path2 + ".conflicted")
    assert not cs.providers[LOCAL].info_path(local_path1 + ".conflicted")


def test_cursor(cs_storage):
    cs = cs_storage[0]
    storage = cs_storage[1]

    local_parent = "/local"
    remote_parent = "/remote"
    local_path1 = "/local/stuff1"
    local_path2 = "/local/stuff2"
    remote_path1 = "/remote/stuff1"
    remote_path2 = "/remote/stuff2"

    cs.providers[LOCAL].mkdir(local_parent)
    cs.providers[REMOTE].mkdir(remote_parent)
    linfo1 = cs.providers[LOCAL].create(local_path1, BytesIO(b"hello1"), None)

    cs.run_until_found(
        (LOCAL, local_path1),
        (REMOTE, remote_path1),
        timeout=2)

    # let cleanups/discards/dedups happen if needed
    cs.run(until=lambda: not cs.state.changeset_len, timeout=1)
    log.info("TABLE\n%s", cs.state.pretty_print())
    assert len(cs.state) == 2
    assert not cs.state.changeset_len

    linfo1 = cs.providers[LOCAL].create(local_path2, BytesIO(b"hello2"), None)

    p1 = cs.providers[LOCAL]
    p2 = cs.providers[REMOTE]
    p1.current_cursor = None
    p2.current_cursor = None
    roots = cs.roots

    cs.done()
    cs2 = CloudSyncMixin((p1, p2), roots, storage=storage, sleep=None)
    cs2.run_until_found(
        (LOCAL, local_path2),
        timeout=2)
    cs2.run_until_found(
        (REMOTE, remote_path2),
        timeout=2)
    cs2.done()

@pytest.mark.repeat(3)
def test_cs_rename_up(cs):
    remote_parent = "/remote"
    local_parent = "/local"
    remote_sub = "/remote/sub"
    local_sub = "/local/sub"
    remote_path1 = "/remote/sub/stuff1"
    local_path1 = "/local/sub/stuff1"
    remote_path2 = "/remote/stuff1"
    local_path2 = "/local/stuff1"

    cs.providers[LOCAL].mkdir(local_parent)
    cs.providers[REMOTE].mkdir(remote_parent)
    cs.providers[LOCAL].mkdir(local_sub)
    cs.providers[REMOTE].mkdir(remote_sub)

    cs.do()
    cs.run(until=lambda: not cs.state.changeset_len, timeout=1)

    linfo1 = cs.providers[LOCAL].create(local_path1, BytesIO(b"file"))
    linfo2 = cs.providers[LOCAL].create(local_path2, BytesIO(b"file"))
    cs.run(until=lambda: not cs.state.changeset_len, timeout=1
            )

    log.info("TABLE 1\n%s", cs.state.pretty_print())

    without_event = isinstance(cs.providers[LOCAL], MockProvider)
    if without_event:
        cs.providers[LOCAL]._delete(linfo2.oid, without_event=True)
    else:
        cs.providers[LOCAL].delete(linfo2.oid)
    cs.providers[LOCAL].rename(linfo1.oid, local_path2)
    cs.run_until_found(
            WaitFor(REMOTE, remote_path1, exists=False),
            WaitFor(REMOTE, remote_path2, exists=True),
            timeout=2)
    cs.run(until=lambda: not cs.state.changeset_len, timeout=1)

    log.info("TABLE 2\n%s", cs.state.pretty_print())

    assert not cs.providers[REMOTE].info_path(remote_path1 + ".conflicted")
    assert not cs.providers[REMOTE].info_path(remote_path2 + ".conflicted")
    assert not cs.providers[LOCAL].info_path(local_path2 + ".conflicted")
    assert not cs.providers[LOCAL].info_path(local_path1 + ".conflicted")
    assert cs.providers[REMOTE].info_path(remote_path2)

def test_many_small_files_mkdir_perf(cs):
    local_root = "/local"
    remote_root = "/remote"

    cs.providers[LOCAL].mkdir(local_root)
    cs.providers[REMOTE].mkdir(remote_root)
    cs.run(until=lambda: not cs.state.changeset_len, timeout=1)

    def make_files(dir_suffix: str, clear_before: bool):
        local_base = f"{local_root}/{dir_suffix}"
        local_file_base = f"{local_base}/file" + dir_suffix
        remote_base = f"{remote_root}/{dir_suffix}"
        remote_file_base = f"{remote_base}/file" + dir_suffix

        # Let's make some subdirs
        cs.providers[LOCAL].mkdir(local_base)

        # Optionally, give ourselves a clean slate before starting to process
        # all the file uploads. Since all the child file events rely on this
        # happening first, it's easy for performance issues to sneak in.
        if clear_before:
            cs.run(until=lambda: not cs.state.changeset_len, timeout=1)

        # Upload 20 x 3 KiB files. The size and number shouldn't actually
        # matter.
        content = BytesIO(b"\0" * (3 * 1024))
        for i in range(20):
            local_file_name = local_file_base + str(i)
            linfo = cs.providers[LOCAL].create(local_file_name, content, None)
            assert linfo is not None

        cs.run(until=lambda: not cs.state.changeset_len, timeout=10)

        for i in range(20):
            rinfo = cs.providers[REMOTE].info_path(remote_file_base + str(i))
            assert rinfo is not None

    local_old_api = cs.providers[LOCAL]._api
    remote_old_api = cs.providers[REMOTE]._api

    # Count the number of API hits without the clean slate
    with patch.object(cs.providers[LOCAL], "_api",
                      side_effect=local_old_api) as local_no_clear, \
         patch.object(cs.providers[REMOTE], "_api",
                      side_effect=remote_old_api) as remote_no_clear:
        make_files("_no_clear", clear_before=False)

    # Count the number of API hits with the clean slate
    with patch.object(cs.providers[LOCAL], "_api",
                      side_effect=local_old_api) as local_clear, \
         patch.object(cs.providers[REMOTE], "_api",
                      side_effect=remote_old_api) as remote_clear:
        make_files("_clear", clear_before=True)

    # Check that the two are approximately the same
    assert abs(local_no_clear.call_count - local_clear.call_count) < 23
    assert abs(remote_no_clear.call_count - remote_clear.call_count) < 23


@pytest.mark.parametrize("shuffle", range(5), ids=list("shuff%s" % i if i else "ordered" for i in range(5)))
def test_cs_folder_conflicts_del(cs, shuffle):
    local_path1 = "/local/stuff1"
    local_path1_u = "/local/stuff1/under"
    remote_path1 = "/remote/stuff1"
    remote_path1_u = "/remote/stuff1/under"

    local_path2 = "/local/stuff2"
    local_path2_u = "/local/stuff2/under"
    remote_path2 = "/remote/stuff2"
    remote_path2_u = "/remote/stuff2/under"
    remote_path3 = "/remote/stuff3"
    remote_path3_u = "/remote/stuff3/under"

    if shuffle:
        cs.state.shuffle = True

    cs.providers[LOCAL].mkdir("/local")
    linfo1_oid = cs.providers[LOCAL].mkdir(local_path1)
    cs.providers[LOCAL].create(local_path1_u, BytesIO(b'fff'))

    cs.run_until_found(
        (REMOTE, remote_path1),
        (REMOTE, remote_path1_u),
        timeout=2)

    log.info("TABLE 0\n%s", cs.state.pretty_print())

    rinfo1 = cs.providers[REMOTE].info_path(remote_path1)

    # rename both at same time
    cs.providers[LOCAL].rename(linfo1_oid, local_path2)
    rinfo3_oid = cs.providers[REMOTE].rename(rinfo1.oid, remote_path3)

    # then delete remote
    rinfo3_u = cs.providers[REMOTE].info_path(remote_path3_u)
    cs.providers[REMOTE].delete(rinfo3_u.oid)
    cs.providers[REMOTE].delete(rinfo3_oid)

    cs.run(until=lambda: cs.state.changeset_len == 0, timeout=1)
    log.info("TABLE 1\n%s", cs.state.pretty_print())

    assert cs.state.changeset_len == 0

    # either a deletion happened or a rename... whatever
    # but at least it doesn't time out or crash

    cs.providers[LOCAL]._log_debug_state()
    cs.providers[REMOTE]._log_debug_state()
    if cs.providers[REMOTE].info_path(remote_path2_u):
        assert cs.providers[LOCAL].info_path(local_path2_u)
        assert cs.providers[REMOTE].info_path(remote_path2)
    else:
        assert not cs.providers[LOCAL].info_path(local_path2_u)
        if not cs.providers[LOCAL].oid_is_path:
            assert not cs.providers[LOCAL].info_path(local_path2)


def test_api_hit_perf(cs):
    local_root = "/local"
    remote_root = "/remote"
    local_file_base = f"{local_root}/file"
    remote_file_base = f"{remote_root}/file"

    cs.providers[LOCAL].mkdir(local_root)
    cs.providers[REMOTE].mkdir(remote_root)
    cs.run(until=lambda: not cs.state.changeset_len, timeout=1)

    remote_old_api = cs.providers[REMOTE]._api

    import traceback

    remote_counter = 0

    def remote_tb_api(*a, **kw):
        nonlocal remote_counter
        remote_counter += 1
        log.debug("API HIT %s", traceback.format_stack(limit=7))
        remote_old_api(*a, **kw)

    # upload 10 files
    content = BytesIO(b"hello")
    prev_oid = None
    for i in range(10):
        local_file_name = local_file_base + str(i)
        info = cs.providers[LOCAL].create(local_file_name, content, None)
        if prev_oid:
            cs.providers[LOCAL].delete(prev_oid)
        prev_oid = cs.providers[LOCAL].rename(info.oid, local_file_base)

    cs.emgrs[0].do()

    log.debug("RUNNING")

    with patch.object(cs.providers[REMOTE], "_api",
                      side_effect=remote_tb_api):

        cs.run(until=lambda: not cs.state.changeset_len, timeout=2)

    assert abs(remote_counter) < 20

    for i in range(10):
        remote_file_name = remote_file_base + str(i)
        rinfo = cs.providers[REMOTE].info_path(remote_file_name)
        assert rinfo is None
    rinfo = cs.providers[REMOTE].info_path(remote_file_base)
    assert rinfo


def test_dir_delete_give_up(cs):
    # Local: dir with file inside, delete file then dir
    # Remote: at same time, add file to dir
    # Sometimes we'll process the remote file add before our dir delete, so we cannot
    # dir delete
    # In that case, we should not retry the dir delete forever
    local_parent = "/local"
    remote_parent = "/remote"
    local_dir = "/local/dir"
    remote_dir = "/remote/dir"
    local_f1 = "/local/dir/f1"
    remote_f1 = "/remote/dir/f1"
    local_f2 = "/local/dir/f2"
    remote_f2 = "/remote/dir/f2"

    # Setup, create initial dir and file
    lpoid = cs.providers[LOCAL].mkdir(local_parent)
    rpoid = cs.providers[REMOTE].mkdir(remote_parent)
    ldoid = cs.providers[LOCAL].mkdir(local_dir)
    lf1obj = cs.providers[LOCAL].create(local_f1, BytesIO(b"hello"), None)

    cs.run_until_found(
        (LOCAL, local_dir),
        (LOCAL, local_f1),
        (REMOTE, remote_dir),
        (REMOTE, remote_f1),
        timeout=2)

    # Delete local dir while adding file remotely
    cs.providers[LOCAL].delete(lf1obj.oid)
    cs.providers[LOCAL].delete(ldoid)
    cs.providers[REMOTE].create(remote_f2, BytesIO(b"goodbye"), None)

    cs.run(until=lambda: not cs.state.changeset_len, timeout=1)
    assert cs.state.changeset_len == 0
    ldir = list(cs.providers[LOCAL].listdir(lpoid))
    rdir = list(cs.providers[REMOTE].listdir(rpoid))

    # dirs should still exist on both sides
    assert len(rdir) == 1
    assert rdir[0].path == remote_dir
    assert len(ldir) == 1
    assert ldir[0].path == local_dir


@pytest.mark.parametrize("oidless", [True, False], ids=["oidless", "normal"])
def test_replace_dir(cs, oidless):
    local = cs.providers[LOCAL]
    remote = cs.providers[REMOTE]

    remote._oidless_folder_trash_events = oidless
    local.mkdir("/local")
    remote.mkdir("/remote")

    def get_oid(prov, path):
        return prov.info_path(path).oid

    # Make first set
    local.mkdir("/local/Test")
    local.create("/local/Test/Excel.xlsx", BytesIO(b"aaa"))

    # Make "copy" of files
    local.mkdir("/local/Test2")
    linfo = local.create("/local/Test2/Excel.xlsx", BytesIO(b"aab"))

    cs.run(until=lambda: not cs.state.changeset_len, timeout=1)

    # Now simulate a dir replace (e.g. shutil rmtree/rename)
    local.delete(get_oid(local, "/local/Test/Excel.xlsx"))
    local.delete(get_oid(local, "/local/Test"))
    local.rename(get_oid(local, "/local/Test2"), "/local/Test")

    cs.run(until=lambda: not cs.state.changeset_len, timeout=1)
    log.info("END TABLE\n%s", cs.state.pretty_print())

    # Check that the file got synced
    rinfo = remote.info_path("/remote/Test/Excel.xlsx")
    assert rinfo

    # Check that the *correct* file got synced
    assert linfo.hash == rinfo.hash

    # That was the important one, what follows are just checks for consistent
    # internal state

    # Check that there aren't any weird duplicate entries on the remote
    bad_rinfo_dir = remote.info_path("/remote/Test2")
    assert bad_rinfo_dir is None

    bad_rinfo_file = remote.info_path("/remote/Test2/Excel.xlsx")
    assert bad_rinfo_file is None

    # And do the same for local
    bad_linfo_dir = local.info_path("/local/Test2")
    assert bad_linfo_dir is None

    bad_linfo_file = local.info_path("/local/Test2/Excel.xlsx")
    assert bad_linfo_file is None

    assert not any("conflicted" in x.path for x in local.listdir_path("/local/Test"))
    assert not any("conflicted" in x.path for x in remote.listdir_path("/remote/Test"))


def test_out_of_space(cs):
    local = cs.providers[LOCAL]
    remote = cs.providers[REMOTE]

    remote._set_quota(1024)

    local.mkdir("/local")
    remote.mkdir("/remote")

    local.create("/local/foo", BytesIO(b'0' * 1025))

    cs.run(until=lambda: cs.in_backoff, timeout=0.25)

    log.info("END TABLE\n%s", cs.state.pretty_print())

    assert cs.in_backoff
    assert cs.state.changeset_len


def test_cs_give_up_on_fnf(cs):
    local = cs.providers[LOCAL]
    remote = cs.providers[REMOTE]
    local.mkdir("/local")
    remote.mkdir("/remote")

    def create_always_fails(path, file_like):
        raise CloudFileNotFoundError("never")

    with patch.object(remote, "create", create_always_fails):
        local.create("/local/file", BytesIO(b"create-me"))
        # should give up on creating the remote file after a few attempts -- otherwise this times out
        cs.run_until_clean(timeout=2)


def test_provider_negative_caches(cs):
    (lbase, rbase) = ("/local", "/remote")
    (parent, child) = ("/parent", "/child")
    (lparent, rparent) = (lbase + parent, rbase + parent)
    (lchild, rchild) = (lparent + child, rparent + child)
    local = cs.providers[LOCAL]
    remote = cs.providers[REMOTE]
    local.mkdir(lbase)
    remote.mkdir(rbase)
    old_mkdir = remote.mkdir
    old_info_path = remote.info_path
    mkdir_count = 0
    info_path_lie_count = 0
    info_path_lie_max = 8

    def new_mkdir(path) -> str:
        """counts how many times rparent is made, while also making all the folders"""
        nonlocal mkdir_count
        if path == rparent:
            mkdir_count += 1
        return old_mkdir(path)

    def new_info_path(path: str, use_cache=True):
        """forces rparent to NOT exist, up to [info_path_lie_max] times, then tell the truth"""
        nonlocal rparent, info_path_lie_count, info_path_lie_max
        if path == rparent:
            info_path_lie_count += 1
            if info_path_lie_count < info_path_lie_max:
                log.debug("lying and saying that %s doesn't exist: %s/%s", path, info_path_lie_count, info_path_lie_max)
                return None
            else:
                log.debug("telling the truth about %s: %s/%s", path, info_path_lie_count, info_path_lie_max)
        return old_info_path(path, use_cache=use_cache)

    # mock the remote provider mkdir to count how many times it makes the parent folder
    with patch.object(remote, "mkdir", side_effect=new_mkdir) as mock_mkdir:
        # create parent folder in the local provider
        lparent_oid = local.mkdir(lparent)
        log.info("START TABLE\n%s", cs.state.pretty_print())
        # sync until remote parent folder is found
        cs.run_until_found((REMOTE, rparent))
        log.info("END TABLE\n%s", cs.state.pretty_print())
        log.error("ldir=%s", list(local.listdir_path(lbase)))
        log.error("rdir=%s", list(remote.listdir_path(rbase)))
        # confirm it exists remotely using info_path
        rparent_info = remote.info_path(rparent)
        assert rparent_info is not None
        # confirm mkdir_count is 1
        assert mkdir_count == 1
        # create a file in the local provider, in the folder
        local.create(lchild, BytesIO(b'contents'))

        # mock the provider to lie and say the folder doesn't exist using info_path
        with patch.object(remote, "info_path", side_effect=new_info_path) as mock_info_path:
            # confirm the remote folder doesn't exist using info_path (because remote lies)
            testval = remote.info_path(rparent)
            assert testval is None
            # confirm the remote folder does exist using info_oid (because we assume info_oid will ALWAYS be accurate)
            assert remote.info_oid(rparent_info.oid) is not None
            # sync until remote child file is found
            cs.run_until_found((REMOTE, rchild))
            # confirm the mkdir count is still 1 (the sync engine did not try to make the folder again, that is the big problem we are worried about)
            assert mkdir_count == 1

            # actually DO the second mkdir, and confirm we have only one rparent on the drive
            second_rparent_oid = remote.mkdir(rparent)
            assert mkdir_count == 2
            assert second_rparent_oid == rparent_info.oid


@pytest.mark.parametrize("recover", [True, False])
def test_backoff(cs, recover):
    local = cs.providers[LOCAL]
    remote = cs.providers[REMOTE]

    local.mkdir("/local")
    remote.mkdir("/remote")

    local.create("/local/foo", BytesIO(b'0' * 1025))

    remote.disconnect()
    remote._creds = None

    cs.start(until=lambda: cs.smgr.in_backoff, timeout=1)
    cs.wait()

    log.info("START TABLE\n%s", cs.state.pretty_print())
    log.info("DISCONNECTED")

    if recover:
        remote._creds = "ok"
        log.info("RECONNECT %s", cs.smgr.in_backoff)
        cs.start(until=lambda: not cs.smgr.in_backoff, timeout=1)
        cs.wait()

    log.info("END TABLE\n%s", cs.state.pretty_print())

    if recover:
        assert not cs.in_backoff
    else:
        assert cs.smgr.in_backoff
        assert cs.state.changeset_len

@pytest.mark.parametrize("prioritize_side", [LOCAL, REMOTE], ids=["LOCAL", "REMOTE"])
def test_cs_prioritize(cs, prioritize_side):
    remote_parent = "/remote"
    local_parent = "/local"
    local_path1 = "/local/stuff1"
    remote_path1 = "/remote/stuff1"
    local_path2 = "/local/stuff2"
    remote_path2 = "/remote/stuff2"

    cs.providers[LOCAL].mkdir(local_parent)
    cs.providers[REMOTE].mkdir(remote_parent)
    lp1 = cs.providers[LOCAL].create(local_path1, BytesIO(b"hello"))
    rp2 = cs.providers[REMOTE].create(remote_path2, BytesIO(b"hello2"))

    # aging 3 seconds... nothing should get processed
    cs.aging = 4

    # this should also prioritize the remote, even though the local doesn't exist
    def prio(_ignored_side, path):
        if prioritize_side == LOCAL and path in (local_path1, remote_path1) \
                or prioritize_side == REMOTE and path in (local_path2, remote_path2):
            log.debug("PRIO RETURNING %s", path)
            return -1
        return 0

    cs.prioritize = prio

    cs.emgrs[LOCAL].do()
    cs.emgrs[REMOTE].do()

    ent1 = cs.state.lookup_oid(LOCAL, lp1.oid)
    ent2 = cs.state.lookup_oid(REMOTE, rp2.oid)
    assert ent1[LOCAL].changed > 0
    assert ent2[REMOTE].changed > 0

    # ensure ent for "side" is later... regardless of clock granularity
    local_offset = 0.01 if prioritize_side == REMOTE else -0.01
    ent2[REMOTE].changed = ent1[LOCAL].changed + local_offset

    prev_len = cs.state.changeset_len

    cs.do()

    # nothing is happening because aging is too long
    assert cs.state.changeset_len == prev_len

    log.info("BEFORE TABLE\n%s", cs.state.pretty_print())

    expectation = (REMOTE, remote_path1) if prioritize_side == LOCAL else (LOCAL, local_path2)
    cs.run_until_found(expectation)

    log.info("AFTER TABLE\n%s", cs.state.pretty_print())

    lp2_exists = cs.providers[LOCAL].info_path(local_path2) is not None
    rp1_exists = cs.providers[REMOTE].info_path(remote_path1) is not None
    if prioritize_side == REMOTE:
        assert lp2_exists
        assert not rp1_exists
    else:
        assert not lp2_exists
        assert rp1_exists


MERGE = 2


@pytest.mark.parametrize("side_locked", [
    (LOCAL,  []),
    (LOCAL,  [LOCAL]),
    (REMOTE, []),
    (REMOTE, [REMOTE]),
    (MERGE,  []),
    (MERGE,  [LOCAL, REMOTE]),
    ], ids=["loc", "loc-lock", "remote", "remote-lock", "merge", "merge-lock"])
def test_hash_mess(cs, side_locked):
    import time
    (side, locks) = side_locked
    local = cs.providers[LOCAL]
    remote = cs.providers[REMOTE]

    assert not remote.oid_is_path

    local.mkdir("/local")
    remote.mkdir("/remote")

    def get_oid(prov, path):
        return prov.info_path(path).oid

    # Make first set
    local.mkdir("/local/")
    linfo = local.create("/local/foo", BytesIO(b"aaa"))

    cs.run_until_found((REMOTE, "/remote/foo"))

    rinfo = remote.info_path("/remote/foo")

    renamed_path = ("/local/foo-l", "/remote/foo-r")

    local_oid = local.rename(linfo.oid, "/local/foo-l")
    remote_oid = remote.rename(rinfo.oid, "/remote/foo-r")
    local.upload(local_oid, BytesIO(b"zzz1"))
    remote.upload(remote_oid, BytesIO(b"zzz2"))

    f3 = BytesIO(b'merged')

    if side == LOCAL:
        cs.smgr._resolve_conflict = lambda f1, f2: (f1, False)
    elif side == REMOTE:
        cs.smgr._resolve_conflict = lambda f1, f2: (f2, False)
    elif side == MERGE:
        cs.smgr._resolve_conflict = lambda f1, f2: (f3, False)

    log.info("START TABLE\n%s", cs.state.pretty_print())

    if locks:
        def _called(msg):
            _called.count += 1                                  # type: ignore
            raise CloudTemporaryError("CALLED %s" % msg)

        _called.count = 0                                       # type: ignore

        with patch("cloudsync.tests.fixtures.mock_provider.CloudTemporaryError", new=_called):
            for locked in locks:
                cs.providers[locked]._locked_for_test.add(renamed_path[locked])
                log.info("lock set: %s", renamed_path[locked])
            cs.run(until=lambda: _called.count > 0, timeout=2)  # type: ignore
            for locked in locks:
                cs.providers[locked]._locked_for_test.discard(renamed_path[locked])

    log.debug("Starting run %s", time.time())
    try:
        cs.run(until=lambda: not cs.state.changeset_len, timeout=0.25)
    finally:
        log.info("END TABLE %s\n%s", time.time(), cs.state.pretty_print())

    l_r = local.info_path("/local/foo-r")
    l_l = local.info_path("/local/foo-l")
    r_l = remote.info_path("/remote/foo-l")
    r_r = remote.info_path("/remote/foo-r")

    assert l_r is not None or l_l is not None
    assert r_r is not None or r_l is not None
    assert bool(l_r) == bool(r_r)
    assert bool(r_l) == bool(l_l)


def test_temp_dropped(cs):
    local_parent = "/local"
    remote_parent = "/remote"
    remote_path1 = "/remote/stuff1"
    local_path1 = "/local/stuff1"

    cs.providers[LOCAL].mkdir(local_parent)
    cs.providers[REMOTE].mkdir(remote_parent)
    cs.providers[LOCAL].create(local_path1, BytesIO(b"hello"), None)

    orig_changed = cs.smgr.download_changed

    hit = False

    def new_changed(changed, sync):
        nonlocal hit
        orig_changed(changed, sync)
        hit = True
        return False

    cs.smgr.download_changed = new_changed

    log.debug("run until hit")

    cs.run(until=lambda: hit)

    log.info("TABLE\n%s", cs.state.pretty_print())

    import shutil
    shutil.rmtree(cs.smgr.tempdir)

    cs.smgr.download_changed = orig_changed

    cs.run_until_found(
        (REMOTE, remote_path1),
        timeout=2)


def test_unfile(cs):
    local_parent = "/local"
    remote_parent = "/remote"
    local_path1 = "/local/stuff1"
    remote_path1 = "/remote/stuff1"

    cs.providers[LOCAL].mkdir(local_parent)
    cs.run_until_found(
        (REMOTE, remote_parent),
        timeout=1)

    # test 1
    log.debug("CREATE")
    info = cs.providers[REMOTE].create(remote_path1, BytesIO(b"hello"), None)
    log.debug("UNFILE")
    cs.providers[REMOTE]._unfile(info.oid)
    cs.run(until=lambda: cs.state.lookup_oid(REMOTE, info.oid).ignored != IgnoreReason.NONE, timeout=1)

    # test 2

    log.debug("CREATE")
    info = cs.providers[REMOTE].create(remote_path1, BytesIO(b"hello"), None)
    cs.run_until_found(
        (LOCAL, local_path1),
        timeout=2)

    log.info("START TABLE\n%s", cs.state.pretty_print())
    log.debug("UNFILE")
    cs.providers[REMOTE]._unfile(info.oid)
    cs.run_until_found(
        WaitFor(LOCAL, local_path1, exists=False),
        timeout=2)


@pytest.mark.parametrize("side", [LOCAL, REMOTE], ids=["local", "remote"])
def test_multihash_one_side_equiv(mock_provider_creator, side):
    def segment_hash(data):
        # two hashes.... one is mutable (notion of equivalence) the other causes conflicts (data change)
        return [hash(data[0:1]), hash(data[1:])]

    provs = (
        mock_provider_creator(oid_is_path=True, case_sensitive=False, hash_func=segment_hash),
        mock_provider_creator(oid_is_path=False, case_sensitive=False)
    )

    class CloudSyncMixin(CloudSync, RunUntilHelper):
        def resolve_conflict(self, f1, f2):
            fhs = sorted((f1, f2), key=lambda a: a.side)

            log.info("custom resolver sides:%s/%s, sh:%s, sh:%s", f1.side, f2.side, f1.sync_hash, f2.sync_hash)

            if fhs[0].sync_hash:
                if fhs[0].hash[1] == fhs[0].sync_hash[1]:
                    log.info("local was equivalent to last sync... remote wins")
                    return (fhs[1], False)

                # last time i synced fh0 same as fh1
                other_sh = segment_hash(fhs[1].read())
                log.info("%s == %s", fhs[0].sync_hash, other_sh)
                if fhs[0].sync_hash[1] == other_sh[1]:
                    log.info("remote was equivalent to last sync... local wins")
                    return (fhs[0], False)

            return None

    cs = CloudSyncMixin(provs, roots, storage=None, sleep=None)

    remote_path1 = "/remote/stuff1"
    local_path1 = "/local/stuff1"

    setup_remote_local(cs, "stuff1")

    log.info("TABLE 0\n%s", cs.state.pretty_print())

    linfo1 = cs.providers[LOCAL].info_path(local_path1)
    rinfo1 = cs.providers[REMOTE].info_path(remote_path1)

    cs.providers[LOCAL].delete(linfo1.oid)
    cs.providers[REMOTE].delete(rinfo1.oid)

    linfo1 = cs.providers[LOCAL].create(local_path1, BytesIO(b"a-same"))
    cs.run(until=lambda: not cs.state.changeset_len, timeout=1)

    rinfo1 = cs.providers[REMOTE].info_path(remote_path1)

    if side == LOCAL:
        linfo1 = cs.providers[LOCAL].upload(linfo1.oid, BytesIO(b"b-diff"))
        cs.providers[REMOTE].upload(rinfo1.oid, BytesIO(b"c-same"))
    else:
        linfo1 = cs.providers[LOCAL].upload(linfo1.oid, BytesIO(b"c-same"))
        cs.providers[REMOTE].upload(rinfo1.oid, BytesIO(b"b-diff"))

    # run event managers only... not sync
    cs.emgrs[LOCAL].do()
    cs.emgrs[REMOTE].do()

    log.info("TABLE 1\n%s", cs.state.pretty_print())

    cs.run_until_found((REMOTE, remote_path1), timeout=2)

    cs.run(until=lambda: not cs.state.changeset_len, timeout=1)

    # conflicted files are discarded, not in table
    log.info("TABLE 2\n%s", cs.state.pretty_print())
    assert len(cs.state) == 2

    assert not cs.providers[LOCAL].info_path(local_path1 + ".conflicted") \
        and not cs.providers[REMOTE].info_path(remote_path1 + ".conflicted")

    b1 = BytesIO()

    cs.providers[LOCAL].download_path(local_path1, b1)

    assert b1.getvalue() == b'b-diff'


@pytest.fixture(name="setup_offline_state", params=[True, False], ids=["path", "oid"])
def _setup_offline_state(request, mock_provider_creator):
    local_uses_path = request.param
    storage_dict: Dict[Any, Any] = dict()
    storage = MockStorage(storage_dict)

    providers = (mock_provider_creator(oid_is_path=local_uses_path, case_sensitive=True), mock_provider_creator(oid_is_path=False, case_sensitive=True))
    providers[LOCAL]._uses_cursor = False

    # all this setup is necessry, because we need the "_uses_cursor" flag to be false before the syncmgr is initalized
    cs = CloudSyncMixin(providers, roots, storage=storage, sleep=None)

    [(lp1, lp2)] = setup_remote_local(cs, "stuff1")

    li1, ri1 = get_infos(cs, lp1, lp2)
    assert li1.path == lp1

    assert cs.providers[LOCAL].current_cursor is None
    assert cs.emgrs[LOCAL].cursor is None

    yield cs, storage, li1, ri1

    cs.done()


def test_walk_carefully1(setup_offline_state):
    cs, storage, li1, ri1 = setup_offline_state

    # stuff that happened while i was away
    cs.providers[LOCAL].upload(li1.oid, BytesIO(b"changed-while-stopped"))
    cs.providers[REMOTE].rename(ri1.oid, "/remote/new-name")
    cs.emgrs[LOCAL]._drain()            # cursorless providers drop offline events on the floor

    log.info("TABLE 1\n%s", cs.state.pretty_print())

    cs.done()
    cs = CloudSyncMixin(cs.providers, cs.roots, storage=storage, sleep=None)
    cs.emgrs[LOCAL].cursor = None

    log.info("TABLE 2\n%s", cs.state.pretty_print())

    cs.run(until=lambda: not cs.state.changeset_len, timeout=1)

    b = BytesIO()
    cs.providers[REMOTE].download_path("/remote/new-name", b)
    assert b.getvalue() == b"changed-while-stopped"


def test_walk_carefully2(setup_offline_state):
    cs, storage, li1, ri1 = setup_offline_state

    if cs.providers[LOCAL].oid_is_path and not cs.providers[LOCAL]._uses_cursor:
        pytest.skip("offline events for cursorless path providers cannot be supported")

    log.info("TABLE 0\n%s", cs.state.pretty_print())
    # stuff that happened while i was away
    cs.providers[LOCAL].rename(li1.oid, "/local/new-name")
    cs.providers[REMOTE].upload(ri1.oid, BytesIO(b"changed-while-stopped"))
    cs.emgrs[LOCAL]._drain()        # cursorless providers drop offline events on the floor

    log.info("TABLE 1\n%s", cs.state.pretty_print())

    cs.done()
    cs = CloudSyncMixin(cs.providers, cs.roots, storage=storage, sleep=None)
    cs.emgrs[LOCAL].cursor = None

    log.info("TABLE 2\n%s", cs.state.pretty_print())

    cs.run(until=lambda: not cs.state.changeset_len, timeout=1)

    b = BytesIO()
    cs.providers[LOCAL].download_path("/local/new-name", b)
    assert b.getvalue() == b"changed-while-stopped"


def test_walk_carefully3(setup_offline_state):
    cs, storage, li1, ri1 = setup_offline_state

    # stuff that happened while i was away
    cs.providers[REMOTE].upload(ri1.oid, BytesIO(b"changed-while-stopped"))

    log.info("TABLE 1\n%s", cs.state.pretty_print())

    cs.done()
    cs = CloudSyncMixin(cs.providers, cs.roots, storage=storage, sleep=None)
    cs.emgrs[LOCAL].cursor = None

    log.info("TABLE 2\n%s", cs.state.pretty_print())

    cs.smgr.do()

    log.info("TABLE 3\n%s", cs.state.pretty_print())

    assert not cs.state.lookup_oid(LOCAL, li1.oid)[LOCAL].changed

    cs.run(until=lambda: not cs.state.changeset_len, timeout=1)

    b = BytesIO()
    cs.providers[LOCAL].download_path("/local/stuff1", b)
    assert b.getvalue() == b"changed-while-stopped"


@pytest.mark.parametrize("method", ["create", "mkdir", "rename"])
def test_notify_bad_name(cs, method):
    setup_remote_local(cs)
    called = False

    def _handle(e: Notification):
        nonlocal called
        if e.ntype == NotificationType.FILE_NAME_ERROR:
            called = True
    cs.handle_notification = _handle

    local, remote = cs.providers
    remote._forbidden_chars = ['`']
    if method == "create":
        local.create('/local/bad`.txt', BytesIO(b'data'))
    elif method == "rename":
        info = local.create('/local/ok.txt', BytesIO(b'data'))
        local.rename(info.oid, '/local/bad`.txt')
    else:
        local.mkdir('/local/bad`.txt')
    cs.start(until=lambda: called, timeout=2)  # Need to use start() because the notification manager do() blocks
    log.debug("Now waiting")
    cs.wait()
    assert called
    cs.stop()


def test_notify_disconnect(cs):
    setup_remote_local(cs)
    called = False

    def _handle(e: Notification):
        nonlocal called
        if e.ntype == NotificationType.DISCONNECTED_ERROR:
            called = True
    cs.handle_notification = _handle

    local, remote = cs.providers
    remote._forbidden_chars = ['`']
    local.create('/local/bad.txt', BytesIO(b'data'))
    cs.providers[0].disconnect()
    cs.providers[0].reconnect = lambda: None    # TODO: Revisit this after authorization has been redesigned
    cs.start(until=lambda: called, timeout=2)   # Need to use start() because the notification manager do() blocks
    log.debug("Now waiting")
    cs.wait()
    assert called
    cs.stop()


def test_no_nsquare(cs):
    setup_remote_local(cs)

    apic = [0, 0]
    for side in (LOCAL, REMOTE):
        orig_api = cs.providers[side]._api

        def api(*a, **kw):
            apic[side] += 1
            orig_api(*a, **kw)

        cs.providers[side]._api = api

    # each normal sync can take up to 12 api hits
    normal = 12 * 24
    expect = normal * 1.5

    for i in range(12):
        for side, d in enumerate(roots):
            # these might get punted
            cs.providers[side].create(d + "/" + str(i), BytesIO(b'yo'))
        # clearing these successes shouldn't clear the punt counts of the others
        cs.providers[LOCAL].create(roots[LOCAL] + "/x" + str(i), BytesIO(b'yo'))

    # events all come in before processing....for simplicity
    cs.emgrs[0].do()
    cs.emgrs[1].do()

    log.info("TABLE 0\n%s", cs.state.pretty_print())

    cs.run(until=lambda: not cs.state.changeset_len, timeout=10)

    log.info("TABLE 1\n%s", cs.state.pretty_print())

    log.debug("APIC %s", apic)
    assert (apic[1] + apic[0]) < expect


def test_two_level_rename(cs):
    (local, remote) = cs.providers

    ret = setup_remote_local(cs, "a/", "a/fa1", "a/fa2", "a/b/", "a/b/fb1", "a/b/fb2")

    log.debug("setup ret == %s", ret)

    (
        (la, ra),
        (la1, ra1),
        (la2, ra2),
        (lb, rb),
        (lb1, rb1),
        (lb2, rb1),
    ) = get_infos(cs, ret)

    log.info("TABLE 0\n%s", cs.state.pretty_print())

    local.rename(lb.oid, "/local/a/c")
    local.rename(la.oid, "/local/d")

    cs.run(until=lambda: not cs.busy, timeout=3)

    log.info("TABLE 1\n%s", cs.state.pretty_print())

    assert local.info_path("/local/d/c/fb1")
    assert remote.info_path("/remote/d/c/fb1")
    assert local.info_path("/local/d/c/fb2")
    assert remote.info_path("/remote/d/c/fb2")

    assert not any("conflicted" in e.path for e in local.walk("/local"))
    assert not any("conflicted" in e.path for e in remote.walk("/remote"))


def test_reconn_after_disconn():
    (local, remote) = MockProvider(False, False), MockProvider(False, False)

    # they have connection ids
    local.connect("some creds")
    remote.connection_id = '6789'

    # but we're offline
    remote.disconnect()
    remote._creds = None

    cs = CloudSyncMixin((local, remote), roots, storage=None, sleep=None)
    local.mkdir("/local")

    # this forces the remote to fail connections forever
    called = False

    def _handle(e: Notification):
        nonlocal called
        if e.ntype == NotificationType.DISCONNECTED_ERROR:
            called = True
    cs.handle_notification = _handle        # type: ignore

    assert not remote.connected

    # it's ok to start a cs this way
    cs.start()
    cs.wait_until(lambda: called)

    # still ok....
    assert not remote.connected

    # syncs on reconnect
    remote._creds = {"ok": "ok"}
    remote.reconnect()

    # yay
    cs.wait_until_found((REMOTE, "/remote"))
    cs.stop()


@pytest.mark.parametrize("method", ["nonrec", "rec", "side", "all", "forget"])
def test_forget_walk(cs, method):
    (local, remote) = cs.providers

    # set up a large tree
    ret = setup_remote_local(cs, "a", "b", "c", "d/", "d/e", "d/f", "d/g", *list(map(str, range(20))))

    log.debug("setup ret == %s", ret)
    (la, ra) = get_infos(cs, ret)[0]

    log.info("TABLE 0\n%s", cs.state.pretty_print())

    # we forgot to sync la, because of a missing event
    local._delete(la.oid, without_event=True)
    cs.state.forget_oid(REMOTE, ra.oid)

    for _ in range(5):
        cs.do()

    assert not local.exists_path(la.path)

    log.info("start walk")

    remote._api = Mock(side_effect=remote._api)

    # different ways to call walk
    if method == "nonrec":
        # ok to do non-recursive walk
        cs.walk(REMOTE, "/remote", recursive=False)
    elif method == "rec":
        cs.walk(REMOTE, "/remote", recursive=True)
    elif method == "side":
        cs.walk(REMOTE)
    elif method == "all":
        cs.walk()
    elif method == "forget":
        cs.forget()

    log.info("done walk")

    cs.run_until_found((LOCAL, la.path))

    log.info("calls %s", remote._api.mock_calls)

    if method != "forget":
        assert remote._api.call_count <= 7


def test_walk_bad_vals(cs):
    with pytest.raises(ValueError):
        cs.walk(root="foo")

@pytest.mark.parametrize("mode", ["create-path", "nocreate-path", "nocreate-oid"])
def test_root_needed(cs, cs_root_oid, mode):
    create = "nocreate" not in mode
    preroot = "oid" in mode

    if preroot:
        cs = cs_root_oid
        assert cs.providers[0].info_path("/local")
        assert cs.providers[1].info_path("/remote")

    (local, remote) = cs.providers
    remote.delete(remote.info_path("/remote").oid)
    cs.emgrs[REMOTE]._drain()
    assert remote.info_path("/remote") is None

    def set_root(cs, side, oid, path):
        cs.smgr._root_oids[side] = oid
        cs.smgr._root_paths[side] = path
        cs.emgrs[side]._root_oid = oid
        cs.emgrs[side]._root_path = path

    if not create:
        # set root oid to random stuff that will break any checks
        set_root(cs, REMOTE, 'xxxx', None)

    def translate(side, path):
        relative = cs.providers[1-side].is_subpath(roots[1-side], path)
        if not relative:
            return None
        return cs.providers[side].join(roots[side], relative)

    cs.translate = translate
    cs.smgr.max_backoff = 1

    # walk nothing
    cs.emgrs[0].do()
    cs.emgrs[1].do()
    try:
        cs.smgr.do()
        cs.smgr.do()
    except _BackoffError:
        pass

    oid = local.mkdir("/local")
    set_root(cs, LOCAL, oid, "/local")
    local.mkdir("/local/a")
    local.mkdir("/local/a/b")

    cs.emgrs[LOCAL]._drain()            # mkdir stuff never gets events

    remote_info = remote.info_path("/remote")
    if remote_info:
        remote.delete(remote_info.oid)
        cs.emgrs[REMOTE]._drain()
    assert remote.info_path("/remote") is None

    log.info("=== CREATE SUBDIR WITH NO ROOT OR PARENTS ===")

    local.create("/local/a/b/c", BytesIO(b'hi'))

    if create:
        # but we still sync
        cs.run_until_found((REMOTE, "/remote/a/b/c"))
    else:
        called = False

        def _handle(e: Notification):
            nonlocal called
            if e.ntype == NotificationType.ROOT_MISSING_ERROR:
                called = True
<<<<<<< HEAD
        cs.handle_notification = _handle

        # to test failure modes, you need to use start(), not run_until, or do()
        # we keep backing off because the root isn't there
        until = lambda: cs.smgr.in_backoff > cs.smgr.min_backoff * 2
        cs.start(until=until)
        cs.wait(timeout=2)
        assert until()

        assert called

        # then we create the root:
        oid = remote.mkdir("/remote")
        cs.set_root_oid(REMOTE, oid)

        # and everything syncs up
        until = lambda: remote.info_path("/remote/a/b/c")
        cs.start(until=until)
        cs.wait(timeout=2)
        assert until()


def test_smartsync(scs):
    # TODO: get listdir to produce mtime's and sizes.
    # TODO: test local files always sync even when smartsync is enabled
    # TODO: test sync, then unsync, then sync again, to confirm remote file doesn't get deleted or something stupid
    timeout = 1
    local_parent = "/local"
    remote_parent = "/remote"
    local_test_folder = "/local/testfolder"
    remote_test_folder = "/remote/testfolder"
    remote_test_folder_contents = "/remote/testfolder/testfile"
    remote_path1 = "/remote/stuff1"
    local_path1 = "/local/stuff1"
    remote_path2 = "/remote/stuff2"
    local_path2 = "/local/stuff2"
    contents1 = b"hello1"
    contents1a = b"hello1a"
    contents1b = b"hello1b"
    local_oid1 = None
    (local, remote) = scs.providers

    scs.run_until_clean(timeout)
    scs.providers[REMOTE].mkdir(remote_parent)

    # confirm that folders always sync down
    scs.providers[REMOTE].mkdir(remote_test_folder)
    scs.run_until_clean(timeout)
    assert local.exists_path(local_test_folder)

    rinfo1 = scs.providers[REMOTE].create(remote_path1, BytesIO(contents1))
    scs.run_until_clean(timeout)
    assert not local.exists_path(local_path1)

    # sync the file down
    scs.smart_sync_path(remote_path1, REMOTE)
    # confirm it exists
    assert local.exists_path(local_path1)
    # update the file remotely, and confirm the update syncs down
    remote.upload(rinfo1.oid, BytesIO(contents1a))
    scs.run_until_clean(timeout)
    curr_contents = BytesIO()
    local_info1 = local.info_path(local_path1)
    local_oid1 = local_info1.oid
    local.download(local_oid1, curr_contents)
    assert curr_contents.getvalue() == contents1a

    assert local.exists_path(local_path1)
    # desync the file
    scs.smart_unsync_path(local_path1, LOCAL)
    # confirm it no longer exists
    assert not local.exists_path(local_path1)
    # update the file remotely, and confirm it didn't sync
    remote.upload(rinfo1.oid, BytesIO(contents1b))
    scs.run_until_clean(5)
    assert not local.exists_path(local_path1)

    local_parent_info = scs.providers[LOCAL].info_path(local_parent)
    files = list(scs.smart_listdir_path(local_parent))
    assert local_path1 in [x.path for x in files]
    for file in files:
        if file.path == local_path1:
            assert file.size == len(contents1)
            assert file.mtime >= time.time() - 5
            local_oid1 = file.oid
    assert local_oid1
=======

        with patch.object(cs, "handle_notification", _handle):
            # to test failure modes, you need to use start(), not run_until, or do()
            # we keep backing off because the root isn't there
            until = lambda: cs.smgr.in_backoff > cs.smgr.min_backoff * 50
            cs.start(until=until)
            cs.wait(timeout=2)
            assert until()
            assert called

            # then we create the root:
            oid = remote.mkdir("/remote")
            set_root(cs, REMOTE, oid, "/remote")

            # and everything syncs up
            until = lambda: remote.info_path("/remote/a/b/c")
            cs.start(until=until)
            cs.wait(timeout=2)
            assert until()

def test_cursor_tag_delete(mock_provider_generator):
    storage_dict: Dict[Any, Any] = dict()
    storage = MockStorage(storage_dict)

    mock_remote_connection_id = "sharedConn"
    mock_cursor_1 = 1
    mock_cursor_2 = 2

    p1a = mock_provider_generator()
    p1b = mock_provider_generator()
    p1b._set_mock_fs(p1a._mock_fs)
    p2 = mock_provider_generator()
    p3 = mock_provider_generator()

    # The two remote providers share a connection id
    p2.connection_id = mock_remote_connection_id
    p2.current_cursor = mock_cursor_1
    p3.connection_id = mock_remote_connection_id
    p3.current_cursor = mock_cursor_2

    roots1 = ("/local1", "/remote1")
    roots2 = ("/local2", "/remote2")

    cs1 = CloudSyncMixin((p1a, p2), roots1, storage, sleep=None)
    cs2 = CloudSyncMixin((p1b, p3), roots2, storage, sleep=None)

    cs1.done()
    cs2.done()

    cs1.do()
    cs2.do()

    assert cs1.state.storage_get_data(cs1.emgrs[REMOTE]._cursor_tag) == mock_cursor_1
    assert cs2.state.storage_get_data(cs2.emgrs[REMOTE]._cursor_tag) == mock_cursor_2

    # Delete cs1 cursor, leave cs2 cursor unchanged
    cs1.forget()
    assert cs1.state.storage_get_data(cs1.emgrs[REMOTE]._cursor_tag) is None
    assert cs2.state.storage_get_data(cs2.emgrs[REMOTE]._cursor_tag) == mock_cursor_2

def test_cs_event_filter(cs):
    log.debug("local root: %s", cs.providers[LOCAL]._root_path)     # /local
    log.debug("remote root: %s", cs.providers[REMOTE]._root_path)   # /remote

    assert len(cs.state) == 0

    foo = cs.providers[LOCAL].create("/local/foo", BytesIO(b"oo"))
    bar = cs.providers[REMOTE].create("/remote/bar", BytesIO(b"ar"))
    cs.run_until_clean(timeout=2)
    log.info("TABLE 0\n%s", cs.state.pretty_print())
    # should now have entries for root, foo, bar
    assert len(cs.state) == 3

    cs.providers[LOCAL].mkdir("/local-2")
    cs.providers[REMOTE].mkdir("/remote-2")
    baz = cs.providers[LOCAL].create("/local-2/baz", BytesIO(b"az"))
    qux = cs.providers[REMOTE].create("/remote-2/qux", BytesIO(b"ux"))
    cs.run_until_clean(timeout=2)
    log.info("TABLE 1\n%s", cs.state.pretty_print())
    # added new files/folders outside the root, these events should be ignored
    assert len(cs.state) == 3

    cs.providers[LOCAL].rename(foo.oid, "/local-2/foo")
    foo = cs.providers[LOCAL].info_path("/local-2/foo")
    cs.providers[REMOTE].rename(bar.oid, "/remote-2/bar")
    bar = cs.providers[REMOTE].info_path("/remote-2/bar")
    cs.run_until_clean(timeout=2)
    log.info("TABLE 2\n%s", cs.state.pretty_print())
    # renamed 2 files out of root, these events should be converted to delete
    assert len(cs.state) == 1

    cs.providers[LOCAL].rename(foo.oid, "/local-2/foo-2")
    cs.providers[REMOTE].rename(bar.oid, "/remote-2/bar-2")
    cs.run_until_clean(timeout=2)
    log.info("TABLE 3\n%s", cs.state.pretty_print())
    # renamed 2 irrelevent files, these events should be ignored
    assert len(cs.state) == 1

    cs.providers[LOCAL].rename(baz.oid, "/local/baz")
    cs.providers[REMOTE].rename(qux.oid, "/remote/qux")
    cs.run_until_clean(timeout=2)
    log.info("TABLE 4\n%s", cs.state.pretty_print())
    # moved 2 files into root, these events should be processed, state entries addded, etc.
    assert len(cs.state) == 3
>>>>>>> 4d68805e
<|MERGE_RESOLUTION|>--- conflicted
+++ resolved
@@ -2956,27 +2956,25 @@
             nonlocal called
             if e.ntype == NotificationType.ROOT_MISSING_ERROR:
                 called = True
-<<<<<<< HEAD
-        cs.handle_notification = _handle
-
-        # to test failure modes, you need to use start(), not run_until, or do()
-        # we keep backing off because the root isn't there
-        until = lambda: cs.smgr.in_backoff > cs.smgr.min_backoff * 2
-        cs.start(until=until)
-        cs.wait(timeout=2)
-        assert until()
-
-        assert called
-
-        # then we create the root:
-        oid = remote.mkdir("/remote")
-        cs.set_root_oid(REMOTE, oid)
-
-        # and everything syncs up
-        until = lambda: remote.info_path("/remote/a/b/c")
-        cs.start(until=until)
-        cs.wait(timeout=2)
-        assert until()
+
+        with patch.object(cs, "handle_notification", _handle):
+            # to test failure modes, you need to use start(), not run_until, or do()
+            # we keep backing off because the root isn't there
+            until = lambda: cs.smgr.in_backoff > cs.smgr.min_backoff * 50
+            cs.start(until=until)
+            cs.wait(timeout=2)
+            assert until()
+            assert called
+
+            # then we create the root:
+            oid = remote.mkdir("/remote")
+            set_root(cs, REMOTE, oid, "/remote")
+
+            # and everything syncs up
+            until = lambda: remote.info_path("/remote/a/b/c")
+            cs.start(until=until)
+            cs.wait(timeout=2)
+            assert until()
 
 
 def test_smartsync(scs):
@@ -3043,26 +3041,7 @@
             assert file.mtime >= time.time() - 5
             local_oid1 = file.oid
     assert local_oid1
-=======
-
-        with patch.object(cs, "handle_notification", _handle):
-            # to test failure modes, you need to use start(), not run_until, or do()
-            # we keep backing off because the root isn't there
-            until = lambda: cs.smgr.in_backoff > cs.smgr.min_backoff * 50
-            cs.start(until=until)
-            cs.wait(timeout=2)
-            assert until()
-            assert called
-
-            # then we create the root:
-            oid = remote.mkdir("/remote")
-            set_root(cs, REMOTE, oid, "/remote")
-
-            # and everything syncs up
-            until = lambda: remote.info_path("/remote/a/b/c")
-            cs.start(until=until)
-            cs.wait(timeout=2)
-            assert until()
+
 
 def test_cursor_tag_delete(mock_provider_generator):
     storage_dict: Dict[Any, Any] = dict()
@@ -3147,5 +3126,4 @@
     cs.run_until_clean(timeout=2)
     log.info("TABLE 4\n%s", cs.state.pretty_print())
     # moved 2 files into root, these events should be processed, state entries addded, etc.
-    assert len(cs.state) == 3
->>>>>>> 4d68805e
+    assert len(cs.state) == 3