--- conflicted
+++ resolved
@@ -3246,15 +3246,10 @@
     remote.upload(rinfo1.oid, BytesIO(contents1a))
     ent1: SyncEntry = scs.state.lookup_oid(REMOTE, rinfo1.oid)
     ent1.get_latest(force=True)
-<<<<<<< HEAD
 
     # test 11: confirm the file has not yet synced (will sync when emgr.do() is called)
-    assert ent1[LOCAL].size == len(contents1)
-    assert ent1[REMOTE].size == len(contents1a)
-=======
     assert ent1[LOCAL].size == len(contents1), "bad ent1 local size"
     assert ent1[REMOTE].size == len(contents1a), "bad ent1 remote size"
->>>>>>> eca73814
 
     old_translate = scs.translate
 
@@ -3267,14 +3262,9 @@
     files = list(scs.smart_listdir_path(local_test_folder))
     for file in files:
         if file.path == local_path1:
-<<<<<<< HEAD
             # test 12: remote updated to contents1a, but local has precedence in listdir results
-            assert file.size == len(contents1)
+            assert file.size == len(contents1), f"bad size of {file.path}"  # remotely updated to contents1a, but local overrides
             assert file.is_synced  # file "is_synced" because it exists locally and remotely, even if it isnt up to date
-=======
-            assert file.size == len(contents1), f"bad size of {file.path}"  # remotely updated to contents1a, but local overrides
-            assert file.is_synced
->>>>>>> eca73814
             assert rinfo1a.mtime >= file.mtime
 
     # smartsync the file
