from io import BytesIO
import logging
import pytest
from typing import List

from .fixtures import MockProvider, MockStorage, mock_provider_instance
from cloudsync.sync.sqlite_storage import SqliteStorage
from cloudsync import Storage, CloudSync, SyncState, SyncEntry, LOCAL, REMOTE, FILE, DIRECTORY, CloudFileNotFoundError, CloudFileExistsError
from cloudsync.event import EventManager

from .test_sync import WaitFor, RunUntilHelper

log = logging.getLogger(__name__)


@pytest.fixture(name="cs_storage")
def fixture_cs_storage(mock_provider_generator):
    storage_dict = dict()
    storage = MockStorage(storage_dict)
    for cs in _fixture_cs(mock_provider_generator, storage):
        yield cs, storage


@pytest.fixture(name="cs")
def fixture_cs(mock_provider_generator):
    yield from _fixture_cs(mock_provider_generator)


def _fixture_cs(mock_provider_generator, storage=None):
    roots = ("/local", "/remote")

    class CloudSyncMixin(CloudSync, RunUntilHelper):
        pass

    cs = CloudSyncMixin((mock_provider_generator(), mock_provider_generator()), roots, storage=storage, sleep=None)

    yield cs

    cs.done()


def make_cs(mock_provider_creator, left, right, storage=None):
    roots = ("/local", "/remote")

    class CloudSyncMixin(CloudSync, RunUntilHelper):
        pass
    return CloudSyncMixin((mock_provider_creator(*left), mock_provider_creator(*right)), roots, storage=storage, sleep=None)


@pytest.fixture(name="multi_cs")
def fixture_multi_cs(mock_provider_generator):
    storage_dict = dict()
    storage = MockStorage(storage_dict)

    class CloudSyncMixin(CloudSync, RunUntilHelper):
        pass

    p1 = mock_provider_generator()
    p2 = mock_provider_generator()
    p3 = mock_provider_generator()

    roots1 = ("/local1", "/remote")
    roots2 = ("/local2", "/remote")

    cs1 = CloudSyncMixin((p1, p2), roots1, storage, sleep=None)
    cs2 = CloudSyncMixin((p1, p3), roots2, storage, sleep=None)

    yield cs1, cs2

    cs1.done()
    cs2.done()


def test_sync_rename_away(multi_cs):
    cs1, cs2 = multi_cs

    remote_parent = "/remote"
    remote_path = "/remote/stuff1"

    local_parent1 = "/local1"
    local_parent2 = "/local2"
    local_path11 = "/local1/stuff1"
    local_path21 = "/local2/stuff1"

    cs1.providers[LOCAL].mkdir(local_parent1)
    cs1.providers[REMOTE].mkdir(remote_parent)
    cs2.providers[LOCAL].mkdir(local_parent2)
    cs2.providers[REMOTE].mkdir(remote_parent)
    linfo1 = cs1.providers[LOCAL].create(local_path11, BytesIO(b"hello1"), None)

    assert linfo1

    cs1.run_until_found(
        (LOCAL, local_path11),
        (REMOTE, remote_path),
        timeout=2)

    cs1.run(until=lambda: not cs1.state.change_count, timeout=1)
    cs2.run(until=lambda: not cs2.state.change_count, timeout=1)
    log.info("TABLE 1\n%s", cs1.state.pretty_print(use_sigs=False))
    log.info("TABLE 2\n%s", cs2.state.pretty_print(use_sigs=False))

    assert len(cs1.state) == 2      # 1 dirs, 1 files

    # This is the meat of the test. renaming out of one cloud bed into another
    #   Which will potentially forget to sync up the delete to remote1, leaving
    #   the file there and also in remote2
    log.debug("here")
    linfo2 = cs1.providers[LOCAL].rename(linfo1.oid, local_path21)
    log.debug("here")
    cs1.run(until=lambda: not cs1.state.change_count, timeout=1)
    log.info("TABLE 1\n%s", cs1.state.pretty_print(use_sigs=False))
    log.debug("here")
    cs2.run(until=lambda: not cs2.state.change_count, timeout=1)
    log.info("TABLE 2\n%s", cs2.state.pretty_print(use_sigs=False))
    log.debug("here")

    try:
        cs1.run_until_found(
            WaitFor(LOCAL, local_path11, exists=False),
            timeout=2)
        log.info("TABLE 1\n%s", cs1.state.pretty_print())
        log.info("TABLE 2\n%s", cs2.state.pretty_print())
        cs2.run_until_found(
            (LOCAL, local_path21),
            timeout=2)
        log.info("TABLE 1\n%s", cs1.state.pretty_print())
        log.info("TABLE 2\n%s", cs2.state.pretty_print())
        cs2.run_until_found(
            (REMOTE, remote_path),
            timeout=2)
        log.info("TABLE 1\n%s", cs1.state.pretty_print())
        log.info("TABLE 2\n%s", cs2.state.pretty_print())
        # If renaming out of local1 didn't properly sync, the next line will time out
        cs1.run_until_found(
            WaitFor(REMOTE, remote_path, exists=False),
            timeout=2)
    except TimeoutError:
        log.info("Timeout: TABLE 1\n%s", cs1.state.pretty_print())
        log.info("Timeout: TABLE 2\n%s", cs2.state.pretty_print())
        raise

    # let cleanups/discards/dedups happen if needed
    cs1.run(until=lambda: not cs1.state.change_count, timeout=1)
    cs2.run(until=lambda: not cs2.state.change_count, timeout=1)

    log.info("TABLE 1\n%s", cs1.state.pretty_print())
    log.info("TABLE 2\n%s", cs2.state.pretty_print())

    assert len(cs1.state) == 1   # 1 dir
    assert len(cs2.state) == 2   # 1 file and 1 dir


def test_sync_multi(multi_cs):
    cs1, cs2 = multi_cs

    local_parent1 = "/local1"
    local_parent2 = "/local2"
    remote_parent1 = "/remote"
    remote_parent2 = "/remote"
    remote_path1 = "/remote/stuff1"
    remote_path2 = "/remote/stuff2"
    local_path11 = "/local1/stuff1"
    local_path21 = "/local2/stuff1"
    local_path12 = "/local1/stuff2"
    local_path22 = "/local2/stuff2"

    cs1.providers[LOCAL].mkdir(local_parent1)
    cs1.providers[REMOTE].mkdir(remote_parent1)
    cs2.providers[LOCAL].mkdir(local_parent2)
    cs2.providers[REMOTE].mkdir(remote_parent2)
    linfo1 = cs1.providers[LOCAL].create(local_path11, BytesIO(b"hello1"), None)
    linfo2 = cs2.providers[LOCAL].create(local_path21, BytesIO(b"hello2"), None)
    rinfo1 = cs1.providers[REMOTE].create(remote_path2, BytesIO(b"hello3"), None)
    rinfo2 = cs2.providers[REMOTE].create(remote_path2, BytesIO(b"hello4"), None)

    assert linfo1 and linfo2 and rinfo1 and rinfo2

    cs1.run_until_found(
        (LOCAL, local_path11),
        (LOCAL, local_path21),
        (REMOTE, remote_path1),
        (REMOTE, remote_path2),
        timeout=2)

    cs1.run(until=lambda: not cs1.state.change_count, timeout=1)
    log.info("TABLE 1\n%s", cs1.state.pretty_print())
    log.info("TABLE 2\n%s", cs2.state.pretty_print())

    assert len(cs1.state) == 3      # 1 dirs, 2 files, 1 never synced (local2 file)

    try:
        cs2.run_until_found(
            (LOCAL, local_path12),
            (LOCAL, local_path22),
            (REMOTE, remote_path1),
            (REMOTE, remote_path2),
            timeout=2)
    except TimeoutError:
        log.info("Timeout: TABLE 1\n%s", cs1.state.pretty_print())
        log.info("Timeout: TABLE 2\n%s", cs2.state.pretty_print())
        raise

    linfo12 = cs1.providers[LOCAL].info_path(local_path12)
    rinfo11 = cs1.providers[REMOTE].info_path(remote_path1)
    linfo22 = cs2.providers[LOCAL].info_path(local_path22)
    rinfo21 = cs2.providers[REMOTE].info_path(remote_path1)

    assert linfo12.oid
    assert linfo22.oid
    assert rinfo11.oid
    assert rinfo21.oid
    assert linfo12.hash == rinfo1.hash
    assert linfo22.hash == rinfo2.hash

    # let cleanups/discards/dedups happen if needed
    cs2.run(until=lambda: not cs2.state.change_count, timeout=1)
    log.info("TABLE\n%s", cs2.state.pretty_print())

    assert len(cs1.state) == 3
    assert len(cs2.state) == 3


def test_sync_basic(cs):
    local_parent = "/local"
    remote_parent = "/remote"
    remote_path1 = "/remote/stuff1"
    local_path1 = "/local/stuff1"
    remote_path2 = "/remote/stuff2"
    local_path2 = "/local/stuff2"

    cs.providers[LOCAL].mkdir(local_parent)
    cs.providers[REMOTE].mkdir(remote_parent)
    linfo1 = cs.providers[LOCAL].create(local_path1, BytesIO(b"hello"), None)
    rinfo2 = cs.providers[REMOTE].create(remote_path2, BytesIO(b"hello2"), None)

    cs.run_until_found(
        (LOCAL, local_path1),
        (LOCAL, local_path2),
        (REMOTE, remote_path1),
        (REMOTE, remote_path2),
        timeout=2)

    linfo2 = cs.providers[LOCAL].info_path(local_path2)
    rinfo1 = cs.providers[REMOTE].info_path(remote_path1)

    assert linfo2.oid
    assert rinfo1.oid
    assert linfo2.hash == rinfo2.hash
    assert linfo1.hash == rinfo1.hash

    assert not cs.providers[LOCAL].info_path(local_path2 + ".conflicted")
    assert not cs.providers[REMOTE].info_path(remote_path1 + ".conflicted")

    # let cleanups/discards/dedups happen if needed
    cs.run(until=lambda: not cs.state.change_count, timeout=1)
    log.info("TABLE\n%s", cs.state.pretty_print())

    assert len(cs.state) == 3
    assert not cs.state.change_count


def setup_remote_local(cs, *names):
    remote_parent = "/remote"
    local_parent = "/local"

    cs.providers[LOCAL].mkdir(local_parent)
    cs.providers[REMOTE].mkdir(remote_parent)

    found = []
    for name in names:
        remote_path1 = "/remote/" + name
        local_path1 = "/local/" + name
        linfo1 = cs.providers[LOCAL].create(local_path1, BytesIO(b"hello"))
        found.append((REMOTE, remote_path1))

    cs.run_until_found(*found)
    cs.run(until=lambda: not cs.state.change_count, timeout=1)


@pytest.mark.repeat(4)
def test_sync_create_delete_same_name(cs):
    remote_parent = "/remote"
    local_parent = "/local"
    remote_path1 = "/remote/stuff1"
    local_path1 = "/local/stuff1"

    cs.providers[LOCAL].mkdir(local_parent)
    cs.providers[REMOTE].mkdir(remote_parent)

    linfo1 = cs.providers[LOCAL].create(local_path1, BytesIO(b"hello"))

    cs.run(until=lambda: not cs.state.change_count, timeout=2)

    rinfo = cs.providers[REMOTE].info_path(remote_path1)

    cs.emgrs[LOCAL].do()

    cs.providers[LOCAL].delete(linfo1.oid)

    cs.emgrs[LOCAL].do()

    linfo2 = cs.providers[LOCAL].create(local_path1, BytesIO(b"goodbye"))

    # run local event manager only... not sync
    cs.emgrs[LOCAL].do()

    log.info("TABLE 1\n%s", cs.state.pretty_print())
    # local and remote dirs can be disjoint

#    assert(len(cs.state) == 3 or len(cs.state) == 2)

    cs.run_until_found((REMOTE, remote_path1), timeout=2)

    cs.run(until=lambda: not cs.state.change_count, timeout=1)

    log.info("TABLE 2\n%s", cs.state.pretty_print())

    # local and remote dirs can be disjoint
#    assert(len(cs.state) == 3 or len(cs.state) == 2)

    assert not cs.providers[LOCAL].info_path(local_path1 + ".conflicted")
    assert not cs.providers[REMOTE].info_path(remote_path1 + ".conflicted")

    rinfo = cs.providers[REMOTE].info_path(remote_path1)
    bio = BytesIO()
    cs.providers[REMOTE].download(rinfo.oid, bio)
    assert bio.getvalue() == b'goodbye'


# this test used to fail about 2 out of 10 times because of embracing a change that *wasn't properly indexed*
# it covers cases where events arrive in unexpected orders... could be possible to get the same coverage
# with a more deterministic version
@pytest.mark.repeat(10)
def test_sync_create_delete_same_name_heavy(cs):
    remote_parent = "/remote"
    local_parent = "/local"
    remote_path1 = "/remote/stuff1"
    local_path1 = "/local/stuff1"

    cs.providers[LOCAL].mkdir(local_parent)
    cs.providers[REMOTE].mkdir(remote_parent)

    import time, threading

    def creator():
        i = 0
        while i < 10:
            try:
                linfo1 = cs.providers[LOCAL].create(local_path1, BytesIO(b"file" + bytes(str(i),"utf8")))
                i += 1
            except CloudFileExistsError:
                linfo1 = cs.providers[LOCAL].info_path(local_path1)
                if linfo1:
                    cs.providers[LOCAL].delete(linfo1.oid)
            time.sleep(0.01)
    
    def done():
        bio = BytesIO()
        rinfo = cs.providers[REMOTE].info_path(remote_path1)
        if rinfo:
            cs.providers[REMOTE].download(rinfo.oid, bio)
            return bio.getvalue() == b'file' + bytes(str(9),"utf8")
        return False

    thread = threading.Thread(target=creator, daemon=True)
    thread.start()

    cs.run(until=done, timeout=3)

    thread.join()

    assert done()

    log.info("TABLE 2\n%s", cs.state.pretty_print())

    assert not cs.providers[LOCAL].info_path(local_path1 + ".conflicted")
    assert not cs.providers[REMOTE].info_path(remote_path1 + ".conflicted")

def test_sync_rename_heavy(cs):
    remote_parent = "/remote"
    local_parent = "/local"
    remote_sub = "/remote/sub"
    local_sub = "/local/sub"
    remote_path1 = "/remote/stuff1"
    local_path1 = "/local/stuff1"
    remote_path2 = "/remote/sub/stuff1"
    local_path2 = "/local/sub/stuff1"

    cs.providers[LOCAL].mkdir(local_parent)
    cs.providers[REMOTE].mkdir(remote_parent)
    cs.providers[LOCAL].mkdir(local_sub)
    cs.providers[REMOTE].mkdir(remote_sub)
    linfo1 = cs.providers[LOCAL].create(local_path1, BytesIO(b"file"))

    cs.do()
    cs.run(until=lambda: not cs.state.change_count, timeout=1)

    log.info("TABLE 1\n%s", cs.state.pretty_print())


    import time, threading

    oid = linfo1.oid
    done = False
    ok = True
    def mover():
        nonlocal done
        nonlocal oid
        nonlocal ok
        for _ in range(10):
            try:
                oid = cs.providers[LOCAL].rename(oid, local_path2)
                oid = cs.providers[LOCAL].rename(oid, local_path1)
                time.sleep(0.001)
            except Exception as e:
                log.exception(e)
                ok = False
        done = True

    thread = threading.Thread(target=mover, daemon=True)
    thread.start()

    cs.run(until=lambda: done, timeout=3)

    thread.join()

    log.info("TABLE 2\n%s", cs.state.pretty_print())

    cs.do()

    cs.run(until=lambda: not cs.state.change_count, timeout=1
            )
    log.info("TABLE 3\n%s", cs.state.pretty_print())

    assert ok
    assert cs.providers[REMOTE].info_path(remote_path1)

def test_sync_two_conflicts(cs):
    remote_path1 = "/remote/stuff1"
    local_path1 = "/local/stuff1"

    setup_remote_local(cs, "stuff1")

    log.info("TABLE 0\n%s", cs.state.pretty_print())

    linfo1 = cs.providers[LOCAL].info_path(local_path1)
    rinfo1 = cs.providers[REMOTE].info_path(remote_path1)

    cs.providers[LOCAL].delete(linfo1.oid)
    cs.providers[REMOTE].delete(rinfo1.oid)

    linfo2 = cs.providers[LOCAL].create(local_path1, BytesIO(b"goodbye"))
    linfo2 = cs.providers[REMOTE].create(remote_path1, BytesIO(b"world"))

    # run event managers only... not sync
    cs.emgrs[LOCAL].do()
    cs.emgrs[REMOTE].do()

    log.info("TABLE 1\n%s", cs.state.pretty_print())
    if cs.providers[LOCAL].oid_is_path:
        # the local delete/create doesn't add entries
        assert(len(cs.state) == 2)
    else:
        assert(len(cs.state) == 4)

    cs.run_until_found((REMOTE, remote_path1), timeout=2)

    cs.run(until=lambda: not cs.state.change_count, timeout=1)

    # conflicted files are discarded, not in table
    log.info("TABLE 2\n%s", cs.state.pretty_print())
    assert(len(cs.state) == 2)

    assert cs.providers[LOCAL].info_path(local_path1 + ".conflicted") or cs.providers[REMOTE].info_path(remote_path1 + ".conflicted")

    b1 = BytesIO()
    b2 = BytesIO()

    cs.providers[LOCAL].download_path(local_path1, b1)
    cs.providers[LOCAL].download_path(local_path1 + ".conflicted", b2)

    assert b1.getvalue() in (b'goodbye', b'world')
    assert b2.getvalue() in (b'goodbye', b'world')
    assert b1.getvalue() != b2.getvalue()


@pytest.mark.repeat(10)
def test_sync_subdir_rename(cs):
    local_dir = "/local/a"
    local_base = "/local/a/stuff"
    local_dir2 = "/local/b"
    local_base2 = "/local/b/stuff"
    remote_dir = "/remote/a"
    remote_dir2 = "/remote/b"
    remote_base = "/remote/a/stuff"
    remote_base2 = "/remote/b/stuff"

    kid_count = 4
    cs.providers[LOCAL].mkdir("/local")

    lpoid = cs.providers[LOCAL].mkdir(local_dir)

    lpaths = []
    rpaths = []
    rpaths2 = []
    for i in range(kid_count):
        lpath = local_base + str(i)
        rpath = remote_base + str(i)
        rpath2 = remote_base2 + str(i)

        cs.providers[LOCAL].create(lpath, BytesIO(b'hello'))

        lpaths.append(lpath)
        rpaths.append((REMOTE, rpath))
        rpaths2.append((REMOTE, rpath2))

    cs.run_until_found(*rpaths, timeout=2)

    log.info("TABLE 1\n%s", cs.state.pretty_print())

    cs.providers[LOCAL].rename(lpoid, local_dir2)

    for _ in range(10):
        cs.do()

    log.info("TABLE 2\n%s", cs.state.pretty_print())

    cs.run_until_found(*rpaths2, timeout=2)

    log.info("TABLE 2\n%s", cs.state.pretty_print())

# this test is sensitive to the order in which things are processed
# so run it a few times


def test_sync_rename_over(cs):
    remote_parent = "/remote"
    local_parent = "/local"
    fn1 = "hello1"
    fn2 = "hello2"
    local_path1 = cs.providers[LOCAL].join(local_parent, fn1)  # "/local/hello1"
    local_path2 = cs.providers[LOCAL].join(local_parent, fn2)  # "/local/hello2"
    remote_path1 = cs.providers[REMOTE].join(remote_parent, fn1)  # "/remote/hello1"
    remote_path2 = cs.providers[REMOTE].join(remote_parent, fn2)  # "/remote/hello2"

    lpoid = cs.providers[LOCAL].mkdir(local_parent)
    linfo1 = cs.providers[LOCAL].create(local_path1, BytesIO(local_path1.encode('utf-8')))
    linfo2 = cs.providers[LOCAL].create(local_path2, BytesIO(local_path1.encode('utf-8')))

    cs.run_until_found((REMOTE, remote_path1), (REMOTE, remote_path2),  timeout=2)

    log.info("TABLE 1\n" + cs.state.pretty_print(use_sigs=False))
    # rename a file over another file by deleting the target and doing the rename in quick succession
    cs.providers[LOCAL].delete(linfo2.oid)
    cs.providers[LOCAL].rename(linfo1.oid, local_path2)

    log.info("TABLE 2\n" + cs.state.pretty_print(use_sigs=False))
    cs.run_until_found(WaitFor(side=REMOTE, path=remote_path1, exists=False),  timeout=2)
    log.info("TABLE 3\n%s", cs.state.pretty_print(use_sigs=False))

    # check the contents to make sure that path2 has path1's content
    new_oid = cs.providers[REMOTE].info_path(remote_path2).oid
    contents = BytesIO()
    cs.providers[REMOTE].download(new_oid, contents)
    assert contents.getvalue() == local_path1.encode('utf-8')

    # check that the folders each have only one file, and that it's path2
    rpoid = cs.providers[REMOTE].info_path(remote_parent).oid
    ldir = list(cs.providers[LOCAL].listdir(lpoid))
    rdir = list(cs.providers[REMOTE].listdir(rpoid))
    log.debug("ldir = %s", ldir)
    log.debug("rdir = %s", rdir)
    assert len(ldir) == 1
    assert ldir[0].path == local_path2
    assert len(rdir) == 1
    assert rdir[0].path == remote_path2


@pytest.mark.repeat(10)
def test_sync_folder_conflicts_file(cs):
    remote_path1 = "/remote/stuff1"
    remote_path2 = "/remote/stuff1/under"
    local_path1 = "/local/stuff1"

    setup_remote_local(cs, "stuff1")

    log.info("TABLE 0\n%s", cs.state.pretty_print())

    linfo1 = cs.providers[LOCAL].info_path(local_path1)
    rinfo1 = cs.providers[REMOTE].info_path(remote_path1)

    cs.providers[LOCAL].delete(linfo1.oid)
    cs.providers[REMOTE].delete(rinfo1.oid)

    linfo2 = cs.providers[LOCAL].create(local_path1, BytesIO(b"goodbye"))
    linfo2 = cs.providers[REMOTE].mkdir(remote_path1)
    linfo2 = cs.providers[REMOTE].create(remote_path2, BytesIO(b"world"))

    # run event managers only... not sync
    cs.emgrs[LOCAL].do()
    cs.emgrs[REMOTE].do()

    log.info("TABLE 1\n%s", cs.state.pretty_print())
    if cs.providers[LOCAL].oid_is_path:
        # there won't be 2 rows for /local/stuff1 is oid_is_path
        assert(len(cs.state) == 3)
        locs = cs.state.lookup_path(LOCAL, local_path1)
        assert locs and len(locs) == 1
        loc = locs[0]
        assert loc[LOCAL].otype == FILE
        assert loc[REMOTE].otype == DIRECTORY
    else:
        # deleted /local/stuff, remote/stuff, remote/stuff/under, lcoal/stuff, /local
        assert(len(cs.state) == 5)

    cs.run_until_found((REMOTE, remote_path1), timeout=2)

    cs.run(until=lambda: not cs.state.change_count, timeout=1)

    log.info("TABLE 2\n%s", cs.state.pretty_print())
    assert(len(cs.state) == 4 or len(cs.state) == 3)

    local_conf = cs.providers[LOCAL].info_path(local_path1 + ".conflicted")
    remote_conf = cs.providers[REMOTE].info_path(remote_path1 + ".conflicted")

    assert local_conf and not remote_conf

    # file was moved out of the way for the folder
    assert local_conf.otype == FILE

    # folder won
    local_conf = cs.providers[LOCAL].info_path(local_path1)
    assert local_conf.otype == DIRECTORY


@pytest.fixture(params=[(MockStorage, dict()), (SqliteStorage, 'file::memory:?cache=shared')],
                ids=["mock_storage", "sqlite_storage"],
                name="storage"
                )
def storage_fixture(request):
    return request.param


def test_storage(storage):
    roots = ("/local", "/remote")
    storage_class = storage[0]
    storage_mechanism = storage[1]

    class CloudSyncMixin(CloudSync, RunUntilHelper):
        pass

    p1 = MockProvider(oid_is_path=False, case_sensitive=True)
    p2 = MockProvider(oid_is_path=False, case_sensitive=True)

    storage1: Storage = storage_class(storage_mechanism)
    cs1: CloudSync = CloudSyncMixin((p1, p2), roots, storage1, sleep=None)
    old_cursor = cs1.emgrs[0].state.storage_get_data(cs1.emgrs[0]._cursor_tag)
    assert old_cursor is not None
    log.debug("cursor=%s", old_cursor)

    test_sync_basic(cs1)  # do some syncing, to get some entries into the state table

    storage2 = storage_class(storage_mechanism)
    cs2: CloudSync = CloudSyncMixin((p1, p2), roots, storage2, sleep=None)

    log.debug(f"state1 = {cs1.state.entry_count()}\n{cs1.state.pretty_print()}")
    log.debug(f"state2 = {cs2.state.entry_count()}\n{cs2.state.pretty_print()}")

    def not_dirty(s: SyncState):
        for se in s.get_all():
            se: SyncEntry
            assert not se.dirty

    def compare_states(s1: SyncState, s2: SyncState) -> List[SyncEntry]:
        ret = []
        found = False
        for e1 in s1.get_all():
            e1: SyncEntry
            for e2 in s2.get_all():
                e2: SyncEntry
                if e1.serialize() == e2.serialize():
                    found = True
            if not found:
                ret.append(e1)
        return ret

    not_dirty(cs1.state)

    missing1 = compare_states(cs1.state, cs2.state)
    missing2 = compare_states(cs2.state, cs1.state)

    for e in missing1:
        log.debug(f"entry in 1 not found in 2 {e.pretty()}")
    for e in missing2:
        log.debug(f"entry in 2 not found in 1 {e.pretty()}")

    assert not missing1
    assert not missing2
    new_cursor = cs1.emgrs[0].state.storage_get_data(cs1.emgrs[0]._cursor_tag)
    log.debug("cursor=%s %s", old_cursor, new_cursor)
    assert new_cursor is not None
    assert old_cursor != new_cursor


@pytest.mark.parametrize("drain", [None, LOCAL, REMOTE])
def test_sync_already_there(cs, drain: int):
    local_parent = "/local"
    remote_parent = "/remote"
    remote_path1 = "/remote/stuff1"
    local_path1 = "/local/stuff1"

    cs.providers[LOCAL].mkdir(local_parent)
    cs.providers[REMOTE].mkdir(remote_parent)
    linfo1 = cs.providers[LOCAL].create(local_path1, BytesIO(b"hello"), None)
    rinfo2 = cs.providers[REMOTE].create(remote_path1, BytesIO(b"hello"), None)

    if drain is not None:
        # one of the event managers is not reporting events
        cs.emgrs[drain]._drain()

    # fill up the state table
    cs.do()

    # all changes processed
    cs.run(until=lambda: not cs.state.change_count, timeout=1)

    linfo1 = cs.providers[LOCAL].info_path(local_path1)
    rinfo1 = cs.providers[REMOTE].info_path(remote_path1)

    assert linfo1.hash == rinfo1.hash

    assert not cs.providers[LOCAL].info_path(local_path1 + ".conflicted")
    assert not cs.providers[REMOTE].info_path(remote_path1 + ".conflicted")


@pytest.mark.parametrize("drain", [LOCAL, REMOTE])
def test_sync_already_there_conflict(cs, drain: int):
    local_parent = "/local"
    remote_parent = "/remote"
    remote_path1 = "/remote/stuff1"
    local_path1 = "/local/stuff1"

    cs.providers[LOCAL].mkdir(local_parent)
    cs.providers[REMOTE].mkdir(remote_parent)
    cs.providers[LOCAL].create(local_path1, BytesIO(b"hello"), None)
    cs.providers[REMOTE].create(remote_path1, BytesIO(b"goodbye"), None)

    if drain is not None:
        # one of the event managers is not reporting events
        cs.emgrs[drain]._drain()

    # fill up the state table
    cs.do()

    # all changes processed
    cs.run(until=lambda: not cs.state.change_count, timeout=1)

    linfo1 = cs.providers[LOCAL].info_path(local_path1)
    rinfo1 = cs.providers[REMOTE].info_path(remote_path1)

    assert linfo1.hash == rinfo1.hash

    assert cs.providers[LOCAL].info_path(local_path1 + ".conflicted") or cs.providers[REMOTE].info_path(remote_path1 + ".conflicted")


def test_conflict_recover(cs):
    local_parent = "/local"
    remote_parent = "/remote"
    remote_path1 = "/remote/stuff1"
    local_path1 = "/local/stuff1"

    remote_path2 = "/remote/new_path"
    local_path2 = "/local/new_path"

    cs.providers[LOCAL].mkdir(local_parent)
    cs.providers[REMOTE].mkdir(remote_parent)
    cs.providers[LOCAL].create(local_path1, BytesIO(b"hello"), None)
    cs.providers[REMOTE].create(remote_path1, BytesIO(b"goodbye"), None)

    # fill up the state table
    cs.do()

    # all changes processed
    cs.run(until=lambda: not cs.state.change_count, timeout=1)

    linfo1 = cs.providers[LOCAL].info_path(local_path1)
    rinfo1 = cs.providers[REMOTE].info_path(remote_path1)

    assert linfo1.hash == rinfo1.hash

    local_conflicted_path = local_path1 + ".conflicted"
    remote_conflicted_path = remote_path1 + ".conflicted"
    local_conflicted = cs.providers[LOCAL].info_path(local_conflicted_path)
    remote_conflicted = cs.providers[REMOTE].info_path(remote_conflicted_path)

    log.info("CONFLICTED TABLE\n%s", cs.state.pretty_print())

    # Check that exactly one of the files is present
    assert bool(local_conflicted) or bool(remote_conflicted)
    assert bool(local_conflicted) != bool(remote_conflicted)

    log.info("BEFORE RENAME AWAY\n%s", cs.state.pretty_print())

    # Rename the conflicted file to something new
    if local_conflicted:
        cs.providers[LOCAL].rename(local_conflicted.oid, local_path2)
    else:
        cs.providers[REMOTE].rename(remote_conflicted.oid, remote_path2)

    # fill up the state table
    cs.do()

    # all changes processed
    cs.run(until=lambda: not cs.state.change_count, timeout=1)

    log.info("AFTER RENAME AWAY\n%s", cs.state.pretty_print())

    local_conflicted = cs.providers[LOCAL].info_path(local_conflicted_path)
    remote_conflicted = cs.providers[REMOTE].info_path(remote_conflicted_path)

    assert not bool(local_conflicted) and not bool(remote_conflicted)

    local_new = cs.providers[LOCAL].info_path(local_path2)
    remote_new = cs.providers[REMOTE].info_path(remote_path2)

    assert bool(local_new) and bool(remote_new)


def test_conflict_recover_modify(cs):
    local_parent = "/local"
    remote_parent = "/remote"
    remote_path1 = "/remote/stuff1"
    local_path1 = "/local/stuff1"

    remote_path2 = "/remote/new_path"
    local_path2 = "/local/new_path"

    # Create a clear-cut conflict
    cs.providers[LOCAL].mkdir(local_parent)
    cs.providers[REMOTE].mkdir(remote_parent)
    cs.providers[LOCAL].create(local_path1, BytesIO(b"hello"), None)
    cs.providers[REMOTE].create(remote_path1, BytesIO(b"goodbye"), None)

    cs.do()
    cs.run(until=lambda: not cs.state.change_count, timeout=1)

    linfo1 = cs.providers[LOCAL].info_path(local_path1)
    rinfo1 = cs.providers[REMOTE].info_path(remote_path1)
    assert linfo1.hash == rinfo1.hash

    local_conflicted_path = local_path1 + ".conflicted"
    remote_conflicted_path = remote_path1 + ".conflicted"
    local_conflicted = cs.providers[LOCAL].info_path(local_conflicted_path)
    remote_conflicted = cs.providers[REMOTE].info_path(remote_conflicted_path)

    log.info("CONFLICTED TABLE\n%s", cs.state.pretty_print())

    # Check that exactly one of the files is present
    assert bool(local_conflicted) or bool(remote_conflicted)
    assert bool(local_conflicted) != bool(remote_conflicted)

    if local_conflicted:
        assert local_conflicted.hash != linfo1.hash
        old_hash = local_conflicted.hash
    else:
        assert remote_conflicted.hash != rinfo1.hash
        old_hash = remote_conflicted.hash

    # Write some new content
    log.info("BEFORE MODIFY\n%s", cs.state.pretty_print())
    new_content = BytesIO(b"new content pls ignore")
    if local_conflicted:
        new_hash = cs.providers[LOCAL].upload(local_conflicted.oid, new_content).hash
    else:
        new_hash = cs.providers[REMOTE].upload(remote_conflicted.oid, new_content).hash

    assert new_hash != old_hash

    cs.do()
    cs.run(until=lambda: not cs.state.change_count, timeout=1)

    log.info("AFTER MODIFY\n%s", cs.state.pretty_print())
    local_conflicted = cs.providers[LOCAL].info_path(local_conflicted_path)
    remote_conflicted = cs.providers[REMOTE].info_path(remote_conflicted_path)
    assert bool(local_conflicted) or bool(remote_conflicted)
    assert bool(local_conflicted) != bool(remote_conflicted)

    # Rename the conflicted file to something new
    log.info("BEFORE RENAME AWAY\n%s", cs.state.pretty_print())

    if local_conflicted:
        cs.providers[LOCAL].rename(local_conflicted.oid, local_path2)
    else:
        cs.providers[REMOTE].rename(remote_conflicted.oid, remote_path2)

    cs.do()
    cs.run(until=lambda: not cs.state.change_count, timeout=1)

    log.info("AFTER RENAME AWAY\n%s", cs.state.pretty_print())
    local_conflicted = cs.providers[LOCAL].info_path(local_conflicted_path)
    remote_conflicted = cs.providers[REMOTE].info_path(remote_conflicted_path)
    assert not bool(local_conflicted) and not bool(remote_conflicted)

    # Check that the new path was uploaded
    local_new = cs.providers[LOCAL].info_path(local_path2)
    remote_new = cs.providers[REMOTE].info_path(remote_path2)
    assert bool(local_new) and bool(remote_new)
    assert local_new.hash == remote_new.hash

    # And now make sure that we're correctly processing new changes on the file
    newer_content = BytesIO(b"ok this is the last time fr")
    cs.providers[LOCAL].upload(local_new.oid, newer_content)

    cs.do()
    cs.run(until=lambda: not cs.state.change_count, timeout=1)

    local_newer = cs.providers[LOCAL].info_path(local_path2)
    remote_newer = cs.providers[REMOTE].info_path(remote_path2)
    assert bool(local_newer) and bool(remote_newer)
    assert local_newer.hash == remote_newer.hash


@pytest.mark.parametrize('right', (True, False), ids=["right_cs", "right_in"])
@pytest.mark.parametrize('left', (True, False), ids=["left_cs", "left_in"])
def test_sync_rename_folder_case(mock_provider_creator, left, right):
    cs = make_cs(mock_provider_creator, (True, left), (False, right))
    local_parent = "/local"
    remote_parent = "/remote"
    local_path1 = "/local/a"
    local_path2 = "/local/a/b"
    local_path3 = "/local/A"
    remote_path1 = "/remote/A"
    remote_path2 = "/remote/A/b"

    cs.providers[LOCAL].mkdir(local_parent)
    ldir = cs.providers[LOCAL].mkdir(local_path1)
    linfo = cs.providers[LOCAL].create(local_path2, BytesIO(b"hello"), None)

    cs.do()
    cs.run(until=lambda: not cs.state.change_count, timeout=1)

    log.debug("--- cs: %s ---", [e.case_sensitive for e in cs.providers])
    cs.providers[LOCAL].log_debug_state()
    cs.providers[REMOTE].log_debug_state()

    cs.providers[LOCAL].rename(ldir, local_path3)

    cs.do()
    cs.run(until=lambda: not cs.state.change_count, timeout=1)

    rinfo1 = cs.providers[REMOTE].info_path(remote_path1)
    rinfo2 = cs.providers[REMOTE].info_path(remote_path2)

    assert rinfo1 and rinfo2

    assert rinfo1.path == remote_path1
    assert rinfo2.path == remote_path2

# TODO: important tests: 
#    1. events coming in for path updates for conflicted files.... we should note conflict oids, and not insert them
#    2. for oid_as_path... events coming in for old creations, long since deleted or otherwise overwritten (renamed away, etc)


def test_sync_disconnect(cs):
    remote_parent = "/remote"
    local_parent = "/local"
    remote_path1 = "/remote/stuff1"
    local_path1 = "/local/stuff1"

    cs.providers[LOCAL].mkdir(local_parent)
    cs.providers[REMOTE].mkdir(remote_parent)

    linfo1 = cs.providers[LOCAL].create(local_path1, BytesIO(b"hello"))

    cs.providers[REMOTE].disconnect()

    assert not cs.providers[REMOTE].connected

    cs.run(until=lambda: cs.providers[REMOTE].connected, timeout=1)

    assert not cs.providers[REMOTE].info_path(remote_path1)

    cs.run_until_found((REMOTE, remote_path1))


def test_sync_rename_tmp(cs):
    remote_parent = "/remote"
    local_parent = "/local"
    remote_sub = "/remote/sub"
    local_sub = "/local/sub"
    remote_path1 = "/remote/stuff1"
    local_path1 = "/local/stuff1"
    remote_path2 = "/remote/sub/stuff1"
    local_path2 = "/local/sub/stuff1"

    cs.providers[LOCAL].mkdir(local_parent)
    cs.providers[REMOTE].mkdir(remote_parent)
    cs.providers[LOCAL].mkdir(local_sub)
    cs.providers[REMOTE].mkdir(remote_sub)

    cs.do()
    cs.run(until=lambda: not cs.state.change_count, timeout=1)

    log.info("TABLE 1\n%s", cs.state.pretty_print())

    import time, threading

    done = False
    ok = True

    def mover():
        nonlocal done
        nonlocal ok
        for _ in range(10):
            try:
                linfo1 = cs.providers[LOCAL].create(local_path1, BytesIO(b"file"))
                linfo2 = cs.providers[LOCAL].info_path(local_path2)
                if linfo2:
                    without_event = isinstance(cs.providers[LOCAL], MockProvider)
                    if without_event:
                        cs.providers[LOCAL]._delete(linfo2.oid, without_event=True)
                    else:
                        cs.providers[LOCAL].delete(linfo2.oid)
                cs.providers[LOCAL].rename(linfo1.oid, local_path2)
                time.sleep(0.001)
            except Exception as e:
                log.exception(e)
                ok = False
        done = True

    thread = threading.Thread(target=mover, daemon=True)
    thread.start()

    cs.run(until=lambda: done, timeout=3)

    thread.join()

    log.info("TABLE 2\n%s", cs.state.pretty_print())

    cs.do()

<<<<<<< HEAD
    cs.run(until=lambda: not cs.state.has_changes(), timeout=1
           )
=======
    cs.run(until=lambda: not cs.state.change_count, timeout=1
            )
>>>>>>> 3e550375
    log.info("TABLE 3\n%s", cs.state.pretty_print())

    assert ok
    assert cs.providers[REMOTE].info_path(remote_path2)
    assert not cs.providers[REMOTE].info_path(remote_path2 + ".conflicted")
    assert not cs.providers[LOCAL].info_path(local_path2 + ".conflicted")
    assert not cs.providers[LOCAL].info_path(local_path1 + ".conflicted")


<<<<<<< HEAD
# def get_cs_params(csync):
#     return (
#         (
#             csync.providers[LOCAL].oid_is_path,
#             csync.providers[LOCAL].case_sensitive,
#         ),
#         (
#             csync.providers[REMOTE].oid_is_path,
#             csync.providers[REMOTE].case_sensitive,
#         ),
#         csync.roots,
#         (
#             csync.providers[LOCAL].connection_id,
#             csync.providers[REMOTE].connection_id,
#         )
#     )


def test_cursor(cs_storage):
    cs = cs_storage[0]
    storage = cs_storage[1]

    local_parent = "/local"
    remote_parent = "/remote"
    local_path1 = "/local/stuff1"
    local_path2 = "/local/stuff2"
    remote_path1 = "/remote/stuff1"
    remote_path2 = "/remote/stuff2"

    cs.providers[LOCAL].mkdir(local_parent)
    cs.providers[REMOTE].mkdir(remote_parent)
    linfo1 = cs.providers[LOCAL].create(local_path1, BytesIO(b"hello1"), None)

    cs.run_until_found(
        (LOCAL, local_path1),
        (REMOTE, remote_path1),
        timeout=2)

    # let cleanups/discards/dedups happen if needed
    cs.run(until=lambda: not cs.state.has_changes(), timeout=1)
    log.info("TABLE\n%s", cs.state.pretty_print())
    assert len(cs.state) == 2
    assert not cs.state.has_changes()

    linfo1 = cs.providers[LOCAL].create(local_path2, BytesIO(b"hello2"), None)
    # params = get_cs_params(cs)
    # log.warning(f"params={params}")

    class CloudSyncMixin(CloudSync, RunUntilHelper):
        pass

    # p1: MockProvider = mock_provider_instance(*params[0])
    # p2: MockProvider = mock_provider_instance(*params[1])

    # p1.connection_id = params[3][0]
    # p2.connection_id = params[3][1]
    p1 = cs.providers[LOCAL]
    p2 = cs.providers[REMOTE]
    p1.current_cursor = None
    p2.current_cursor = None
    roots = cs.roots

    cs2 = CloudSyncMixin((p1, p2), roots, storage=storage, sleep=None)
    cs2.run_until_found(
        (LOCAL, local_path2),
        timeout=2)
    cs2.run_until_found(
        (REMOTE, remote_path2),
        timeout=2)

=======
def test_sync_rename_up(cs):
    remote_parent = "/remote"
    local_parent = "/local"
    remote_sub = "/remote/sub"
    local_sub = "/local/sub"
    remote_path1 = "/remote/sub/stuff1"
    local_path1 = "/local/sub/stuff1"
    remote_path2 = "/remote/stuff1"
    local_path2 = "/local/stuff1"

    cs.providers[LOCAL].mkdir(local_parent)
    cs.providers[REMOTE].mkdir(remote_parent)
    cs.providers[LOCAL].mkdir(local_sub)
    cs.providers[REMOTE].mkdir(remote_sub)

    cs.do()
    cs.run(until=lambda: not cs.state.change_count, timeout=1)

    linfo1 = cs.providers[LOCAL].create(local_path1, BytesIO(b"file"))
    linfo2 = cs.providers[LOCAL].create(local_path2, BytesIO(b"file"))
    cs.run(until=lambda: not cs.state.change_count, timeout=1
            )

    log.info("TABLE 1\n%s", cs.state.pretty_print())

    without_event = isinstance(cs.providers[LOCAL], MockProvider)
    if without_event:
        cs.providers[LOCAL]._delete(linfo2.oid, without_event=True)
    else:
        cs.providers[LOCAL].delete(linfo2.oid)
    cs.providers[LOCAL].rename(linfo1.oid, local_path2)
    cs.run(until=lambda: not cs.state.change_count, timeout=1
            )

    log.info("TABLE 2\n%s", cs.state.pretty_print())

    assert cs.providers[REMOTE].info_path(remote_path2)
    assert not cs.providers[REMOTE].info_path(remote_path1 + ".conflicted")
    assert not cs.providers[REMOTE].info_path(remote_path2 + ".conflicted")
    assert not cs.providers[LOCAL].info_path(local_path2 + ".conflicted")
    assert not cs.providers[LOCAL].info_path(local_path1 + ".conflicted")
>>>>>>> 3e550375
<|MERGE_RESOLUTION|>--- conflicted
+++ resolved
@@ -1040,13 +1040,8 @@
 
     cs.do()
 
-<<<<<<< HEAD
-    cs.run(until=lambda: not cs.state.has_changes(), timeout=1
+    cs.run(until=lambda: not cs.state.change_count, timeout=1
            )
-=======
-    cs.run(until=lambda: not cs.state.change_count, timeout=1
-            )
->>>>>>> 3e550375
     log.info("TABLE 3\n%s", cs.state.pretty_print())
 
     assert ok
@@ -1056,25 +1051,6 @@
     assert not cs.providers[LOCAL].info_path(local_path1 + ".conflicted")
 
 
-<<<<<<< HEAD
-# def get_cs_params(csync):
-#     return (
-#         (
-#             csync.providers[LOCAL].oid_is_path,
-#             csync.providers[LOCAL].case_sensitive,
-#         ),
-#         (
-#             csync.providers[REMOTE].oid_is_path,
-#             csync.providers[REMOTE].case_sensitive,
-#         ),
-#         csync.roots,
-#         (
-#             csync.providers[LOCAL].connection_id,
-#             csync.providers[REMOTE].connection_id,
-#         )
-#     )
-
-
 def test_cursor(cs_storage):
     cs = cs_storage[0]
     storage = cs_storage[1]
@@ -1102,17 +1078,11 @@
     assert not cs.state.has_changes()
 
     linfo1 = cs.providers[LOCAL].create(local_path2, BytesIO(b"hello2"), None)
-    # params = get_cs_params(cs)
-    # log.warning(f"params={params}")
 
     class CloudSyncMixin(CloudSync, RunUntilHelper):
         pass
 
-    # p1: MockProvider = mock_provider_instance(*params[0])
-    # p2: MockProvider = mock_provider_instance(*params[1])
-
-    # p1.connection_id = params[3][0]
-    # p2.connection_id = params[3][1]
+
     p1 = cs.providers[LOCAL]
     p2 = cs.providers[REMOTE]
     p1.current_cursor = None
@@ -1126,8 +1096,9 @@
     cs2.run_until_found(
         (REMOTE, remote_path2),
         timeout=2)
-
-=======
+    cs2.done()
+
+
 def test_sync_rename_up(cs):
     remote_parent = "/remote"
     local_parent = "/local"
@@ -1168,5 +1139,4 @@
     assert not cs.providers[REMOTE].info_path(remote_path1 + ".conflicted")
     assert not cs.providers[REMOTE].info_path(remote_path2 + ".conflicted")
     assert not cs.providers[LOCAL].info_path(local_path2 + ".conflicted")
-    assert not cs.providers[LOCAL].info_path(local_path1 + ".conflicted")
->>>>>>> 3e550375
+    assert not cs.providers[LOCAL].info_path(local_path1 + ".conflicted")