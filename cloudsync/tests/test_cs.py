--- conflicted
+++ resolved
@@ -2,11 +2,7 @@
 
 from io import BytesIO
 import logging
-<<<<<<< HEAD
-from typing import List, Dict, Any
-=======
 from typing import List, Dict, Any, Tuple, Union
->>>>>>> 0276bc67
 from unittest.mock import patch, Mock
 
 import pytest
@@ -15,11 +11,8 @@
 from cloudsync import Storage, CloudSync, SyncState, SyncEntry, LOCAL, REMOTE, FILE, DIRECTORY, CloudFileExistsError, CloudTemporaryError
 from cloudsync.types import IgnoreReason
 from cloudsync.notification import Notification, NotificationType
-<<<<<<< HEAD
-from cloudsync.runnable import BackoffError
-=======
+from cloudsync.runnable import _BackoffError
 import time
->>>>>>> 0276bc67
 
 from .fixtures import MockProvider, MockStorage, mock_provider_instance
 from .fixtures import WaitFor, RunUntilHelper
@@ -64,7 +57,6 @@
     return CloudSyncMixin((mock_provider_creator(*left), mock_provider_creator(*right)), roots, storage=storage, sleep=None)
 
 
-<<<<<<< HEAD
 @pytest.fixture(name="cs_root_oid")
 def fixture_cs_root_oid(mock_provider_generator, mock_provider_creator):
     p1 = mock_provider_generator()
@@ -76,14 +68,8 @@
     cs.done()
 
 
-# multi local test has two local providers, each syncing up to the same folder on one remote provider.
-#   this simulates two separate machines syncing up to a shared folder
-@pytest.fixture(name="multi_local_cs")
-def fixture_multi_local_cs(mock_provider_generator):
-=======
 # given a provider_generator, creates as many cs's as you want, all of which share a single remote bed
 def multi_local_cs_generator(how_many_cs: int, provider_generator):
->>>>>>> 0276bc67
     storage_dict: Dict[Any, Any] = dict()
     local_ps = []
     css = []
@@ -92,18 +78,12 @@
     for i in range(0, how_many_cs):
         local_ps.append(provider_generator())
         css.append(CloudSyncMixin((local_ps[i], remote_p), roots, storage, sleep=None))
-    
+
     yield css
 
-<<<<<<< HEAD
-    p1 = mock_provider_generator()  # local
-    p2 = mock_provider_generator()  # local
-    p3 = mock_provider_instance(oid_is_path=False, case_sensitive=True)  # remote (cloud) storage
-=======
     for i in range(0, how_many_cs):
         css[i].done()
 
->>>>>>> 0276bc67
 
 # multi local test has two local providers, each syncing up to the same folder on one remote provider.
 #   this simulates two separate machines syncing up to a shared folder
@@ -2735,7 +2715,6 @@
         cs.walk(root="foo")
 
 
-<<<<<<< HEAD
 @pytest.mark.parametrize("mode", ["create-path", "nocreate-path", "nocreate-oid"])
 def test_root_needed(cs, cs_root_oid, mode):
     create = "nocreate" not in mode
@@ -2770,20 +2749,11 @@
     cs.emgrs[1].do()
     try:
         cs.smgr.do()
-    except BackoffError:
+    except _BackoffError:
         pass
 
     oid = local.mkdir("/local")
     cs.set_root_oid(LOCAL, oid)
-=======
-def test_no_root_needed(cs):
-    (local, remote) = cs.providers
-
-    # walk nothing
-    cs.do()
-
-    local.mkdir("/local")
->>>>>>> 0276bc67
     local.mkdir("/local/a")
     local.mkdir("/local/a/b")
 
@@ -2797,7 +2767,6 @@
 
     local.create("/local/a/b/c", BytesIO(b'hi'))
 
-<<<<<<< HEAD
     if create:
         # but we still sync
         cs.run_until_found((REMOTE, "/remote/a/b/c"))
@@ -2827,8 +2796,4 @@
         until = lambda: remote.info_path("/remote/a/b/c")
         cs.start(until=until)
         cs.wait(timeout=2)
-        assert until()
-=======
-    # but we still sync
-    cs.run_until_found((REMOTE, "/remote/a/b/c"))
->>>>>>> 0276bc67
+        assert until()