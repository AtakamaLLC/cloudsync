import os
import io
import threading
import logging
from typing import Dict, List
<<<<<<< HEAD
=======
from unittest.mock import patch
>>>>>>> 6b6607d4

from onedrivesdk_fork.error import ErrorCode
from cloudsync.providers import OneDriveProvider
from cloudsync.oauth import OAuthConfig, OAuthProviderInfo
from cloudsync.oauth.apiserver import ApiServer, ApiError, api_route
from .fixtures import FakeApi, fake_oauth_provider

log = logging.getLogger(__name__)

<<<<<<< HEAD

def subpath(a, b):
    return os.path.commonpath([a]) == os.path.commonpath([a, b])


class FakeGraphApi(ApiServer):
    def __init__(self):
        super().__init__("127.0.0.1", 0)
        self.upload_url = self.uri("/upload")
        self.calls: Dict[str, List] = {}
=======
>>>>>>> 6b6607d4

class FakeGraphApi(FakeApi):
    @api_route("/upload")
    def upload(self, ctx, req):
        self.called("upload", (ctx, req))
        return {"@odata.context":"https://graph.microsoft.com/v1.0/$metadata#drives('bdd46067213df13')/items/$entity","@microsoft.graph.downloadUrl":"https://mckvog.bn.files.1drv.com/y4pxeIYeQKLFVu82R-paaa0e99SXlcC2zAz7ipLsi9EKUPVVsjUe-YBY2tXL6Uwr1KX4HP0tvg3kKejnhtmn79J8i6TW0-wYpdNvNCAKxAVi6UiBtIOUVtd75ZelLNsT_MpNzn65PdB5l926mUuPHq4Jqv3_FKdZCr0LmHm_QbbdEFenK3WgvDwFKIZDWCXEAdYxdJPqd2_wk0LVU9ClY4XBIcw84WPA1KdJbABz93ujiA","createdDateTime":"2019-12-04T15:24:18.523Z","cTag":"aYzpCREQ0NjA2NzIxM0RGMTMhMTAxMi4yNTc","eTag":"aQkRENDYwNjcyMTNERjEzITEwMTIuMQ","id":"BDD46067213DF13!1012","lastModifiedDateTime":"2019-12-04T15:24:19.717Z","name":"d943ae092dbf377dd443a9579eb10898.dest","size":32,"webUrl":"https://1drv.ms/u/s!ABPfE3IGRt0Lh3Q","createdBy":{"application":{"displayName":"Atakama","id":"4423e6ce"},"user":{"displayName":"Atakama --","id":"bdd46067213df13"}},"lastModifiedBy":{"application":{"displayName":"Atakama","id":"4423e6ce"},"user":{"displayName":"Atakama --","id":"bdd46067213df13"}},"parentReference":{"driveId":"bdd46067213df13","driveType":"personal","id":"BDD46067213DF13!1011","name":"3676c7b907d09b2d9681084a47bcae59","path":"/drive/root:/3676c7b907d09b2d9681084a47bcae59"},"file":{"mimeType":"application/octet-stream","hashes":{"quickXorHash":"MO4Q2k+0wIrVLvPvyFNEXjENmJU=","sha1Hash":"9B628BE5312D2F5E7B6ADB1D0114BC49595269BE"}},"fileSystemInfo":{"createdDateTime":"2019-12-04T15:24:18.523Z","lastModifiedDateTime":"2019-12-04T15:24:19.716Z"}}

    @api_route("/token")
    def token(self, ctx, req):
        self.called("token", (ctx, req))
        return {
                "token_type": "bearer",
                "refresh_token": "r1",
                "access_token": "a1",
                "expires_in": 340,
                "scope": "yes",
                }

    @api_route("/me/drive")
    def me_drive(self, ctx, req):
        self.called("quota", (ctx, req))
        return {'@odata.context': 'https://graph.microsoft.com/v1.0/$metadata#drives/$entity', 'id': 'bdd46067213df13', 'driveType': 'personal', 'owner': {'user': {'displayName': 'Atakama --', 'id': 'bdd46067213df13'}}, 'quota': {'deleted': 15735784, 'remaining': 1104878763593, 'state': 'normal', 'total': 1104880336896, 'used': 1573303}}

    @api_route("/drives/")
    def default(self, ctx, req):
        upload_url = self.uri("/upload")
        meth = ctx.get("REQUEST_METHOD")
        uri = ctx.get("PATH_INFO")

        if meth == "GET":
            self.called("get", (uri,))
            log.debug("getting")
            err = ApiError(404, json={"error": {"code": ErrorCode.ItemNotFound, "message": "whatever"}}) 
            log.debug("raising %s", err)
            raise err

        if meth == "POST" and "/createUploadSession" in uri:
            self.called("upload.session", (uri,))
            log.debug("upload")
            return {'@odata.context': 'https://graph.microsoft.com/v1.0/$metadata#microsoft.graph.uploadSession', 'expirationDateTime': '2019-12-11T15:32:31.101Z', 'nextExpectedRanges': ['0-'], 'uploadUrl': upload_url}

        if meth == "PUT":
            self.called("upload.put", (uri,))
            return {"@odata.context":"https://graph.microsoft.com/v1.0/$metadata#drives('bdd46067213df13')/items/$entity", "@microsoft.graph.downloadUrl":"https://mckvog.bn.files.1drv.com/y4pxeIYeQKLFVu82R-paaa0e99SXlcC2zAz7ipLsi9EKUPVVsjUe-YBY2tXL6Uwr1KX4HP0tvg3kKejnhtmn79J8i6TW0-wYpdNvNCAKxAVi6UiBtIOUVtd75ZelLNsT_MpNzn65PdB5l926mUuPHq4Jqv3_FKdZCr0LmHm_QbbdEFenK3WgvDwFKIZDWCXEAdYxdJPqd2_wk0LVU9ClY4XBIcw84WPA1KdJbABz93ujiA", "createdDateTime":"2019-12-04T15:24:18.523Z", "cTag":"aYzpCREQ0NjA2NzIxM0RGMTMhMTAxMi4yNTc", "eTag":"aQkRENDYwNjcyMTNERjEzITEwMTIuMQ", "id":"BDD46067213DF13!1012", "lastModifiedDateTime":"2019-12-04T15:24:19.717Z", "name":"d943ae092dbf377dd443a9579eb10898.dest", "size":32, "webUrl":"https://1drv.ms/u/s!ABPfE3IGRt0Lh3Q", "createdBy":{"application":{"displayName":"Atakama", "id":"4423e6ce"}, "user":{"displayName":"Atakama --", "id":"bdd46067213df13"}}, "lastModifiedBy":{"application":{"displayName":"Atakama", "id":"4423e6ce"}, "user":{"displayName":"Atakama --", "id":"bdd46067213df13"}}, "parentReference":{"driveId":"bdd46067213df13", "driveType":"personal", "id":"BDD46067213DF13!1011", "name":"3676c7b907d09b2d9681084a47bcae59", "path":"/drive/root:/3676c7b907d09b2d9681084a47bcae59"}, "file":{"mimeType":"application/octet-stream", "hashes":{"quickXorHash":"MO4Q2k+0wIrVLvPvyFNEXjENmJU=", "sha1Hash":"9B628BE5312D2F5E7B6ADB1D0114BC49595269BE"}}, "fileSystemInfo":{"createdDateTime":"2019-12-04T15:24:18.523Z", "lastModifiedDateTime":"2019-12-04T15:24:19.716Z"}}

        if meth == "POST" and "/children" in uri:
            self.called("mkdir", (uri,))
            return {'something': 'here'}

        log.debug("api: %s, %s %s", meth, uri, req)
        return {}

def fake_odp():
    # TODO: shutting this down is slow, fix that and then fix all tests using the api server to shut down, or use fixtures or something
    srv = FakeGraphApi()

    base_url = srv.uri()
    with patch.object(OneDriveProvider, "_base_url", base_url):
        prov = fake_oauth_provider(srv, OneDriveProvider)
        assert srv.calls["token"]
        assert srv.calls["quota"]
        return srv, prov

def test_upload():
    srv, odp = fake_odp()
    odp.large_file_size = 10
    odp.create("/small", io.BytesIO(b'123'))
    assert srv.calls["upload.put"]
    odp.create("/big", io.BytesIO(b'12345678901234567890'))
    assert srv.calls["upload.session"]
    assert srv.calls["upload"]

def test_mkdir():
    srv, odp = fake_odp()
    log.info("calls %s", list(srv.calls.keys()))
    odp.mkdir("/dir")
    assert srv.calls["mkdir"]
<|MERGE_RESOLUTION|>--- conflicted
+++ resolved
@@ -2,11 +2,7 @@
 import io
 import threading
 import logging
-from typing import Dict, List
-<<<<<<< HEAD
-=======
 from unittest.mock import patch
->>>>>>> 6b6607d4
 
 from onedrivesdk_fork.error import ErrorCode
 from cloudsync.providers import OneDriveProvider
@@ -16,19 +12,6 @@
 
 log = logging.getLogger(__name__)
 
-<<<<<<< HEAD
-
-def subpath(a, b):
-    return os.path.commonpath([a]) == os.path.commonpath([a, b])
-
-
-class FakeGraphApi(ApiServer):
-    def __init__(self):
-        super().__init__("127.0.0.1", 0)
-        self.upload_url = self.uri("/upload")
-        self.calls: Dict[str, List] = {}
-=======
->>>>>>> 6b6607d4
 
 class FakeGraphApi(FakeApi):
     @api_route("/upload")
