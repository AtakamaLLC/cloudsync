import os
import logging
from tempfile import NamedTemporaryFile

from unittest.mock import MagicMock, patch

import pytest

from cloudsync.exceptions import CloudTokenError
from cloudsync.command.sync import do_sync

log = logging.getLogger(__name__)


def test_sync_basic(caplog):
    args = MagicMock()

    args.src = "mock_oid_cs:/a"
    args.dest = "mock_path_cs:/b"
    args.quiet = False           # log less, don't prompt for auth, get tokens from files or other commands
    args.verbose = True         # log a lot (overrides quiet)
    args.daemon = False         # don't keep running after i quit

    do_sync(args)

    logs = caplog.record_tuples

    assert any("initialized" in t[2].lower() for t in logs)


@pytest.mark.parametrize("conf", ["with_conf", "no_conf"])
def test_sync_oauth(caplog, conf):
    args = MagicMock()

    args.src = "mock_oid_cs:/a"
    args.dest = "gdrive:/b"
    args.quiet = True           # log less, don't prompt for auth, get tokens from files or other commands
    args.verbose = True         # log a lot (overrides quiet)
    args.daemon = False         # don't keep running after i quit

    try:
        tf = NamedTemporaryFile(delete=False)
        tf.write(b'{"oauth":{"host":"localhost"}}')
        tf.flush()
        tf.close()

        if conf == "with_conf":
            args.config = tf.name
        else:
            args.config = "someconfigthatisnthere"

        log.info("start sync")
        with pytest.raises(CloudTokenError):
            do_sync(args)
    finally:
        os.unlink(tf.name)

    logs = caplog.record_tuples

    assert any("connecting to google" in t[2].lower() for t in logs)


def test_sync_daemon():
    args = MagicMock()

    args.src = "mock_oid_cs:/a"
    args.dest = "mock_path_cs:/b"
    args.daemon = True         # don't keep running after i quit

    try:
        with patch("daemon.DaemonContext") as dc:
            # if you don't patch, then this will fork... not what you want
            do_sync(args)
<<<<<<< HEAD
    except ModuleNotFoundError:
=======
    except ImportError:
>>>>>>> 2626e5b2
        pytest.skip("no daemon mode, skipping")

    dc.assert_called_once()<|MERGE_RESOLUTION|>--- conflicted
+++ resolved
@@ -71,11 +71,7 @@
         with patch("daemon.DaemonContext") as dc:
             # if you don't patch, then this will fork... not what you want
             do_sync(args)
-<<<<<<< HEAD
-    except ModuleNotFoundError:
-=======
     except ImportError:
->>>>>>> 2626e5b2
         pytest.skip("no daemon mode, skipping")
 
     dc.assert_called_once()