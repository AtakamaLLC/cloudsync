--- conflicted
+++ resolved
@@ -11,12 +11,8 @@
 from cloudsync.provider import Provider
 from cloudsync.types import OInfo, OType, DirInfo
 from cloudsync.exceptions import CloudFileNotFoundError, CloudFileExistsError, CloudTokenError, \
-<<<<<<< HEAD
     CloudDisconnectedError, CloudCursorError, CloudOutOfSpaceError
-=======
-    CloudDisconnectedError, CloudCursorError
 from cloudsync.sync.util import debug_sig
->>>>>>> 541f455c
 
 log = logging.getLogger(__name__)
 
