import os
import time
import copy
import logging
from hashlib import md5
from typing import Dict, List, Any, Optional, Generator, Set

import pytest

from cloudsync.event import Event
from cloudsync.provider import Provider
from cloudsync.types import OInfo, OType, DirInfo
from cloudsync.exceptions import CloudFileNotFoundError, CloudFileExistsError, CloudTokenError, \
    CloudDisconnectedError, CloudCursorError, CloudOutOfSpaceError, CloudTemporaryError

from cloudsync.utils import debug_sig

log = logging.getLogger(__name__)

class MockFSObject:         # pylint: disable=too-few-public-methods
    FILE = 'mock file'
    DIR = 'mock dir'

    def __init__(self, path, object_type, oid_is_path, hash_func, contents=None, mtime=None):
        # self.display_path = path  # TODO: used for case insensitive file systems
        if contents is None and type == MockFSObject.FILE:
            contents = b""
        self.path = path.rstrip("/")
        self.contents = contents
        self.oid = path if oid_is_path else str(id(self))
        self.exists = True
        self.type = object_type

        if self.type == self.FILE:
            # none is not valid for empty file
            if self.contents is None:
                self.contents = b''

        self.mtime = mtime or time.time()

        self.hash_func = hash_func
        assert self.hash_func

    @property
    def otype(self):
        if self.type == self.FILE:
            return OType.FILE
        else:
            return OType.DIRECTORY

    def hash(self) -> Optional[str]:
        if self.type == self.DIR:
            return None
        return self.hash_func(self.contents)

    def update(self):
        self.mtime = time.time()

    def copy(self):
        return copy.copy(self)

    def __repr__(self):
        return "MockFSObject: %s(%s) %s %s %s" % (self.path, len(self.contents or ""), self.oid, self.exists, self.type)


class MockEvent:  # pylint: disable=too-few-public-methods
    ACTION_CREATE = "provider create"
    ACTION_RENAME = "provider rename"
    ACTION_UPDATE = "provider modify"
    ACTION_DELETE = "provider delete"

    def __init__(self, action, target_object: MockFSObject, prior_oid=None):
        self._target_object = copy.copy(target_object)
        self._action = action
        self._prior_oid = prior_oid
        self._timestamp = time.time()

    def serialize(self):
        ret_val = {"action": self._action,
                   "id": self._target_object.oid,
                   "object type": self._target_object.type,
                   "path": self._target_object.path,
                   "mtime": self._target_object.mtime,
                   "prior_oid": self._prior_oid,
                   "trashed": not self._target_object.exists,
                   }
        return ret_val


class MockProvider(Provider):
    default_sleep = 0.01
    connected = True
    name = "Mock"
    # TODO: normalize names to get rid of trailing slashes, etc.

    def __init__(self, oid_is_path: bool, case_sensitive: bool, quota: int = None, hash_func=None):
        """Constructor for MockProvider

        :param oid_is_path: Act as a filesystem or other oid-is-path provider
        :param case_sensitive: Paths are case sensistive
        """
        super().__init__()
        log.debug("mock mode: o:%s, c:%s", oid_is_path, case_sensitive)
        self.oid_is_path = oid_is_path
        self.case_sensitive = case_sensitive
        self._fs_by_path: Dict[str, MockFSObject] = {}
        self._fs_by_oid: Dict[str, MockFSObject] = {}
        self._events: List[MockEvent] = []
        self._latest_cursor = -1
        self._cursor = -1
        self._quota = quota
        self.locked_for_test: Set[str] = set()
        self._total_size = 0
        self._type_map = {
            MockFSObject.FILE: OType.FILE,
            MockFSObject.DIR: OType.DIRECTORY,
        }
        self.event_timeout = 1
        self.event_sleep = 0.001
        self.creds = {"key": "val"}
<<<<<<< HEAD
        self.connect(self.creds)
=======
        self.connection_id = os.urandom(2).hex()
        self.hash_func = hash_func
        if hash_func is None:
            self.hash_func = lambda a: md5(a).digest()
        self.uses_cursor = True
>>>>>>> a5fca7d7

    def disconnect(self):
        self.connected = False

    def reconnect(self):
        if not self.creds:
            raise CloudTokenError()
        self.connected = True

    def _register_event(self, action, target_object, prior_oid=None):
        event = MockEvent(action, target_object, prior_oid)
        self._events.append(event)
        target_object.update()
        self._latest_cursor = len(self._events) - 1

    def _get_by_oid(self, oid):
        self._api()
        return self._fs_by_oid.get(oid, None)

    def normalize(self, path):
        if self.case_sensitive:
            return path
        else:
            return path.lower()

    def _get_by_path(self, path):
        path = self.normalize(path)
        # TODO: normalize the path, support case insensitive lookups, etc
        self._api()
        return self._fs_by_path.get(path, None)

    def _store_object(self, fo: MockFSObject):
        # TODO: support case insensitive storage
        assert fo.path == fo.path.rstrip("/")

        if fo.path in self.locked_for_test:
            raise CloudTemporaryError("path %s is locked for test" % (fo.path))

        if fo.oid in self._fs_by_oid and self._fs_by_oid[fo.oid].contents:
            self._total_size -= len(self._fs_by_oid[fo.oid].contents)

        if fo.contents and self._quota is not None and self._total_size + len(fo.contents) > self._quota:
            raise CloudOutOfSpaceError("out of space in mock")

        self._fs_by_path[self.normalize(fo.path)] = fo
        self._fs_by_oid[fo.oid] = fo
        if fo.contents:
            self._total_size += len(fo.contents)

    def set_quota(self, quota: int):
        self._quota = quota

    def get_quota(self):
        return {
            "used": self._total_size,
            "limit": self._quota or self._total_size,
            "login": "n/a"
        }

    def _unstore_object(self, fo: MockFSObject):
        try:
            del self._fs_by_path[self.normalize(fo.path)]
            del self._fs_by_oid[fo.oid]
            if fo.contents:
                self._total_size -= len(fo.contents)
        except KeyError:
            raise CloudFileNotFoundError("file doesn't exist %s", fo.path)

    def _translate_event(self, pe: MockEvent, cursor) -> Event:
        event = pe.serialize()
        provider_type = event.get("object type", None)
        standard_type = self._type_map.get(provider_type, None)
        assert standard_type
        oid = event.get("id", None)
        mtime = event.get("mtime", None)
        trashed = event.get("trashed", None)
        prior_oid = event.get("prior_oid", None)
        path = None
        if self.oid_is_path:
            path = event.get("path")
        if not self.uses_cursor:
            cursor = None
        retval = Event(standard_type, oid, path, None, not trashed, mtime, prior_oid, new_cursor=cursor)
        return retval

    def _api(self, *args, **kwargs):
        if not self.connected:
            raise CloudDisconnectedError()

    @property
    def latest_cursor(self):
        if not self.uses_cursor:
            return None
        return self._latest_cursor

    @property
    def current_cursor(self):
        if not self.uses_cursor:
            return None
        return self._cursor

    @current_cursor.setter
    def current_cursor(self, val):
        if val is None:
            val = self.latest_cursor
        if not isinstance(val, int) and val is not None:
            raise CloudCursorError(val)
        self._cursor = val

    def events(self) -> Generator[Event, None, None]:
        self._api()
        while self._cursor < self._latest_cursor:
            self._cursor += 1
            pe = self._events[self._cursor]
            yield self._translate_event(pe, self._cursor)

    def walk(self, path, since=None):
        # TODO: implement "since" parameter
        self._api()
        for obj in list(self._fs_by_oid.values()):
            if obj.path and self.is_subpath(path, obj.path, strict=False):
                yield Event(obj.otype, obj.oid, obj.path, obj.hash(), obj.exists, obj.mtime)

    def upload(self, oid, file_like, metadata=None) -> OInfo:
        self._api()
        file = self._fs_by_oid.get(oid, None)
        if file is None or not file.exists:
            raise CloudFileNotFoundError(oid)
        if file.type != MockFSObject.FILE:
            raise CloudFileExistsError("Only files may be uploaded, and %s is not a file" % file.path)
        if file.path in self.locked_for_test:
            raise CloudTemporaryError("path %s is locked for test" % (file.path))
        contents = file_like.read()
        file.contents = contents
        self._register_event(MockEvent.ACTION_UPDATE, file)
        return OInfo(otype=file.otype, oid=file.oid, hash=file.hash(), path=file.path)

    def listdir(self, oid) -> Generator[DirInfo, None, None]:
        folder_obj = self._get_by_oid(oid)
        if not (folder_obj and folder_obj.exists and folder_obj.type == MockFSObject.DIR):
            raise CloudFileNotFoundError(oid)
        path = folder_obj.path
        for obj in self._fs_by_oid.values():
            if obj.exists:
                relative = self.is_subpath(path, obj.path, strict=True)
                if relative:
                    relative = relative.lstrip("/")
                    if "/" not in relative:
                        yield DirInfo(otype=obj.otype, oid=obj.oid, hash=obj.hash(), path=obj.path, name=relative)

    def create(self, path, file_like, metadata=None) -> OInfo:
        # TODO: store the metadata
        file = self._get_by_path(path)
        if file is not None and file.exists:
            raise CloudFileExistsError("Cannot create, '%s' already exists" % file.path)
        self._verify_parent_folder_exists(path)
        if file is None or not file.exists:
            file = MockFSObject(path, MockFSObject.FILE, self.oid_is_path, hash_func=self.hash_func)
        file.contents = file_like.read()
        file.exists = True
        self._store_object(file)

        log.debug("created %s %s", debug_sig(file.oid), file.type)
        self._register_event(MockEvent.ACTION_CREATE, file)
        return OInfo(otype=file.otype, oid=file.oid, hash=file.hash(), path=file.path)

    def download(self, oid, file_like):
        self._api()
        file = self._fs_by_oid.get(oid, None)
        if file is None or file.exists is False:
            raise CloudFileNotFoundError(oid)
        if file.type == MockFSObject.DIR:
            raise CloudFileExistsError("is a directory")
        file_like.write(file.contents)

    def rename(self, oid, path) -> str:
        log.debug("renaming %s -> %s", debug_sig(oid), path)
        self._api()
        # TODO: folders are implied by the path of the file...
        #  actually check to make sure the folder exists and raise a FileNotFound if not
        object_to_rename = self._fs_by_oid.get(oid, None)

        if not (object_to_rename and object_to_rename.exists):
            raise CloudFileNotFoundError(oid)

        possible_conflict = self._get_by_path(path)

        if possible_conflict and possible_conflict.oid == oid:
            possible_conflict = None

        self._verify_parent_folder_exists(path)
        if possible_conflict and possible_conflict.exists:
            if possible_conflict.type != object_to_rename.type:
                log.debug("rename %s:%s conflicts with existing object of another type", debug_sig(oid), object_to_rename.path)
                raise CloudFileExistsError(path)
            if possible_conflict.type == MockFSObject.DIR:
                try:
                    next(self.listdir(possible_conflict.oid))
                    raise CloudFileExistsError(path)
                except StopIteration:
                    pass  # Folder is empty, rename over it no problem
            else:
                raise CloudFileExistsError(path)
            log.debug("secretly deleting empty folder %s", path)
            self.delete(possible_conflict.oid)

        if object_to_rename.path == path:
            return oid

        prior_oid = None
        if self.oid_is_path:
            prior_oid = object_to_rename.oid

        if object_to_rename.type == MockFSObject.FILE:
            self._rename_single_object(object_to_rename, path, event=True)
        else:  # object to rename is a directory
            old_path = object_to_rename.path
            for obj in set(self._fs_by_oid.values()):
                if self.is_subpath(old_path, obj.path, strict=True):
                    new_obj_path = self.replace_path(obj.path, old_path, path)
                    self._rename_single_object(obj, new_obj_path, event=False)
            # only parent generates event
            self._rename_single_object(object_to_rename, path, event=True)

        if self.oid_is_path:
            assert object_to_rename.oid != prior_oid, "rename %s to %s" % (prior_oid, path)
        else:
            assert object_to_rename.oid == oid, "rename %s to %s" % (object_to_rename.oid, oid)

        return object_to_rename.oid

    def _rename_single_object(self, source_object: MockFSObject, destination_path, *, event):
        destination_path = destination_path.rstrip("/")
        # This will assume all validation has already been done, and just rename the thing
        # without trying to rename contents of folders, just rename the object itself
        log.debug("renaming %s to %s", source_object.path, destination_path)
        prior_oid = source_object.oid if self.oid_is_path else None
        self._unstore_object(source_object)
        source_object.path = destination_path
        if self.oid_is_path:
            source_object.oid = destination_path
        self._store_object(source_object)
        self._register_event(MockEvent.ACTION_RENAME, source_object, prior_oid)
        log.debug("rename complete %s", source_object.path)
        self.log_debug_state()

    def mkdir(self, path) -> str:
        self._verify_parent_folder_exists(path)
        file = self._get_by_path(path)
        if file and file.exists:
            if file.type == MockFSObject.FILE:
                raise CloudFileExistsError(path)
            else:
                log.debug("Skipped creating already existing folder: %s", path)
                return file.oid
        new_fs_object = MockFSObject(path, MockFSObject.DIR, self.oid_is_path, hash_func=self.hash_func)
        self._store_object(new_fs_object)
        self._register_event(MockEvent.ACTION_CREATE, new_fs_object)
        return new_fs_object.oid

    def delete(self, oid):
        return self._delete(oid)

    def _unfile(self, oid):
        file = self._fs_by_oid.get(oid, None)
        if file is None or not file.exists:
            raise CloudFileNotFoundError(oid)
        prior_oid = file.oid if self.oid_is_path else None
        del self._fs_by_path[self.normalize(file.path)]
        file.path = None
        self._register_event(MockEvent.ACTION_RENAME, file, prior_oid)
        return None

    def _delete(self, oid, without_event=False):
        log.debug("delete %s", debug_sig(oid))
        self._api()
        file = self._fs_by_oid.get(oid, None)
        if file and file.path in self.locked_for_test:
            raise CloudTemporaryError("path %s is locked for test" % (file.path))
        log.debug("got %s", file)
        if file and file.exists:
            if file.otype == OType.DIRECTORY:
                try:
                    next(self.listdir(file.oid))
                    raise CloudFileExistsError("Cannot delete non-empty folder %s:%s" % (oid, file.path))
                except StopIteration:
                    pass  # Folder is empty, delete it no problem
        else:
            path = file.path if file else "<UNKNOWN>"
            log.debug("Deleting non-existent oid %s:%s ignored", debug_sig(oid), path)
            return
        file.exists = False
        # todo: rename on top of another file needs to be allowed... and not require deletes
        # until mock provider supports this... we need a "special delete"
        # for tests that test this behavior
        if not without_event:
            self._register_event(MockEvent.ACTION_DELETE, file)

    def exists_oid(self, oid):
        self._api()
        file = self._fs_by_oid.get(oid, None)
        return file is not None and file.exists

    def exists_path(self, path) -> bool:
        file = self._get_by_path(path)
        return file is not None and file.exists

    def hash_oid(self, oid) -> Any:
        file = self._fs_by_oid.get(oid, None)
        if file and file.exists:
            return file.hash()
        else:
            return None

    def hash_data(self, file_like) -> Any:
        return self.hash_func(file_like.read())

    def info_path(self, path: str) -> Optional[OInfo]:
        file: MockFSObject = self._get_by_path(path)
        if not (file and file.exists):
            return None
        return OInfo(otype=file.otype, oid=file.oid, hash=file.hash(), path=file.path)

    def info_oid(self, oid, use_cache=True) -> Optional[OInfo]:
        self._api()
        file: MockFSObject = self._fs_by_oid.get(oid, None)
        if not (file and file.exists):
            return None
        return OInfo(otype=file.otype, oid=file.oid, hash=file.hash(), path=file.path)

    # @staticmethod
    # def _slurp(path):
    #     with open(path, "rb") as x:
    #         return x.read()
    #
    # @staticmethod
    # def _burp(path, contents):
    #     with open(path, "wb") as x:
    #         x.write(contents)

    def log_debug_state(self, msg=""):
        files = list(self.walk("/"))
        log.debug("%s: mock provider state %s:%s", msg, len(files), files)

###################


def mock_provider_instance(*args, **kws):
    prov = MockProvider(*args, **kws)
    prov.event_timeout = 1
    prov.event_sleep = 0.001
    return prov


@pytest.fixture(name="mock_provider", params=[(False, True), (True, True)], ids=["mock_oid_cs", "mock_path_cs"])
def mock_provider_fixture(request):
    return mock_provider_instance(*request.param)


@pytest.fixture(params=[(False, True), (True, True)], ids=["mock_oid_cs", "mock_path_cs"])
def mock_provider_generator(request):
    return lambda oid_is_path=None, case_sensitive=None: \
        mock_provider_instance(
            request.param[0] if oid_is_path is None else oid_is_path,
            request.param[1] if case_sensitive is None else case_sensitive)

@pytest.fixture
def mock_provider_creator():
    return mock_provider_instance

def test_mock_basic():
    """
    basic spot-check, more tests are in test_providers with mock as one of the providers
    """
    from io import BytesIO
    m = MockProvider(False, True)
    info = m.create("/hi.txt", BytesIO(b'hello'))
    assert info.hash
    assert info.oid
    b = BytesIO()
    m.download(info.oid, b)
    assert b.getvalue() == b'hello'<|MERGE_RESOLUTION|>--- conflicted
+++ resolved
@@ -118,15 +118,11 @@
         self.event_timeout = 1
         self.event_sleep = 0.001
         self.creds = {"key": "val"}
-<<<<<<< HEAD
         self.connect(self.creds)
-=======
-        self.connection_id = os.urandom(2).hex()
         self.hash_func = hash_func
         if hash_func is None:
             self.hash_func = lambda a: md5(a).digest()
         self.uses_cursor = True
->>>>>>> a5fca7d7
 
     def disconnect(self):
         self.connected = False
