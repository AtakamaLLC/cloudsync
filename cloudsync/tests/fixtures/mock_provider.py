--- conflicted
+++ resolved
@@ -289,14 +289,9 @@
         if fo.path in self._locked_for_test:
             raise CloudTemporaryError("path %s is locked for test" % (fo.path))
 
-<<<<<<< HEAD
-        if fo.oid in self._fs_by_oid and self._fs_by_oid[fo.oid].contents:
-            self._total_size -= self._fs_by_oid[fo.oid].size
-=======
-        already_stored = self._mock_fs.get(fo.oid)
+        already_stored: MockFSObject = self._mock_fs.get(fo.oid)
         if already_stored and already_stored.contents:
-            self._total_size -= len(already_stored.contents)
->>>>>>> 4d68805e
+            self._total_size -= already_stored.size
 
         if fo.contents and self._quota is not None and self._total_size + len(fo.contents) > self._quota:
             raise CloudOutOfSpaceError("out of space in mock")
