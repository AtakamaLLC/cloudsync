--- conflicted
+++ resolved
@@ -285,11 +285,7 @@
         assert False, "Must provide a valid --provider name or use the -p <plugin>"
 
 
-<<<<<<< HEAD
 known_providers = ('gdrive', 'external', 'dropbox', 'mock', 'box', 'onedrive')
-=======
-known_providers = ('gdrive', 'external', 'dropbox', 'mock', 'onedrive', 'box')
->>>>>>> 38a5d342
 
 
 def configs_from_name(name):
