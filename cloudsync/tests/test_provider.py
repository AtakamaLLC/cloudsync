import os
import logging
import pytest
from io import BytesIO
from unittest.mock import patch
from typing import Union, NamedTuple

import cloudsync

from cloudsync import Event, CloudFileNotFoundError, CloudTemporaryError, CloudFileExistsError, FILE
from cloudsync.tests.fixtures.mock_provider import Provider, MockProvider
from cloudsync.runnable import time_helper
from cloudsync.types import OInfo
from cloudsync.providers import GDriveProvider, DropboxProvider

log = logging.getLogger(__name__)


ProviderMixin = Union[Provider, "ProviderHelper"]

class ProviderHelper(Provider):
    def __init__(self, prov):
<<<<<<< HEAD
        self.api_retry = True 
        self.prov = prov

        # need to copy in all attrs that are defined in the ABC
        self.oid_is_path = prov.oid_is_path
        self.case_sensitive = prov.case_sensitive
=======
        self.api_retry = True
        self.prov = prov
>>>>>>> aae7d80b

        self.test_root = getattr(self.prov, "test_root", None)
        self.event_timeout = getattr(self.prov, "event_timeout", 20)
        self.event_sleep = getattr(self.prov, "event_sleep", 1)
        self.creds = getattr(self.prov, "creds", {})

        self.prov_api_func = self.prov._api
        self.prov._api = lambda *ar, **kw: self.__api_retry(self._api, *ar, **kw)

        self.prov.connect(self.creds)

        if not self.test_root:
            # if the provider class doesn't specify a testing root
            # then just make one up
            self.test_root = "/" + os.urandom(16).hex()
            self.prov.mkdir(self.test_root)

    def _api(self, *ar, **kw):
        return self.prov_api_func(*ar, **kw)

    def __api_retry(self: ProviderMixin, func, *ar, **kw):
        # the cloud providers themselves should *not* have their own backoff logic
        # rather, they should punt rate limit and temp errors to the sync system
        # since we're not testing the sync system here, we need to make our own
        if not self.api_retry:
            return func(*ar, **kw)

        for _ in time_helper(timeout=self.event_timeout, sleep=self.event_sleep, multiply=2):
            try:
                return func(*ar, **kw)
            except CloudTemporaryError:
                log.info("api retry %s %s %s", func, ar, kw)

    ############### TEST-ROOT WRAPPER

    def __getattr__(self, k):
        return getattr(self.prov, k)

    def events(self):
        for e in self.prov.events():
            if self.__filter_root(e):
                yield e

    def walk(self, path):
        path = self.__add_root(path)
        log.debug("WALK %s", path)
        for e in self.prov.walk(path):
            if self.__filter_root(e):
                yield e

    def download(self, *args, **kwargs):
        return self.__strip_root(self.prov.download(*args, **kwargs))

    def create(self, path, file_like, metadata=None):
        path = self.__add_root(path)
        log.debug("CREATE %s", path)
        return self.__strip_root(self.prov.create(path, file_like, metadata))

    def upload(self, *args, **kwargs):
        return self.__strip_root(self.prov.upload(*args, **kwargs))

    def rename(self, oid, path):
        path = self.__add_root(path)
        return self.__strip_root(self.prov.rename(oid, path))

    def mkdir(self, path):
        path = self.__add_root(path)
        return self.__strip_root(self.prov.mkdir(path))

    def delete(self, *args, **kwargs):
        return self.__strip_root(self.prov.delete(*args, **kwargs))

    def exists_oid(self, oid):
        return self.prov.exists_oid(oid)

    def exists_path(self, path):
        path = self.__add_root(path)
        return self.prov.exists_path(path)

    def info_path(self, path):
        path = self.__add_root(path)
        return self.__strip_root(self.prov.info_path(path))

    def info_oid(self, oid):
        return self.__strip_root(self.prov.info_oid(oid))

    def listdir(self, oid):
        for e in self.prov.listdir(oid):
            if self.__filter_root(e):
                yield e

    def __add_root(self, path):
        return self.join(self.test_root, path)

    def __filter_root(self, obj):
        if hasattr(obj, "path"):
            raw_path = obj.path

            if not raw_path:
                info = self.prov.info_oid(obj.oid)
                if info:
                    raw_path = info.path

            if not raw_path:
                # pathless objects always get passed through
                # so isolation is not perfect
                return True

            if not raw_path.startswith(self.test_root):
                return False

            self.__strip_root(obj)

        return True

    def __strip_root(self, obj):
        if hasattr(obj, "path"):
            path = obj.path
            if path:
                assert path.startswith(self.test_root)
                path = obj.path[len(self.test_root):]
                if not path.startswith("/"):
                    path = "/" + path
                obj.path = path
        return obj
    ############### HELPERS

    def temp_name(self: ProviderMixin, name="tmp", *, folder=None):
        fname = self.join(folder or "/", os.urandom(16).hex() + "." + name)
        return fname

    def events_poll(self: ProviderMixin, timeout=None, until=None):
        if timeout is None:
            timeout = self.event_timeout

        if timeout == 0:
            yield from self.events()
            return

        for _ in time_helper(timeout, sleep=self.event_sleep, multiply=2):
            got = False
            for e in self.events():
                yield e
                got = True
            if not until and got:
                break
            elif until and until():
                break

    def __cleanup(self: ProviderMixin, oid):
        try:
            for info in self.prov.listdir(oid):
                if info.otype == FILE:
                    log.debug("cleaning %s", info)
                    self.delete(info.oid)
                else:
                    self.__cleanup(info.oid)
                    log.debug("cleaning %s", info)
                    self.delete(info.oid)
        except CloudFileNotFoundError:
            pass

    def test_cleanup(self: ProviderMixin, timeout=None, until=None):
        info = self.prov.info_path(self.test_root)
        self.__cleanup(info.oid)

        info = self.prov.info_path(self.test_root)
        if info:
            try:
                log.debug("cleaning %s", info)
                self.delete(info.oid)
            except CloudFileExistsError:
                # deleting the root might now be supported
                pass

<<<<<<< HEAD
def new_mock_provider(oid_is_path, case_sensitive):
    prov = MockProvider(oid_is_path, case_sensitive)
    prov.event_timeout = 1
    prov.event_sleep = 0.001
    prov.creds = {}
    return prov

@pytest.fixture(params=[ (False, True), (True, True) ], ids=["oid_cs", "path_cs"])
def mock_provider(request):
    return new_mock_provider(*request.param)
=======
@pytest.fixture
def mock_provider(request):
    cls = MockProvider
    cls.event_timeout = 1
    cls.event_sleep = 0.001
    cls.creds = {}
    return cls()
>>>>>>> aae7d80b

def mixin_provider(prov):
    assert prov
    assert isinstance(prov, Provider)

    prov = ProviderHelper(prov)

    yield prov

    prov.test_cleanup()

@pytest.fixture
def provider_params():
    return None

class ProviderConfig:
    def __init__(self, name, param=(), param_id=None):
        if param_id is None:
            param_id = name
        self.name = name
        if name == "mock":
            assert param
        self.param = param
        self.param_id = param_id

    def __repr__(self):
        return "%s(%s)" % (type(self), self.__dict__)

@pytest.fixture
def config_provider(request, provider_config):
    try:
        request.raiseerror("foo")
    except Exception as e:
        FixtureLookupError = type(e)

<<<<<<< HEAD
    if provider_config.name == "external":
        # if there's a fixture available, use it
        return request.getfixturevalue("cloudsync_provider")
        # deferring imports to prevent needing deps we don't want to require for everyone
    elif provider_config.name == "mock":
        return new_mock_provider(*provider_config.param)
    elif provider_config.name == "gdrive":
        from .providers.gdrive import gdrive_provider
        return gdrive_provider()
    elif provider_config.name == "dropbox":
        from .providers.dropbox import dropbox_provider
        return dropbox_provider()
    else:
        assert False, "Must provide a valid --provider name or use the -p <plugin>"

known_providers = ('gdrive', 'external', 'dropbox', 'mock')

def configs_from_name(name):
    provs = []

    if name == "mock":
        provs += [ ProviderConfig("mock", (False, True), "mock_oid_cs") ]
        provs += [ ProviderConfig("mock", (True, True), "mock_path_cs") ]
    else:
        provs += [ ProviderConfig(name) ]

    return provs

def configs_from_keyword(kw):
    provs = []
    # crappy approximation of pytest evaluation routine, because
    false = {}
    for known_prov in known_providers:
        false[known_prov] = False

    for known_prov in known_providers:
        if known_prov == kw or '[' + known_prov + ']' == kw:
            ok = True
        else:
            ids = false.copy()
            ids[known_prov]=True
            try:
                ok = eval(kw, ids, {})
            except Exception as e:
                log.error(e)
                ok = False
            if type(ok) is list:
                ok = any(ok)
        if ok:
            provs += configs_from_name(known_prov)
    return provs

_registered = False
=======
    try:
        # if there's a fixture available, use it
        return request.getfixturevalue("cloudsync_provider")
    except FixtureLookupError as e:
        # deferring imports to prevent needing deps we don't want to require for everyone

        if provider_name == "mock":
            return mock_provider
        elif provider_name == "gdrive":
            from .providers.gdrive import gdrive_provider
            return gdrive_provider()
        elif provider_name == "dropbox":
            from .providers.dropbox import dropbox_provider
            return dropbox_provider()
        else:
            assert False, "Must provide a valid --provider name or use the -p <plugin>"


>>>>>>> aae7d80b
def pytest_generate_tests(metafunc):
    global _registered
    if not _registered:
        for known_prov in known_providers:
            metafunc.config.addinivalue_line(
                "markers", known_prov
            )
        _registered = True

    if "provider_config" in metafunc.fixturenames:
        provs = []

        for e in metafunc.config.getoption("provider", []):
            for n in e.split(","):
                provs += cprovider_configsonfigs_from_name(n)

        if not provs:
            kw = metafunc.config.getoption("keyword", "")
            if kw:
                provs += configs_from_keyword(kw)

        if not provs:
            provs += configs_from_name("mock")

        ids = [p.param_id for p in provs]
        marks = [pytest.param(p, marks=[getattr(pytest.mark,p.name)]) for p in provs]

        metafunc.parametrize("provider_config", marks, ids=ids)

@pytest.fixture
def provider(config_provider):
    yield from mixin_provider(config_provider)

def test_join(mock_provider):
    assert "/a/b/c" == mock_provider.join("a", "b", "c")
    assert "/a/c" == mock_provider.join("a", None, "c")
    assert "/a/b/c" == mock_provider.join("/a", "/b", "/c")
    assert "/a/c" == mock_provider.join("a", "/", "c")

def test_connect(provider):
    assert provider.connected

def test_create_upload_download(provider):
    dat = os.urandom(32)

    def data():
        return BytesIO(dat)

    dest = provider.temp_name("dest")

    info1 = provider.create(dest, data())

    info2 = provider.upload(info1.oid, data())

    assert info1.oid == info2.oid
    assert info1.hash == info2.hash

    assert provider.exists_path(dest)

    dest = BytesIO()
    provider.download(info2.oid, dest)

    dest.seek(0)
    assert dest.getvalue() == dat


def test_rename(provider: ProviderMixin):
    dat = os.urandom(32)

    def data():
        return BytesIO(dat)

    dest = provider.temp_name("dest")
    info1 = provider.create(dest, data())
    dest2 = provider.temp_name("dest2")
    provider.rename(info1.oid, dest2)
    assert provider.exists_path(dest2)
    assert not provider.exists_path(dest)

    # test that renaming a folder renames the children
    folder_name1 = provider.temp_name()
    folder_name2 = provider.temp_name()
    file_name = os.urandom(16).hex()
    file_path1 = provider.join(folder_name1, file_name)
    file_path2 = provider.join(folder_name2, file_name)
    sub_folder_name = os.urandom(16).hex()
    sub_folder_path1 = provider.join(folder_name1, sub_folder_name)
    sub_folder_path2 = provider.join(folder_name2, sub_folder_name)
    sub_file_name = os.urandom(16).hex()
    sub_file_path1 = provider.join(sub_folder_path1, sub_file_name)
    sub_file_path2 = provider.join(sub_folder_path2, sub_file_name)

    folder_oid = provider.mkdir(folder_name1)
    sub_folder_oid = provider.mkdir(sub_folder_path1)
    file_info = provider.create(file_path1, data())
    sub_file_info = provider.create(sub_file_path1, data())

    assert provider.exists_path(file_path1)
    assert not provider.exists_path(file_path2)
    assert provider.exists_path(sub_file_path1)
    assert not provider.exists_path(sub_file_path2)
    assert provider.exists_oid(file_info.oid)
    assert provider.exists_oid(sub_file_info.oid)

    provider.rename(folder_oid, folder_name2)

    assert provider.exists_path(file_path2)
    assert not provider.exists_path(file_path1)
    assert provider.exists_path(sub_file_path2)
    assert not provider.exists_path(sub_file_path1)

    if not provider.oid_is_path:
        assert provider.exists_oid(file_info.oid)
        assert provider.exists_oid(sub_file_info.oid)
        assert provider.info_oid(file_info.oid).path == file_path2
        assert provider.info_oid(sub_file_info.oid).path == sub_file_path2
    else:
        assert not provider.exists_oid(file_info.oid)
        assert not provider.exists_oid(sub_file_info.oid)

def test_mkdir(provider: ProviderMixin):
    dat = os.urandom(32)

    def data():
        return BytesIO(dat)
    dest = provider.temp_name("dest")
    provider.mkdir(dest)
    info = provider.info_path(dest)
    assert info.otype == cloudsync.DIRECTORY
    sub_f = provider.temp_name("dest", folder=dest)
    log.debug("parent = %s, sub = %s", dest, sub_f)
    with pytest.raises(CloudFileExistsError):
        provider.create(dest, data(), None)
    assert provider.exists_path(dest)
    log.debug("folder %s exists", dest)
    provider.create(sub_f, data(), None)


def test_walk(provider: ProviderMixin):
    temp = BytesIO(os.urandom(32))
    dest = provider.temp_name("dest")
    info = provider.create(dest, temp, None)

    got_event = False
    for e in provider.walk("/"):
        if e.otype == cloudsync.DIRECTORY:
            continue
        log.debug("WALK %s", e)
        assert e.oid == info.oid
        path = e.path
        if path is None:
            path = provider.info_oid(e.oid).path
        assert path == dest
        assert e.mtime
        assert e.exists
        got_event = True

    assert got_event


def check_event_path(event: Event, provider: ProviderMixin, target_path):
    # confirms that the path in the event matches the target_path
    # if the provider doesn't provide the path in the event, look it up by the oid in the event
    # if we can't get the path, that's OK if the file doesn't exist
    event_path = event.path
    if event_path is None:
        try:
            event_path = provider.info_oid(event.oid).path
            assert event_path == target_path
        except CloudFileNotFoundError:
            if event.exists:
                raise


def test_event_basic(provider: ProviderMixin):
    temp = BytesIO(os.urandom(32))
    dest = provider.temp_name("dest")

    # just get the cursor going
    for e in provider.events_poll(timeout=min(provider.event_sleep * 10, 1)):
        log.debug("event %s", e)

    info1 = provider.create(dest, temp, None)
    assert info1 is not None  # TODO: check info1 for more things

    received_event = None
    event_count = 0
    for e in provider.events_poll():
        log.debug("event %s", e)
        # you might get events for the root folder here or other setup stuff
        if not e.path or e.path == dest:
            event_count += 1
            received_event = e

    assert event_count == 1
    assert received_event is not None
    assert received_event.oid
    path = received_event.path
    if path is None:
        path = provider.info_oid(received_event.oid).path
    assert path == dest
    assert received_event.mtime
    assert received_event.exists
    deleted_oid = received_event.oid
    provider.delete(oid=deleted_oid)
    provider.delete(oid=deleted_oid)  # Tests that deleting a non-existing file does not raise a FNFE

    received_event = None
    event_count = 0
    for e in provider.events_poll():
        log.debug("event %s", e)
        if not e.exists or path in e.path:
            received_event = e
            event_count += 1

    assert event_count == 1
    assert received_event is not None
    assert received_event.oid
    assert not received_event.exists
    if received_event.path is not None:
        assert received_event.path == dest
    assert received_event.oid == deleted_oid
    assert received_event.mtime


def test_event_del_create(provider: ProviderMixin):
    temp = BytesIO(os.urandom(32))
    temp2 = BytesIO(os.urandom(32))
    dest = provider.temp_name("dest")

    # just get the cursor going
    for e in provider.events_poll(timeout=min(provider.event_sleep * 10, 1)):
        log.debug("event %s", e)

    info1 = provider.create(dest, temp)
    provider.delete(info1.oid)
    provider.create(dest, temp2)

    last_event = None
    saw_delete = False
    done = False
    for e in provider.events_poll(provider.event_timeout * 2, until=lambda: done):
        log.debug("event %s", e)
        # you might get events for the root folder here or other setup stuff
        path = e.path
        if not e.path:
            info = provider.info_oid(e.oid)
            if info:
                path = info.path

        if path == dest or e.exists is False:
            last_event = e

            if e.exists is True and saw_delete:
                log.debug("done, we saw the delete and got a create after")
                done = True

            if e.exists is False:
                saw_delete = True

    # the important thing is that we always get a create after the delete event
    assert last_event
    assert last_event.exists is True


def test_api_failure(provider):
    # assert that the cloud
    # a) uses an api function
    # b) does not trap CloudTemporaryError's

    def side_effect(*a, **k):
        raise CloudTemporaryError("fake disconnect")

    with patch.object(provider, "_api", side_effect=side_effect):
        with patch.object(provider, "api_retry", False):
            with pytest.raises(CloudTemporaryError):
                provider.exists_path("/notexists")


def test_file_not_found(provider: ProviderMixin):
    # Test that operations on nonexistent file system objects raise CloudFileNotFoundError
    # when appropriate, and don't when inappropriate
    dat = os.urandom(32)

    def data():
        return BytesIO(dat)

    test_file_deleted_path = provider.temp_name("dest1")  # Created, then deleted
    test_file_deleted_info = provider.create(test_file_deleted_path, data(), None)
    test_file_deleted_oid = test_file_deleted_info.oid
    provider.delete(test_file_deleted_oid)

    test_folder_deleted_path = provider.temp_name("dest1")  # Created, then deleted
    test_folder_deleted_oid = provider.mkdir(test_folder_deleted_path)
    provider.delete(test_folder_deleted_oid)

    test_path_made_up = provider.temp_name("dest2")  # Never created
    test_oid_made_up = "never created"
    # TODO: consider mocking info_path to always return None, and then call all the provider methods
    #  to see if they are handling the None, and not raising exceptions other than FNF

    # Tests:
    #   exists_path
    #       deleted file, returns false, does not raise
    #       deleted folder, returns false, does not raise
    #       never existed fsobj, returns false, does not raise
    assert provider.exists_path(test_file_deleted_path) is False
    assert provider.exists_path(test_folder_deleted_path) is False
    assert provider.exists_path(test_path_made_up) is False

    #   exists_oid
    #       deleted file, returns false, does not raise
    #       deleted folder, returns false, does not raise
    #       never existed fsobj, returns false, does not raise
    assert provider.exists_oid(test_file_deleted_oid) is False
    assert provider.exists_oid(test_folder_deleted_oid) is False
    assert provider.exists_oid(test_oid_made_up) is False

    #   info_path
    #       deleted file returns None
    #       deleted folder returns None
    #       never existed fsobj returns None
    assert provider.info_path(test_file_deleted_path) is None
    assert provider.info_path(test_folder_deleted_path) is None
    assert provider.info_path(test_path_made_up) is None

    #   info_oid
    #       deleted file returns None
    #       deleted folder returns None
    #       never existed fsobj returns None
    assert provider.info_oid(test_file_deleted_oid) is None
    assert provider.info_oid(test_folder_deleted_oid) is None
    assert provider.info_oid(test_oid_made_up) is None

    #   hash_oid
    #       deleted file returns None
    #       never existed file returns None
    # if getattr(provider, "hash_oid", False): # TODO implement hash_oid in gdrive, then don't have this be conditional
    #     assert provider.hash_oid(test_file_deleted_oid) is None
    #     assert provider.hash_oid(test_oid_made_up) is None

    #   upload
    #       to a deleted file raises FNF, or untrashes the file, either is OK
    #       to a made up oid raises FNF
    # TODO: uploading to a deleted file might not raise an FNF, it might just untrash the file
    assert provider.exists_oid(test_file_deleted_oid) is False
    assert provider.exists_path(test_file_deleted_path) is False
    try:
        info = provider.upload(test_file_deleted_oid, data(), None)
        # This succeeded so the file must exist now, at the same oid as before
        assert info.oid == test_file_deleted_oid
        assert provider.exists_path(test_file_deleted_path) is True
        assert provider.exists_oid(test_file_deleted_oid) is True
        re_delete = True
    except CloudFileNotFoundError:
        re_delete = False
        pass
    if re_delete:
        provider.delete(test_file_deleted_oid)

    with pytest.raises(CloudFileNotFoundError):
        provider.upload(test_oid_made_up, data(), None)

    #   create
    #       to a non-existent folder, raises FNF
    #       to a previously deleted folder, raises FNF
    with pytest.raises(CloudFileNotFoundError):
        provider.create(test_path_made_up + "/junk", data(), None)
    with pytest.raises(CloudFileNotFoundError):
        provider.create(test_folder_deleted_path + "/junk", data(), None)

    #   upload: to the OID of a deleted folder, raises FNFE
    with pytest.raises(CloudFileNotFoundError):
        provider.upload(test_folder_deleted_oid, data(), None)

    #   download
    #       on a deleted oid raises FNF
    #       on a made up oid raises FNF
    with pytest.raises(CloudFileNotFoundError):
        provider.download(test_file_deleted_oid, data())
    with pytest.raises(CloudFileNotFoundError):
        provider.download(test_oid_made_up, data())

    #   rename
    #       from a deleted oid raises FNF
    #       from a made up oid raises FNF
    #       to a non-existent folder raises [something], conditionally
    #       to a previously deleted folder raises
    #       check the rename source to see if there are others
    with pytest.raises(CloudFileNotFoundError):
        provider.rename(test_file_deleted_oid, test_file_deleted_path)
    with pytest.raises(CloudFileNotFoundError):
        provider.rename(test_folder_deleted_oid, test_folder_deleted_path)
    with pytest.raises(CloudFileNotFoundError):
        provider.rename(test_oid_made_up, test_path_made_up)

    #   mkdir
    #       to a non-existent folder raises FNF
    #       to a previously deleted folder as parent folder raises FNF
    #       to a previously deleted file as parent folder raises FNF
    with pytest.raises(CloudFileNotFoundError):
        provider.mkdir(test_path_made_up + "/junk")
    with pytest.raises(CloudFileNotFoundError):
        provider.mkdir(test_folder_deleted_path + "/junk")
    with pytest.raises(CloudFileNotFoundError):
        provider.mkdir(test_file_deleted_path + "/junk")

    #   delete
    #       on a deleted file oid does not raise
    #       on a deleted folder oid does not raise
    #       on a made up oid does not raise
    provider.delete(test_file_deleted_oid)
    provider.delete(test_folder_deleted_oid)
    provider.delete(test_oid_made_up)

    # delete: create a file, delete it, then create a new file at that path, then re-delete the deleted oid, raises FNFE
    temp_path = provider.temp_name()
    info1 = provider.create(temp_path, BytesIO(b"Hello"))
    provider.delete(info1.oid)
    info2 = provider.create(temp_path, BytesIO(b"world"))
    assert not provider.exists_oid(info1.oid)
    assert provider.exists_oid(info2.oid)
    provider.delete(info1.oid)
    assert provider.exists_path(temp_path)
    assert provider.exists_oid(info2.oid)



    #   listdir
    #       on a deleted file raises FNF
    #       on a deleted folder raises FNF
    #       on a made up path raises FNF
    with pytest.raises(CloudFileNotFoundError):
        list(provider.listdir(test_file_deleted_oid))
    with pytest.raises(CloudFileNotFoundError):
        list(provider.listdir(test_folder_deleted_oid))
    with pytest.raises(CloudFileNotFoundError):
        list(provider.listdir(test_oid_made_up))

    # TODO: Google drive raises FNF when it can't find the root... can we test for that here?


def test_file_exists(provider: ProviderMixin):
    dat = os.urandom(32)

    def data(da=dat):
        return BytesIO(da)

    def create_and_delete_file():
        create_and_delete_file_name = provider.temp_name()
        file_info = provider.create(create_and_delete_file_name, data(), None)
        provider.delete(file_info.oid)
        return create_and_delete_file_name, file_info.oid

    def create_and_delete_folder():
        create_and_delete_folder_name = provider.temp_name()
        create_and_delete_folder_oid = provider.mkdir(create_and_delete_folder_name)
        provider.delete(create_and_delete_folder_oid)
        return create_and_delete_folder_name, create_and_delete_folder_oid

    def create_and_rename_file():
        file_name1 = provider.temp_name()
        file_name2 = provider.temp_name()
        assert file_name1 != file_name2
        file_info1 = provider.create(file_name1, data(), None)
        provider.rename(file_info1.oid, file_name2)
        return file_name1, file_info1.oid

    def create_and_rename_folder():
        folder_name1 = provider.temp_name()
        folder_name2 = provider.temp_name()
        assert folder_name1 != folder_name2
        folder_oid1 = provider.mkdir(folder_name1)
        provider.rename(folder_oid1, folder_name2)
        return folder_name1, folder_oid1

    def create_file(create_file_name=None):
        if create_file_name is None:
            create_file_name = provider.temp_name()
        file_info = provider.create(create_file_name, data(), None)
        return create_file_name, file_info.oid

    def create_folder(create_folder_name=None):
        if create_folder_name is None:
            create_folder_name = provider.temp_name()
        create_folder_oid = provider.mkdir(create_folder_name)
        return create_folder_name, create_folder_oid

    # Test that operations on existent file system objects raise CloudExistsError
    # when appropriate, and don't when inappropriate
    # api methods to check for FileExists:
    #   vulnerable to existing paths:
    #       mkdir, create, rename
    #   Possible issues to potentially check each of the vulnerable api methods:
    #       target path has a component in the parent folder that already exists as a file
    #       target path exists
    #       target path exists, but the type of the existing object at that location is different from expected
    #       target path exists, but the type of the existing object at that location is what was expected
    #       target path existed, but was deleted, different type as source
    #       target path existed, but was deleted, same type as source
    #       target path existed, but was renamed, different type as source
    #       target path existed, but was renamed, same type as source
    #
    #   vulnerable to existing OIDs:
    #       upload, delete
    #   Possible issues to potentially check each of the vulnerable api methods:
    #       target OID exists, but the type of the existing object at that location is different from expected
    #       target OID existed, but was trashed, should un-trash the object
    #       target OID is a non-empty folder, delete should raise FEx
    #

    # The enumerated tests:
    #   mkdir: where target path has a parent folder that already exists as a file, raises FEx
    name, _ = create_file()
    with pytest.raises(CloudFileExistsError):
        provider.mkdir(name + "/junk")

    #   mkdir: where target path exists as a file, raises FEx
    name, _ = create_file()
    with pytest.raises(CloudFileExistsError):
        provider.mkdir(name)

    #   mkdir: where target path exists as a folder, does not raise
    name1, oid1 = create_folder()
    oid2 = provider.mkdir(name1)
    assert oid1 == oid2

    #   mkdir: creating a file, deleting it, then creating a folder at the same path, should not raise an FEx
    name1, oid1 = create_and_delete_file()
    oid2 = provider.mkdir(name1)
    assert oid1 != oid2 or provider.oid_is_path

    #   mkdir: creating a folder, deleting it, then creating a folder at the same path, should not raise an FEx
    name1, oid1 = create_and_delete_folder()
    oid2 = provider.mkdir(name1)
    assert oid1 != oid2 or provider.oid_is_path

    #   mkdir: target path existed as file, but was renamed
    name1, oid1 = create_and_rename_file()
    _, oid2 = create_folder(name1)
    assert oid1 != oid2 or provider.oid_is_path

    #   mkdir: target path existed as folder, but was renamed
    name1, oid1 = create_and_rename_folder()
    _, oid2 = create_folder(name1)
    assert oid1 != oid2 or provider.oid_is_path

    #   upload: where target OID is a folder, raises FEx
    _, oid = create_folder()
    with pytest.raises(CloudFileExistsError):
        provider.upload(oid, data(), None)

    #   delete: a non-empty folder, raises FEx
    name1, oid1 = create_folder()
    create_file(name1 + "/junk")
    with pytest.raises(CloudFileExistsError):
        provider.delete(oid1)

    #   create: where target path exists, raises FEx
    name, _ = create_file()
    with pytest.raises(CloudFileExistsError):
        create_file(name)

    def get_contents(oid):
        temp_contents = BytesIO()
        provider.download(oid, temp_contents)
        temp_contents.seek(0)
        return temp_contents.getvalue()

    #   create: creating a file, deleting it, then creating a file at the same path, should not raise an FEx
    name1, oid1 = create_and_delete_file()
    _, oid2 = create_file(name1)
<<<<<<< HEAD
    assert oid1 != oid2 or provider.oid_is_path 
=======
    assert oid1 != oid2
    assert not provider.exists_oid(oid1)
    assert provider.exists_oid(oid2)
    # piggyback test -- uploading to the deleted oid should not step on the file that replaced it at that path
    try:
        new_contents = b"yo"  # bytes(os.urandom(16).hex(), 'utf-8')
        new_info = provider.upload(oid1, BytesIO(new_contents))
        assert new_info.oid != oid1
        assert new_info.oid != oid2
        assert not provider.exists_oid(oid1)
        contents2 = get_contents(oid2)
        assert contents2 == new_contents
        contents1 = get_contents(oid1)
        assert contents1 == new_contents
    except CloudFileNotFoundError:
        pass
>>>>>>> aae7d80b

    #   create: creating a folder, deleting it, then creating a file at the same path, should not raise an FEx
    name1, oid1 = create_and_delete_folder()
    _, oid2 = create_file(name1)
    assert oid1 != oid or provider.oid_is_path

    #   create: where target path has a parent folder that already exists as a file, raises FEx
    name, _ = create_file()
    with pytest.raises(CloudFileExistsError):
        create_file(name + "/junk")

    #   create: target path existed as folder, but was renamed
    name, _ = create_and_rename_folder()
    create_file(name)

    #   create: target path existed as file, but was renamed
    name, _ = create_and_rename_file()
    create_file(name)

    #   rename: rename folder over empty folder succeeds
    name1, oid1 = create_folder()
    create_file(name1 + "/junk")
    name2, oid2 = create_folder()
    assert oid1 != oid2
    contents1 = [x.name for x in provider.listdir(oid1)]
    provider.rename(oid1, name2)
    if provider.oid_is_path:
        assert not provider.exists_oid(oid1)
        assert provider.exists_oid(oid2)
        contents2 = [x.name for x in provider.listdir(oid2)]
    else:
        assert provider.exists_oid(oid1)
        assert not provider.exists_oid(oid2)
        contents2 = [x.name for x in provider.listdir(oid1)]
    assert contents1 == contents2

    #   rename: rename folder over non-empty folder raises FEx
    _, oid1 = create_folder()
    name2, oid2 = create_folder()
    assert oid1 != oid2
    create_file(name2 + "/junk")
    with pytest.raises(CloudFileExistsError):
        provider.rename(oid1, name2)

    #   rename: target has a parent folder that already exists as a file, raises FEx
    folder_name, _ = create_file()  # notice that I am creating a file, and calling it a folder
    with pytest.raises(CloudFileExistsError):
        create_file(folder_name + "/junk")

    #   rename: renaming file over empty folder, raises FEx
    folder_name, folder_oid = create_folder()
    file_name, file_oid = create_file()
    with pytest.raises(CloudFileExistsError):
        provider.rename(file_oid, folder_name)

    #   rename: renaming file over non-empty folder, raises FEx
    create_file(folder_name + "/test")
    with pytest.raises(CloudFileExistsError):
        provider.rename(file_oid, folder_name)  # reuse the same file and folder from the last test

    #   rename: renaming a folder over a file, raises FEx
    with pytest.raises(CloudFileExistsError):
        provider.rename(folder_oid, file_name)  # reuse the same file and folder from the last test

    #   rename: create a file, delete it, then rename a file to the same path as the deleted, does not raise
    deleted_file_name, deleted_file_oid = create_and_delete_file()
    name2, oid2 = create_file()
    provider.rename(oid2, deleted_file_name)

    #   rename: create a folder, delete it, then rename file to the same path as the deleted, does not raise
    deleted_folder_name, deleted_folder_oid1 = create_and_delete_folder()
    name2, oid2 = create_file()
    provider.rename(oid2, deleted_folder_name)

    #   rename: create a file, delete it, then rename a folder to the same path as the deleted, does not raise
    deleted_file_name, deleted_file_oid = create_and_delete_file()
    name2, oid2 = create_folder()
    provider.rename(oid2, deleted_file_name)

    #   rename: create a folder, delete it, then rename folder to the same path as the deleted, does not raise
    deleted_folder_name, deleted_folder_oid1 = create_and_delete_folder()
    name2, oid2 = create_folder()
    provider.rename(oid2, deleted_folder_name)

    #   rename: target folder path existed, but was renamed away, folder type as source
    name1, oid1 = create_and_rename_folder()
    name2, oid2 = create_folder()
    provider.rename(oid2, name1)

    #   rename: target folder path existed, but was renamed away, file type as source
    name1, oid1 = create_folder()
    name2, oid2 = create_file()
    temp = provider.temp_name()
    provider.rename(oid1, temp)
    provider.rename(oid2, name1)

    #   rename: target file path existed, but was renamed away, folder type as source
    name1, oid1 = create_file()
    name2, oid2 = create_folder()
    temp = provider.temp_name()
    provider.rename(oid1, temp)
    provider.rename(oid2, name1)

    #   rename: target file path existed, but was renamed away, file type as source
    name1, oid1 = create_file()
    name2, oid2 = create_file()
    temp = provider.temp_name()
    provider.rename(oid1, temp)
    provider.rename(oid2, name1)


# TODO: test that renaming A over B replaces B's OID with A's OID, and B's OID is trashed


def test_listdir(provider: ProviderMixin):
    outer = provider.temp_name()
    root = provider.dirname(outer)
    temp_name = provider.is_subpath(root, outer)

    outer_oid_rm = provider.mkdir(outer)
    assert [] == list(provider.listdir(outer_oid_rm))
    provider.delete(outer_oid_rm)

    outer_oid = provider.mkdir(outer)

    assert provider.exists_path(outer)
    assert provider.exists_oid(outer_oid)
    inner = outer + temp_name
    inner_oid = provider.mkdir(inner)
    assert provider.exists_oid(inner_oid)
    provider.create(outer + "/file1", BytesIO(b"hello"))
    provider.create(outer + "/file2", BytesIO(b"there"))
    provider.create(inner + "/file3", BytesIO(b"world"))
    contents = [x.name for x in provider.listdir(outer_oid)]
    assert len(contents) == 3
    expected = ["file1", "file2", temp_name[1:]]
    assert contents.sort() == expected.sort()


def test_upload_to_a_path(provider: ProviderMixin):
    temp_name = provider.temp_name()
    provider.create(temp_name, BytesIO(b"test"))
    # test uploading to a path instead of an OID. should raise something
    # This test will need to flag off whether the provider uses paths as OIDs or not
    with pytest.raises(Exception):
        provider.upload(temp_name, BytesIO(b"test2"))


def test_delete_doesnt_cross_oids(provider: ProviderMixin):
    temp_name = provider.temp_name()
    info1 = provider.create(temp_name, BytesIO(b"test1"))
    provider.delete(info1.oid)
    info2 = provider.create(temp_name, BytesIO(b"test2"))
    assert info1.oid != info2.oid
    assert not provider.exists_oid(info1.oid)
    assert provider.exists_oid(info2.oid)
    provider.delete(info1.oid)
    assert not provider.exists_oid(info1.oid)
    assert provider.exists_oid(info2.oid)

    # test uploading to a path instead of an OID. should raise something
    # This test will need to flag off whether the provider uses paths as OIDs or not
    with pytest.raises(Exception):
        provider.upload(temp_name, BytesIO(b"test2"))<|MERGE_RESOLUTION|>--- conflicted
+++ resolved
@@ -20,17 +20,12 @@
 
 class ProviderHelper(Provider):
     def __init__(self, prov):
-<<<<<<< HEAD
         self.api_retry = True 
         self.prov = prov
 
         # need to copy in all attrs that are defined in the ABC
         self.oid_is_path = prov.oid_is_path
         self.case_sensitive = prov.case_sensitive
-=======
-        self.api_retry = True
-        self.prov = prov
->>>>>>> aae7d80b
 
         self.test_root = getattr(self.prov, "test_root", None)
         self.event_timeout = getattr(self.prov, "event_timeout", 20)
@@ -206,7 +201,6 @@
                 # deleting the root might now be supported
                 pass
 
-<<<<<<< HEAD
 def new_mock_provider(oid_is_path, case_sensitive):
     prov = MockProvider(oid_is_path, case_sensitive)
     prov.event_timeout = 1
@@ -217,15 +211,6 @@
 @pytest.fixture(params=[ (False, True), (True, True) ], ids=["oid_cs", "path_cs"])
 def mock_provider(request):
     return new_mock_provider(*request.param)
-=======
-@pytest.fixture
-def mock_provider(request):
-    cls = MockProvider
-    cls.event_timeout = 1
-    cls.event_sleep = 0.001
-    cls.creds = {}
-    return cls()
->>>>>>> aae7d80b
 
 def mixin_provider(prov):
     assert prov
@@ -261,7 +246,6 @@
     except Exception as e:
         FixtureLookupError = type(e)
 
-<<<<<<< HEAD
     if provider_config.name == "external":
         # if there's a fixture available, use it
         return request.getfixturevalue("cloudsync_provider")
@@ -315,26 +299,7 @@
     return provs
 
 _registered = False
-=======
-    try:
-        # if there's a fixture available, use it
-        return request.getfixturevalue("cloudsync_provider")
-    except FixtureLookupError as e:
-        # deferring imports to prevent needing deps we don't want to require for everyone
-
-        if provider_name == "mock":
-            return mock_provider
-        elif provider_name == "gdrive":
-            from .providers.gdrive import gdrive_provider
-            return gdrive_provider()
-        elif provider_name == "dropbox":
-            from .providers.dropbox import dropbox_provider
-            return dropbox_provider()
-        else:
-            assert False, "Must provide a valid --provider name or use the -p <plugin>"
-
-
->>>>>>> aae7d80b
+
 def pytest_generate_tests(metafunc):
     global _registered
     if not _registered:
@@ -907,10 +872,7 @@
     #   create: creating a file, deleting it, then creating a file at the same path, should not raise an FEx
     name1, oid1 = create_and_delete_file()
     _, oid2 = create_file(name1)
-<<<<<<< HEAD
     assert oid1 != oid2 or provider.oid_is_path 
-=======
-    assert oid1 != oid2
     assert not provider.exists_oid(oid1)
     assert provider.exists_oid(oid2)
     # piggyback test -- uploading to the deleted oid should not step on the file that replaced it at that path
@@ -926,7 +888,6 @@
         assert contents1 == new_contents
     except CloudFileNotFoundError:
         pass
->>>>>>> aae7d80b
 
     #   create: creating a folder, deleting it, then creating a file at the same path, should not raise an FEx
     name1, oid1 = create_and_delete_folder()
