import os
import logging
import io
from io import BytesIO
from unittest.mock import patch
from typing import Union, Optional, Generator, TYPE_CHECKING, List, cast

import threading
import time

import msgpack
import pytest
import cloudsync

from cloudsync import Event, CloudException, CloudFileNotFoundError, CloudDisconnectedError, CloudTemporaryError, CloudFileExistsError, CloudOutOfSpaceError, FILE, CloudCursorError, CloudTokenError
from cloudsync.tests.fixtures import Provider, mock_provider_instance
from cloudsync.runnable import time_helper
from cloudsync.types import OInfo
from os import SEEK_SET, SEEK_CUR, SEEK_END
# from cloudsync.providers import GDriveProvider, DropboxProvider

log = logging.getLogger(__name__)

# this is, apparently, the only way to deal with mixins, see: https://github.com/python/mypy/issues/5837
if TYPE_CHECKING:
    # we know that the providerhelper will always be mixed in with a provider
    ProviderBase = Provider
else:
    # but we can't actually derive from it or stuff will break
    ProviderBase = object

def wrap_retry(func):                 # pylint: disable=too-few-public-methods
    count = 4
    def wrapped(prov, *args, **kwargs):
        ex: CloudException = None
        for i in range(count):
            if i > 0:
                log.warning("retry %s after %s", func.__name__, repr(ex))
            try:
                return func(prov, *args, **kwargs)
            except CloudTemporaryError as e:
                ex = e
            except CloudDisconnectedError as e:
                prov.reconnect()
                ex = e
        raise ex
    return wrapped

class ProviderHelper(ProviderBase):
    def __init__(self, prov, connect=True):
        self.api_retry = True
        self.prov = prov

        self.test_parent = getattr(self.prov, "test_root", "/")
        self.test_event_timeout = getattr(self.prov, "test_event_timeout", 20)
        self.test_event_sleep = getattr(self.prov, "test_event_sleep", 1)
        self.test_creds = getattr(self.prov, "test_creds", {})
        self.test_root = None

        self.prov_api_func = self.prov._api
        self.prov._api = lambda *ar, **kw: self.__api_retry(self._api, *ar, **kw)

        if connect:
            self.prov.connect(self.test_creds)
            assert prov.connection_id
            self.make_root()

    def make_root(self):
        ns = self.prov.list_ns()
        if ns:
            self.prov.namespace = self.prov.test_namespace

        if not self.test_root:
            # if the provider class doesn't specify a testing root
            # then just make one up
<<<<<<< HEAD
            self.test_root = "/" + os.urandom(16).hex()
        self.test_root_id = self.prov.mkdir(self.test_root)
        if not self.test_root_id:
            log.error("no id returned from mkdir")
=======
            self.test_root = self.join(self.test_parent, os.urandom(16).hex())

        log.debug("mkdir %s", self.test_root)
        self.prov.mkdir(self.test_root)
>>>>>>> d7af4029

    def _api(self, *ar, **kw):
        return self.prov_api_func(*ar, **kw)

    def __api_retry(self, func, *ar, **kw):
        # the cloud providers themselves should *not* have their own backoff logic
        # rather, they should punt rate limit and temp errors to the sync system
        # since we're not testing the sync system here, we need to make our own
        if not self.api_retry:
            return func(*ar, **kw)

        for _ in time_helper(timeout=self.test_event_timeout, sleep=self.test_event_sleep, multiply=2):
            try:
                return func(*ar, **kw)
            except CloudTemporaryError:
                log.info("api retry %s %s %s", func, ar, kw)

    # TEST-ROOT WRAPPER

    def __getattr__(self, k):
        return getattr(self.prov, k)

    def events(self) -> Generator[Event, None, None]:
        for e in self.prov.events():
            if self.__filter_root(e) or not e.exists:
                yield e

    def walk(self, path, since=None):
        path = self.__add_root(path)
        log.debug("TEST WALK %s", path)
        for e in self.prov.walk(path):
            if self.__filter_root(e):
                yield e

    @wrap_retry
    def download(self, *args, **kwargs):
        return self.__strip_root(self.prov.download(*args, **kwargs))

    @wrap_retry
    def download_path(self, path: str, *args, **kwargs):
        path = self.__add_root(path)
        return self.__strip_root(self.prov.download_path(path, *args, **kwargs))

    @wrap_retry
    def create(self, path, file_like, metadata=None):
        path = self.__add_root(path)
        log.debug("CREATE %s", path)
        return self.__strip_root(self.prov.create(path, file_like, metadata))

    @wrap_retry
    def upload(self, *args, **kwargs):
        return self.__strip_root(self.prov.upload(*args, **kwargs))

    @wrap_retry
    def rename(self, oid, path):
        path = self.__add_root(path)
        return self.__strip_root(self.prov.rename(oid, path))

    @wrap_retry
    def mkdir(self, path):
        path = self.__add_root(path)
        return self.__strip_root(self.prov.mkdir(path))

    @wrap_retry
    def rmtree(self, *args, **kwargs):
        log.debug("rmtree %s %s", args, kwargs)
        return self.__strip_root(self.prov.rmtree(*args, **kwargs))

    @wrap_retry
    def delete(self, *args, **kwargs):
        log.debug("DELETE %s %s", args, kwargs)
        return self.__strip_root(self.prov.delete(*args, **kwargs))

    @wrap_retry
    def exists_oid(self, oid):
        return self.prov.exists_oid(oid)

    @wrap_retry
    def exists_path(self, path):
        path = self.__add_root(path)
        return self.prov.exists_path(path)

    @wrap_retry
    def info_path(self, path: str, use_cache=True) -> Optional[OInfo]:
        path = self.__add_root(path)
        return self.__strip_root(self.prov.info_path(path, use_cache))

    @wrap_retry
    def info_oid(self, oid: str, use_cache=True) -> Optional[OInfo]:
        return self.__strip_root(self.prov.info_oid(oid))

    @wrap_retry
    def listdir(self, oid):
        for e in self.prov.listdir(oid):
            if self.__filter_root(e):
                yield e

    def __add_root(self, path):
        return self.prov.join(self.test_root, path)

    def __filter_root(self, obj):
        if hasattr(obj, "path"):
            raw_path = obj.path

            if not raw_path:
                info = self.prov.info_oid(obj.oid)
                if info:
                    raw_path = info.path

            if not raw_path:
                # pathless objects always get passed through
                # so isolation is not perfect
                return True

            if not self.prov.is_subpath(self.test_root, raw_path):
                return False

            self.__strip_root(obj)

        return True

    def __strip_root(self, obj):
        if hasattr(obj, "path"):
            path = obj.path
            if path:
                relative = self.prov.is_subpath(self.test_root, path)
                assert relative
                path = relative
                if not path.startswith(self.prov.sep):
                    path = self.prov.sep + path
                obj.path = path
        return obj
    # HELPERS

    def temp_name(self, name="tmp", *, folder=None):
        fname = self.prov.join(folder or self.prov.sep, os.urandom(16).hex() + "(." + name)
        return fname

    def events_poll(self, timeout=None, until=None) -> Generator[Event, None, None]:
        if timeout is None:
            timeout = self.test_event_timeout

        if timeout == 0:
            yield from self.events()
            return

        for _ in time_helper(timeout, sleep=self.test_event_sleep, multiply=2):
            got = False
            for e in self.events():
                yield e
                got = True
            if not until and got:
                break
            elif until and until():
                break

    def __cleanup(self, oid):
        try:
            self.rmtree(oid)
        except CloudFileNotFoundError:
            pass

    def test_cleanup(self, timeout=None, until=None):
        info = self.prov.info_path(self.test_root)
        self.__cleanup(info.oid)

    def prime_events(self):
        self.current_cursor = self.latest_cursor

    @property
    def current_cursor(self):
        return self.prov.current_cursor

    @current_cursor.setter
    def current_cursor(self, val):
        self.prov.current_cursor = val

    @property                           # type: ignore
    def connection_id(self) -> str:     # type: ignore
        return self.prov.connection_id

    @connection_id.setter
    def connection_id(self, val: str):  # type: ignore
        self.prov.connection_id = val


def mixin_provider(prov, connect=True):
    assert prov
    assert isinstance(prov, Provider)

    prov = ProviderHelper(prov, connect=connect)         # type: ignore

    yield prov

    prov.test_cleanup()


@pytest.fixture
def provider_params():
    return None


@pytest.fixture(scope="module")
def config_provider(request, provider_name):
    try:
        yield request.getfixturevalue("cloudsync_provider")
    except Exception:
        # this should be a _pytest.fixtures.FixtureLookupError
        if provider_name == "external":
            raise
        yield cloudsync.registry.provider_by_name(provider_name).test_instance()


@pytest.fixture(name="provider", scope="module")
def provider_fixture(config_provider):
    yield from mixin_provider(config_provider)

@pytest.fixture(name="scoped_provider")
def scoped_provider_fixture(config_provider):
    yield from mixin_provider(config_provider)


import cloudsync.providers

_registered = False
def pytest_generate_tests(metafunc):
    global _registered
    if not _registered:
        for known_prov in cloudsync.registry.known_providers():
            metafunc.config.addinivalue_line(
                "markers", known_prov
            )
        _registered = True
        print("Known providers: ", cloudsync.registry.known_providers())

    if "provider_name" in metafunc.fixturenames:
        provs: List[str] = []

        for e in metafunc.config.getoption("provider", []):
            for n in e.split(","):
                n = n.strip()
                if n:
                    provs += [n]

        for e in os.environ.get("CLOUDSYNC_TEST_PROVIDER", "").split(','):
            e = e.strip()
            if e:
                provs += [e]

        kw = metafunc.config.getoption("keyword", "")
        if not provs and kw == "external":
            provs += ["external"]

        if not provs:
            provs += ["mock_oid_cs"]
            provs += ["mock_path_cs"]

        marks = [pytest.param(p, marks=[getattr(pytest.mark, p)]) for p in provs]

        metafunc.parametrize("provider_name", marks, scope="module")


def test_join(mock_provider):
    assert "/a/b/c" == mock_provider.join("a", "b", "c")
    assert "/a/c" == mock_provider.join("a", None, "c")
    assert "/a/b/c" == mock_provider.join("/a", "/b", "/c")
    assert "/a/c" == mock_provider.join("a", "/", "c")


def test_connect(provider):
    assert provider.connected
    provider.disconnect()
    assert not provider.connected
    log.info("recon")
    provider.reconnect()
    assert provider.connected
    assert provider.connection_id
    provider.disconnect()
    provider.connection_id = "invalid"
    log.info("reset %s == %s", provider, provider.connection_id)
    with pytest.raises(CloudTokenError):
        provider.reconnect()
    assert not provider.connected
    provider.connection_id = None
    provider.reconnect()


def test_info_root(provider):
    info = provider.info_path("/")

    assert info
    assert info.oid
    assert info.path == "/"


def test_create_upload_download(provider):
    dat = os.urandom(32)

    def data():
        return BytesIO(dat)

    dest = provider.temp_name("dest")

    info1 = provider.create(dest, data())

    info2 = provider.upload(info1.oid, data())

    assert info1.hash
    assert info2.hash

    # hash stuff must be jsonable... it can be complex, but must be comparable
    assert msgpack.loads(msgpack.dumps(info1.hash, use_bin_type=True), use_list=False, raw=False) == info1.hash

    assert info1.oid == info2.oid
    assert info1.hash == info2.hash
    assert info1.hash == provider.hash_data(data())

    assert provider.exists_path(dest)

    dest = BytesIO()
    provider.download(info2.oid, dest)

    dest.seek(0)
    assert dest.getvalue() == dat


def test_namespace(provider):
    ns = provider.list_ns()
    if not ns:
        return

    provider.namespace = ns[0]
    nid = provider.namespace_id
    provider.namespace_id = nid

    assert provider.namespace == ns[0]


def test_rename(provider):
    dat = os.urandom(32)

    def data():
        return BytesIO(dat)

    dest = provider.temp_name("dest")
    info1 = provider.create(dest, data())
    dest2 = provider.temp_name("dest2")
    provider.rename(info1.oid, dest2)
    assert provider.exists_path(dest2)
    assert not provider.exists_path(dest)

    # test that renaming a folder renames the children
    folder_name1 = provider.temp_name()
    folder_name2 = provider.temp_name()
    file_name = os.urandom(16).hex()
    file_path1 = provider.join(folder_name1, file_name)
    file_path2 = provider.join(folder_name2, file_name)
    sub_folder_name = os.urandom(16).hex()
    sub_folder_path1 = provider.join(folder_name1, sub_folder_name)
    sub_folder_path2 = provider.join(folder_name2, sub_folder_name)
    sub_file_name = os.urandom(16).hex()
    sub_file_path1 = provider.join(sub_folder_path1, sub_file_name)
    sub_file_path2 = provider.join(sub_folder_path2, sub_file_name)

    folder_oid = provider.mkdir(folder_name1)
    sub_folder_oid = provider.mkdir(sub_folder_path1)
    file_info = provider.create(file_path1, data())
    sub_file_info = provider.create(sub_file_path1, data())

    assert provider.exists_path(file_path1)
    assert not provider.exists_path(file_path2)
    assert provider.exists_path(sub_file_path1)
    assert not provider.exists_path(sub_file_path2)
    assert provider.exists_oid(file_info.oid)
    assert provider.exists_oid(sub_file_info.oid)

    new_oid = provider.rename(folder_oid, folder_name2)

    assert provider.exists_path(file_path2)
    assert not provider.exists_path(file_path1)
    assert provider.exists_path(sub_file_path2)
    assert not provider.exists_path(sub_file_path1)
    assert provider.exists_oid(new_oid)

    if not provider.oid_is_path:
        assert provider.exists_oid(file_info.oid)
        assert provider.exists_oid(sub_file_info.oid)
        assert provider.info_oid(file_info.oid).path == file_path2
        assert provider.info_oid(sub_file_info.oid).path == sub_file_path2
    else:
        assert not provider.exists_oid(file_info.oid)
        assert not provider.exists_oid(sub_file_info.oid)

    # move to sub
    dest = provider.temp_name("movy")
    sub_file_name = os.urandom(16).hex()
    sub_file_path3 = provider.join(sub_folder_path2, sub_file_name)
    info1 = provider.create(dest, data())
    new_oid = provider.rename(info1.oid, sub_file_path3)

    # dup rename file
    provider.rename(new_oid, sub_file_path3)

    # dup rename folder
    sfp2 = provider.info_path(sub_folder_path2)
    provider.rename(sfp2.oid, sub_folder_path2)
    log.debug("finished rename test")


def test_mkdir(provider):
    dat = os.urandom(32)

    def data():
        return BytesIO(dat)
    dest = provider.temp_name("dest")
    provider.mkdir(dest)
    info = provider.info_path(dest)
    assert info.otype == cloudsync.DIRECTORY
    sub_f = provider.temp_name("dest", folder=dest)
    log.debug("parent = %s, sub = %s", dest, sub_f)
    with pytest.raises(CloudFileExistsError):
        provider.create(dest, data(), None)
    assert provider.exists_path(dest)
    log.debug("folder %s exists", dest)
    provider.create(sub_f, data(), None)


def test_rmtree(provider):
    root = "/testroot"
    root_oid = provider.mkdir(root)
    for i in range(2):
        provider.mkdir(provider.join(root, str(i)))
        for j in range(2):
            provider.create(provider.join(root, str(i), str(j)), BytesIO(os.urandom(32)), None)
    provider.rmtree(root_oid)
    assert not provider.exists_oid(root_oid)
    assert not provider.exists_path(root)
    for i in range(2):
        assert not provider.exists_path(provider.join(root, str(i)))
        for j in range(2):
            assert not provider.exists_path(provider.join(root, str(i), str(j)))


def test_walk(scoped_provider):
    provider = scoped_provider
    temp = BytesIO(os.urandom(32))
    folder = provider.temp_name("folder")
    provider.mkdir(folder)
    subfolder = provider.join(folder, provider.temp_name("subfolder"))
    provider.mkdir(subfolder)
    dest0 = provider.temp_name("dest0")
    dest1 = provider.join(folder, provider.temp_name("dest1"))
    dest2 = provider.join(subfolder, provider.temp_name("dest2"))
    oids = {}
    info = provider.create(dest0, temp, None)
    oids[dest0] = info.oid
    info = provider.create(dest1, temp, None)
    oids[dest1] = info.oid
    info = provider.create(dest2, temp, None)
    oids[dest2] = info.oid

    got_event = False
    found = {}
    for e in provider.walk("/"):
        if e.otype == cloudsync.DIRECTORY:
            continue
        log.debug("WALK %s", e)
        path = e.path
        if path is None:
            path = provider.info_oid(e.oid).path
        assert oids[path] == e.oid
        found[path] = True
        assert e.mtime
        assert e.exists
        got_event = True

    for x in [dest0, dest1, dest2]:
        assert found.get(x, False) is True
        log.debug("found %s", x)
    assert got_event


def check_event_path(event: Event, provider, target_path):
    # confirms that the path in the event matches the target_path
    # if the provider doesn't provide the path in the event, look it up by the oid in the event
    # if we can't get the path, that's OK if the file doesn't exist
    event_path = event.path
    if event_path is None:
        try:
            event_path = provider.info_oid(event.oid).path
            assert event_path == target_path
        except CloudFileNotFoundError:
            if event.exists:
                raise


# event tests use "prime events" to discard unrelated events, and ensure that the cursor is "ready"
def test_event_basic(provider):
    temp = BytesIO(os.urandom(32))
    dest = provider.temp_name("dest")
    dest2 = provider.temp_name("dest2")

    provider.prime_events()

    log.debug("create events")
    info1 = provider.create(dest, temp, None)
    info2 = provider.mkdir(dest2)
    assert info1 is not None  # TODO: check info1 for more things

    received_event = None
    received_event2 = None
    event_count1 = 0
    event_count2 = 0
    done = False

    for e in provider.events_poll(until=lambda: done):
        log.debug("got event %s", e)
        # you might get events for the root folder here or other setup stuff
        if e.exists:
            if not e.path:
                info = provider.info_oid(e.oid)
                if info:
                    e.path = info.path

            if e.path == dest:
                received_event = e
                event_count1 += 1

            if e.path == dest2:
                received_event2 = e
                event_count2 += 1

            done = event_count1 > 0 and event_count2 > 0

    assert done
    assert received_event is not None
    assert received_event.oid
    path = received_event.path
    if path is None:
        path = provider.info_oid(received_event.oid).path
    assert path == dest
    assert received_event.mtime
    assert received_event.exists
    deleted_oid = received_event.oid
    deleted_oid2 = received_event2.oid
    path2 = provider.info_oid(received_event2.oid).path

    log.debug("delete event")

    provider.delete(oid=deleted_oid)
    provider.delete(oid=deleted_oid)  # Tests that deleting a non-existing file does not raise a FNFE
    provider.delete(oid=deleted_oid2)  # Tests that deleting a non-existing file does not raise a FNFE

    received_event = None
    received_event2 = None
    for e in provider.events_poll(until=lambda: received_event is not None and received_event2 is not None):
        log.debug("event-before %s", e)
        if e.exists and e.path is None:
            info2 = provider.info_oid(e.oid)
            if info2:
                e.path = info2.path
            else:
                e.exists = False
            # assert not e.exists or e.path is not None  # This is actually OK, google will do this legitimately

        assert e.otype is not None

        log.debug("event-after %s", e)
        if (not e.exists and e.oid == deleted_oid) or (e.path and path in e.path):
            received_event = e
        if (not e.exists and e.oid == deleted_oid2) or (e.path and path2 in e.path):
            received_event2 = e

    assert received_event is not None
    assert received_event2 is not None
    assert received_event.oid
    assert not received_event.exists
    if received_event.path is not None:
        # assert that the basename of the path and dest are the same
        assert provider.split(received_event.path)[1] == provider.split(dest)[1]
    assert received_event.oid == deleted_oid
    assert received_event.mtime


def test_event_del_create(provider):
    if provider.prov.name =='box':
        logging.getLogger('boxsdk.network.default_network').setLevel(logging.INFO)
        logging.getLogger('urllib3.connectionpool').setLevel(logging.DEBUG)
    temp = BytesIO(os.urandom(32))
    temp2 = BytesIO(os.urandom(32))
    dest = provider.temp_name("dest")

    provider.prime_events()

    info1 = provider.create(dest, temp)
    provider.delete(info1.oid)
    info2 = provider.create(dest, temp2)

    last_event = None
    saw_first_delete = False
    saw_first_create = False
    disordered = False
    done = False

    for event in provider.events_poll(provider.test_event_timeout * 2, until=lambda: done):
        log.debug("event %s", event)
        # you might get events for the root folder here or other setup stuff
        path = event.path
        if not event.path:
            info = provider.info_oid(event.oid)
            if info:
                path = info.path

        # always possible to get events for other things
        if not (path == dest or event.oid == info1.oid):
            continue

        last_event = event

        if event.oid == info1.oid:
            if event.exists:
                saw_first_create = True
                if saw_first_delete and not provider.oid_is_path:  # TODO: this condition is not correct...
                    log.debug("disordered!")
                    disordered = True
            else:
                saw_first_delete = True

        if event.exists and event.oid == info2.oid:
            if provider.oid_is_path:
                if saw_first_delete and saw_first_create:
                    done = True
            else:
                done = True

    # the important thing is that we always get a create after the delete event
    assert last_event, "Event loop timed out before getting any events"
    assert done, "Event loop timed out after the delete, but before the create, " \
                 "saw_first_delete=%s, saw_first_create=%s, disordered=%s" % (saw_first_delete, saw_first_create, disordered)
    # The provider may compress out the first create, or compress out the first create and delete, or deliver both
    # So, if we saw the first create, make sure we got the delete. If we didn't see the first create,
    # it doesn't matter if we saw the first delete.
    if saw_first_create:
        if not saw_first_delete:
            log.error("first delete not seen yet, about to fail, giving it a chance to come in so we can log it")
            done = False
            try:
                for event in provider.events_poll(provider.test_event_timeout * 2, until=lambda: done):
                    done = (event.oid == info1.oid and not event.exists)
            except TimeoutError:
                pass
        assert saw_first_delete
    assert last_event.exists is True
    assert not disordered


def test_event_rename(provider):
    temp = BytesIO(os.urandom(32))
    dest = provider.temp_name("dest")
    dest2 = provider.temp_name("dest")
    dest3 = provider.temp_name("dest")

    provider.prime_events()

    info1 = provider.create(dest, temp)
    oid2 = provider.rename(info1.oid, dest2)
    if provider.oid_is_path:
        info1.oid = provider.info_path(dest2).oid
    oid3 = provider.rename(info1.oid, dest3)
    if provider.oid_is_path:
        info1.oid = provider.info_path(dest3).oid

    seen = set()
    last_event = None
    second_to_last = None
    done = False
    for e in provider.events_poll(provider.test_event_timeout * 2, until=lambda: done):
        if provider.oid_is_path:
            assert e.path
        log.debug("event %s", e)
        # you might get events for the root folder here or other setup stuff
        path = e.path
        if not e.path:
            info = provider.info_oid(e.oid)
            if info:
                path = info.path

        last_event = e
        seen.add(e.oid)

        if provider.oid_is_path:
            # 2 and 3 are in order
            if path == dest2:
                second_to_last = True
            if path == dest3 and (second_to_last or not provider.oid_is_path):
                done = True
        else:
            done = info1.oid in seen

    if provider.oid_is_path:
        # providers with path based oids need to send intermediate renames accurately and in order
        assert len(seen) > 2
        assert last_event.path == dest3
        assert last_event.prior_oid == oid2
    else:
        # oid based providers just need to let us know something happend to that oid
        assert info1.oid in seen


def test_event_longpoll(provider):
    temp = BytesIO(os.urandom(32))
    dest = provider.temp_name("dest")

    provider.prime_events()

    received_event = None

    def waiter():
        nonlocal received_event
        timeout = time.monotonic() + provider.test_event_timeout
        while time.monotonic() < timeout:
            for e in provider.events_poll(until=lambda: received_event):
                if e.exists:
                    if not e.path:
                        info = provider.info_oid(e.oid)
                        if info:
                            e.path = info.path

                    if e.path == dest:
                        received_event = e
                        return

    t = threading.Thread(target=waiter)
    t.start()

    log.debug("create event")
    provider.create(dest, temp, None)

    t.join(timeout=provider.test_event_timeout)

    assert received_event

def test_api_failure(scoped_provider):
    # assert that the cloud
    # a) uses an api function
    # b) does not trap CloudTemporaryError's

    provider = scoped_provider

    def side_effect(*a, **k):
        raise CloudTemporaryError("fake disconnect")

    with patch.object(provider, "_api", side_effect=side_effect):
        with patch.object(provider, "api_retry", False):
            with pytest.raises(CloudTemporaryError):
                provider.exists_path("/notexists")


def test_file_not_found(provider):
    # Test that operations on nonexistent file system objects raise CloudFileNotFoundError
    # when appropriate, and don't when inappropriate
    dat = os.urandom(32)

    def data():
        return BytesIO(dat)

    test_file_deleted_path = provider.temp_name("dest1")  # Created, then deleted
    test_file_deleted_info = provider.create(test_file_deleted_path, data(), None)
    test_file_deleted_oid = test_file_deleted_info.oid
    provider.delete(test_file_deleted_oid)

    test_folder_deleted_path = provider.temp_name("dest1")  # Created, then deleted
    test_folder_deleted_oid = provider.mkdir(test_folder_deleted_path)
    provider.delete(test_folder_deleted_oid)

    test_path_made_up = provider.temp_name("dest2")  # Never created
    test_oid_made_up = "nevercreated"
    # TODO: consider mocking info_path to always return None, and then call all the provider methods
    #  to see if they are handling the None, and not raising exceptions other than FNF

    # Tests:
    #   exists_path
    #       deleted file, returns false, does not raise
    #       deleted folder, returns false, does not raise
    #       never existed fsobj, returns false, does not raise
    assert provider.exists_path(test_file_deleted_path) is False
    assert provider.exists_path(test_folder_deleted_path) is False
    assert provider.exists_path(test_path_made_up) is False

    #   exists_oid
    #       deleted file, returns false, does not raise
    #       deleted folder, returns false, does not raise
    #       never existed fsobj, returns false, does not raise
    assert provider.exists_oid(test_file_deleted_oid) is False
    assert provider.exists_oid(test_folder_deleted_oid) is False
    assert provider.exists_oid(test_oid_made_up) is False

    #   info_path
    #       deleted file returns None
    #       deleted folder returns None
    #       never existed fsobj returns None
    assert provider.info_path(test_file_deleted_path) is None
    assert provider.info_path(test_folder_deleted_path) is None
    assert provider.info_path(test_path_made_up) is None

    #   info_oid
    #       deleted file returns None
    #       deleted folder returns None
    #       never existed fsobj returns None
    assert provider.info_oid(test_file_deleted_oid) is None
    assert provider.info_oid(test_folder_deleted_oid) is None
    assert provider.info_oid(test_oid_made_up) is None

    #   hash_oid
    #       deleted file returns None
    #       never existed file returns None
    # if getattr(provider, "hash_oid", False): # TODO implement hash_oid in gdrive, then don't have this be conditional
    #     assert provider.hash_oid(test_file_deleted_oid) is None
    #     assert provider.hash_oid(test_oid_made_up) is None

    #   upload
    #       to a deleted file raises FNF, or untrashes the file, either is OK
    #       to a made up oid raises FNF
    # TODO: uploading to a deleted file might not raise an FNF, it might just untrash the file
    assert provider.exists_oid(test_file_deleted_oid) is False
    assert provider.exists_path(test_file_deleted_path) is False
    try:
        info = provider.upload(test_file_deleted_oid, data(), None)
        # This succeeded so the file must exist now, at the same oid as before
        assert info.oid == test_file_deleted_oid
        assert provider.exists_path(test_file_deleted_path) is True
        assert provider.exists_oid(test_file_deleted_oid) is True
        re_delete = True
    except CloudFileNotFoundError:
        re_delete = False
        pass
    if re_delete:
        provider.delete(test_file_deleted_oid)

    with pytest.raises(CloudFileNotFoundError):
        provider.upload(test_oid_made_up, data(), None)

    #   create
    #       to a non-existent folder, raises FNF
    #       to a previously deleted folder, raises FNF
    with pytest.raises(CloudFileNotFoundError):
        provider.create(test_path_made_up + "/junk", data(), None)
    with pytest.raises(CloudFileNotFoundError):
        provider.create(test_folder_deleted_path + "/junk", data(), None)

    #   upload: to the OID of a deleted folder, raises FNFE
    with pytest.raises(CloudFileNotFoundError):
        provider.upload(test_folder_deleted_oid, data(), None)

    #   download
    #       on a deleted oid raises FNF
    #       on a made up oid raises FNF
    with pytest.raises(CloudFileNotFoundError):
        provider.download(test_file_deleted_oid, data())
    with pytest.raises(CloudFileNotFoundError):
        provider.download(test_oid_made_up, data())

    #   rename
    #       from a deleted oid raises FNF
    #       from a made up oid raises FNF
    #       to a non-existent folder raises [something], conditionally
    #       to a previously deleted folder raises
    #       check the rename source to see if there are others
    with pytest.raises(CloudFileNotFoundError):
        provider.rename(test_file_deleted_oid, test_file_deleted_path)
    with pytest.raises(CloudFileNotFoundError):
        provider.rename(test_folder_deleted_oid, test_folder_deleted_path)
    with pytest.raises(CloudFileNotFoundError):
        provider.rename(test_oid_made_up, test_path_made_up)

    #   mkdir
    #       to a non-existent folder raises FNF
    #       to a previously deleted folder as parent folder raises FNF
    #       to a previously deleted file as parent folder raises FNF
    with pytest.raises(CloudFileNotFoundError):
        provider.mkdir(test_path_made_up + "/junk")
    with pytest.raises(CloudFileNotFoundError):
        provider.mkdir(test_folder_deleted_path + "/junk")
    with pytest.raises(CloudFileNotFoundError):
        provider.mkdir(test_file_deleted_path + "/junk")

    #   delete
    #       on a deleted file oid does not raise
    #       on a deleted folder oid does not raise
    #       on a made up oid does not raise
    provider.delete(test_file_deleted_oid)
    provider.delete(test_folder_deleted_oid)
    provider.delete(test_oid_made_up)

    # delete: create a file, delete it, then create a new file at that path, then re-delete the deleted oid, raises FNFE
    temp_path = provider.temp_name()
    info1 = provider.create(temp_path, BytesIO(b"Hello"))
    provider.delete(info1.oid)
    info2 = provider.create(temp_path, BytesIO(b"world"))
    if provider.oid_is_path:
        assert provider.exists_oid(info1.oid)
        assert provider.exists_path(temp_path)
        assert provider.exists_oid(info2.oid)
    else:
        assert not provider.exists_oid(info1.oid)
        assert provider.exists_oid(info2.oid)
        provider.delete(info1.oid)
        assert provider.exists_path(temp_path)
        assert provider.exists_oid(info2.oid)

    #   listdir
    #       on a deleted file raises FNF
    #       on a deleted folder raises FNF
    #       on a made up path raises FNF
    with pytest.raises(CloudFileNotFoundError):
        list(provider.listdir(test_file_deleted_oid))
    with pytest.raises(CloudFileNotFoundError):
        list(provider.listdir(test_folder_deleted_oid))
    with pytest.raises(CloudFileNotFoundError):
        list(provider.listdir(test_oid_made_up))

    # TODO: Google drive raises FNF when it can't find the root... can we test for that here?


def test_file_exists(provider):
    dat = os.urandom(32)

    def data(da=dat):
        return BytesIO(da)

    def create_and_delete_file():
        create_and_delete_file_name = provider.temp_name()
        file_info = provider.create(create_and_delete_file_name, data(), None)
        provider.delete(file_info.oid)
        return create_and_delete_file_name, file_info.oid

    def create_and_delete_folder():
        create_and_delete_folder_name = provider.temp_name()
        create_and_delete_folder_oid = provider.mkdir(create_and_delete_folder_name)
        provider.delete(create_and_delete_folder_oid)
        return create_and_delete_folder_name, create_and_delete_folder_oid

    def create_and_rename_file():
        file_name1 = provider.temp_name()
        file_name2 = provider.temp_name()
        assert file_name1 != file_name2
        file_info1 = provider.create(file_name1, data(), None)
        provider.rename(file_info1.oid, file_name2)
        return file_name1, file_info1.oid

    def create_and_rename_folder():
        folder_name1 = provider.temp_name()
        folder_name2 = provider.temp_name()
        assert folder_name1 != folder_name2
        folder_oid1 = provider.mkdir(folder_name1)
        provider.rename(folder_oid1, folder_name2)
        return folder_name1, folder_oid1

    def create_file(create_file_name=None):
        if create_file_name is None:
            create_file_name = provider.temp_name()
        file_info = provider.create(create_file_name, data(), None)
        return create_file_name, file_info.oid

    def create_folder(create_folder_name=None):
        if create_folder_name is None:
            create_folder_name = provider.temp_name()
        create_folder_oid = provider.mkdir(create_folder_name)
        return create_folder_name, create_folder_oid

    # Test that operations on existent file system objects raise CloudExistsError
    # when appropriate, and don't when inappropriate
    # api methods to check for FileExists:
    #   vulnerable to existing paths:
    #       mkdir, create, rename
    #   Possible issues to potentially check each of the vulnerable api methods:
    #       target path has a component in the parent folder that already exists as a file
    #       target path exists
    #       target path exists, but the type of the existing object at that location is different from expected
    #       target path exists, but the type of the existing object at that location is what was expected
    #       target path existed, but was deleted, different type as source
    #       target path existed, but was deleted, same type as source
    #       target path existed, but was renamed, different type as source
    #       target path existed, but was renamed, same type as source
    #
    #   vulnerable to existing OIDs:
    #       upload, delete
    #   Possible issues to potentially check each of the vulnerable api methods:
    #       target OID exists, but the type of the existing object at that location is different from expected
    #       target OID existed, but was trashed, should un-trash the object
    #       target OID is a non-empty folder, delete should raise FEx
    #

    # The enumerated tests:
    #   mkdir: where target path has a parent folder that already exists as a file, raises FEx
    name, _ = create_file()
    with pytest.raises(CloudFileExistsError):
        provider.mkdir(name + "/junk")

    #   mkdir: where target path exists as a file, raises FEx
    name, _ = create_file()
    with pytest.raises(CloudFileExistsError):
        provider.mkdir(name)

    #   mkdir: where target path exists as a folder, does not raise
    name1, oid1 = create_folder()
    oid2 = provider.mkdir(name1)
    assert oid1 == oid2

    #   mkdir: creating a file, deleting it, then creating a folder at the same path, should not raise an FEx
    name1, oid1 = create_and_delete_file()
    oid2 = provider.mkdir(name1)
    assert oid1 != oid2 or provider.oid_is_path

    #   mkdir: creating a folder, deleting it, then creating a folder at the same path, should not raise an FEx
    name1, oid1 = create_and_delete_folder()
    oid2 = provider.mkdir(name1)
    assert oid1 != oid2 or provider.oid_is_path

    #   mkdir: target path existed as file, but was renamed
    name1, oid1 = create_and_rename_file()
    _, oid2 = create_folder(name1)
    assert oid1 != oid2 or provider.oid_is_path

    #   mkdir: target path existed as folder, but was renamed
    name1, oid1 = create_and_rename_folder()
    _, oid2 = create_folder(name1)
    assert oid1 != oid2 or provider.oid_is_path

    #   upload: where target OID is a folder, raises FEx
    _, oid = create_folder()
    with pytest.raises(CloudFileExistsError):
        provider.upload(oid, data(), None)

    #   delete: a non-empty folder, raises FEx
    name1, oid1 = create_folder()
    create_file(name1 + "/junk")
    with pytest.raises(CloudFileExistsError):
        provider.delete(oid1)

    #   create: where target path exists, raises FEx
    name, _ = create_file()
    with pytest.raises(CloudFileExistsError):
        create_file(name)

    def get_contents(oid):
        temp_contents = BytesIO()
        provider.download(oid, temp_contents)
        temp_contents.seek(0)
        return temp_contents.getvalue()

    #   create: creating a file, deleting it, then creating a file at the same path, should not raise an FEx
    name1, oid1 = create_and_delete_file()
    _, oid2 = create_file(name1)
    assert oid1 != oid2 or provider.oid_is_path
    if provider.oid_is_path:
        assert provider.exists_oid(oid1)
    else:
        assert not provider.exists_oid(oid1)

    assert provider.exists_oid(oid2)
    # piggyback test -- uploading to the deleted oid should not step on the file that replaced it at that path
    if not provider.oid_is_path:
        try:
            new_contents = b"yo"  # bytes(os.urandom(16).hex(), 'utf-8')
            new_info = provider.upload(oid1, BytesIO(new_contents))
            assert new_info.oid != oid1
            assert new_info.oid != oid2
            assert not provider.exists_oid(oid1)
            contents2 = get_contents(oid2)
            assert contents2 == new_contents
            contents1 = get_contents(oid1)
            assert contents1 == new_contents
        except CloudFileNotFoundError:
            pass

    #   create: creating a folder, deleting it, then creating a file at the same path, should not raise an FEx
    name1, oid1 = create_and_delete_folder()
    _, oid2 = create_file(name1)
    assert oid1 != oid or provider.oid_is_path

    #   create: where target path has a parent folder that already exists as a file, raises FEx
    name, _ = create_file()
    with pytest.raises(CloudFileExistsError):
        create_file(name + "/junk")

    #   create: target path existed as folder, but was renamed
    name, _ = create_and_rename_folder()
    create_file(name)

    #   create: target path existed as file, but was renamed
    name, _ = create_and_rename_file()
    create_file(name)

    #   rename: rename folder over empty folder succeeds
    name1, oid1 = create_folder()
    create_file(name1 + "/junk")
    name2, oid2 = create_folder()
    assert oid1 != oid2
    contents1 = [x.name for x in provider.listdir(oid1)]
    provider.rename(oid1, name2)
    if provider.oid_is_path:
        log.debug("oid1 %s, oid2 %s", oid1, oid2)
        assert not provider.exists_oid(oid1)
        assert provider.exists_oid(oid2)
        contents2 = [x.name for x in provider.listdir(oid2)]
    else:
        assert provider.exists_oid(oid1)
        assert not provider.exists_oid(oid2)
        contents2 = [x.name for x in provider.listdir(oid1)]
    assert contents1 == contents2

    #   rename: rename folder over non-empty folder raises FEx
    _, oid1 = create_folder()
    name2, oid2 = create_folder()
    assert oid1 != oid2
    create_file(name2 + "/junk")
    with pytest.raises(CloudFileExistsError):
        provider.rename(oid1, name2)

    #   rename: target has a parent folder that already exists as a file, raises FEx
    folder_name, _ = create_file()  # notice that I am creating a file, and calling it a folder
    with pytest.raises(CloudFileExistsError):
        create_file(folder_name + "/junk")

    #   rename: renaming file over empty folder, raises FEx
    folder_name, folder_oid = create_folder()
    file_name, file_oid = create_file()
    other_file_name, other_file_oid = create_file()
    with pytest.raises(CloudFileExistsError):
        provider.rename(file_oid, folder_name)

    #   rename: renaming file over non-empty folder, raises FEx
    create_file(folder_name + "/test")
    with pytest.raises(CloudFileExistsError):
        provider.rename(file_oid, folder_name)  # reuse the same file and folder from the last test

    #   rename: renaming a folder over a file, raises FEx
    with pytest.raises(CloudFileExistsError):
        provider.rename(folder_oid, file_name)  # reuse the same file and folder from the last test

    #   rename: renaming a folder over a file, raises FEx
    with pytest.raises(CloudFileExistsError):
        provider.rename(file_oid, other_file_name)  # reuse the same file and folder from the last test

    #   rename: create a file, delete it, then rename a file to the same path as the deleted, does not raise
    deleted_file_name, deleted_file_oid = create_and_delete_file()
    name2, oid2 = create_file()
    provider.rename(oid2, deleted_file_name)

    #   rename: create a folder, delete it, then rename file to the same path as the deleted, does not raise
    deleted_folder_name, deleted_folder_oid1 = create_and_delete_folder()
    name2, oid2 = create_file()
    provider.rename(oid2, deleted_folder_name)

    #   rename: create a file, delete it, then rename a folder to the same path as the deleted, does not raise
    deleted_file_name, deleted_file_oid = create_and_delete_file()
    name2, oid2 = create_folder()
    provider.rename(oid2, deleted_file_name)

    #   rename: create a folder, delete it, then rename folder to the same path as the deleted, does not raise
    deleted_folder_name, deleted_folder_oid1 = create_and_delete_folder()
    name2, oid2 = create_folder()
    provider.rename(oid2, deleted_folder_name)

    #   rename: target folder path existed, but was renamed away, folder type as source
    name1, oid1 = create_and_rename_folder()
    name2, oid2 = create_folder()
    provider.rename(oid2, name1)

    #   rename: target folder path existed, but was renamed away, file type as source
    name1, oid1 = create_folder()
    name2, oid2 = create_file()
    temp = provider.temp_name()
    provider.rename(oid1, temp)
    provider.rename(oid2, name1)

    #   rename: target file path existed, but was renamed away, folder type as source
    name1, oid1 = create_file()
    name2, oid2 = create_folder()
    temp = provider.temp_name()
    provider.rename(oid1, temp)
    provider.rename(oid2, name1)

    #   rename: target file path existed, but was renamed away, file type as source
    name1, oid1 = create_file()
    name2, oid2 = create_file()
    temp = provider.temp_name()
    provider.rename(oid1, temp)
    provider.rename(oid2, name1)


def test_cursor(provider):
    # get the ball rolling
    provider.create("/file1", BytesIO(b"hello"))
    for i in provider.events():
        log.debug("event = %s", i)
    current_csr1 = provider.current_cursor
    log.debug(f"type of cursor is {type(current_csr1)}")
    provider.current_cursor = current_csr1  # test the setter

    # do something to create an event
    log.debug(f"csr1={current_csr1} current={provider.current_cursor} latest={provider.latest_cursor}")
    info = provider.create("/file2", BytesIO(b"there"))
    log.debug(f"current={provider.current_cursor} latest={provider.latest_cursor}")
    found = False
    for e in provider.events_poll(timeout=600, until=lambda: found):
        log.debug("event = %s", e)
        if e.oid == info.oid:
            found = True
    assert found

    current_csr2 = provider.current_cursor
    log.debug(f"current={provider.current_cursor} latest={provider.latest_cursor}")

    if (current_csr1 is None and current_csr2 is None):
        # some providers don't support cursors... they will walk on start, always
        return

    assert current_csr1 != current_csr2

    # if provider.name == 'box':
    #     # box can't seem to handle going backwards reliably?
    #     # this will be an issue if the event manager crashes and events were received but not yet processed...
    #     return

    # check that we can go backwards
    provider.prov._clear_cache()
    provider.current_cursor = current_csr1
    log.debug(f"current={provider.current_cursor} latest={provider.latest_cursor}")
    found = False
    for i in provider.events_poll(timeout=10, until=lambda: found):
        log.debug("event = %s", i)
        if i.oid == info.oid:
            found = True
    assert found

# TODO: test that renaming A over B replaces B's OID with A's OID, and B's OID is trashed


def test_listdir(provider):
    outer = provider.temp_name()
    root = provider.dirname(outer)
    temp_name = provider.is_subpath(root, outer)

    outer_oid_rm = provider.mkdir(outer)
    assert [] == list(provider.listdir(outer_oid_rm))
    provider.delete(outer_oid_rm)

    outer_oid = provider.mkdir(outer)

    assert provider.exists_path(outer)
    assert provider.exists_oid(outer_oid)
    old_list = provider.listdir(outer_oid)
    inner = outer + temp_name
    inner_oid = provider.mkdir(inner)
    assert provider.exists_oid(inner_oid)
    new_list = provider.listdir(outer_oid)
    assert old_list != new_list  # confirm that the folder contents are not cached
    provider.create(outer + "/file1", BytesIO(b"hello"))
    provider.create(outer + "/file2", BytesIO(b"there"))
    provider.create(inner + "/file3", BytesIO(b"world"))
    contents = [x.name for x in provider.listdir(outer_oid)]
    assert len(contents) == 3
    expected = ["file1", "file2", temp_name[1:]]
    log.info("contents %s", contents)
    assert sorted(contents) == sorted(expected)


def test_listdir_paginates(provider):
    if not provider.listdir_page_size:
        pytest.skip("provider doesn't support listdir pagination")

    provider.listdir_page_size = 5
    for _ in range(provider.listdir_page_size):
        provider.mkdir("/" + os.urandom(16).hex())
    root_info = provider.info_path("/")
    assert len(list(provider.listdir(root_info.oid))) == provider.listdir_page_size

    provider.mkdir("/" + os.urandom(16).hex())
    root_info = provider.info_path("/")
    assert len(list(provider.listdir(root_info.oid))) == provider.listdir_page_size + 1


def test_upload_to_a_path(provider):
    temp_name = provider.temp_name()
    info = provider.create(temp_name, BytesIO(b"test"))
    assert info.hash
    # test uploading to a path instead of an OID. should raise something
    # This test will need to flag off whether the provider uses paths as OIDs or not
    with pytest.raises(Exception):
        info = provider.upload(temp_name, BytesIO(b"test2"))


def test_upload_zero_bytes(provider):
    temp_name = provider.temp_name()
    info = provider.create(temp_name, BytesIO(b""))
    info2 = provider.upload(info.oid, BytesIO(b""))
    dest = BytesIO()
    provider.download(info.oid, dest)
    assert info
    assert info2
    assert info.hash == info2.hash


def test_delete_doesnt_cross_oids(provider):
    temp_name = provider.temp_name()
    info1 = provider.create(temp_name, BytesIO(b"test1"))
    provider.delete(info1.oid)
    info2 = provider.create(temp_name, BytesIO(b"test2"))
    if not provider.oid_is_path:
        assert info1.oid != info2.oid
        assert not provider.exists_oid(info1.oid)
    assert provider.exists_oid(info2.oid)

    if not provider.oid_is_path:
        provider.delete(info1.oid)
        assert not provider.exists_oid(info1.oid)
        assert provider.exists_oid(info2.oid)

    # test uploading to a path instead of an OID. should raise something
    # This test will need to flag off whether the provider uses paths as OIDs or not
    with pytest.raises(Exception):
        provider.upload(temp_name, BytesIO(b"test2"))


@pytest.mark.parametrize("otype", ["file", "folder"])
def test_rename_case_change(provider, otype):
    temp_namel = provider.temp_name().lower()
    temp_nameu = temp_namel.upper()
    if otype == "file":
        infol = provider.create(temp_namel, BytesIO(b"test"))
    else:
        l_oid = provider.mkdir(temp_namel)
        infol = provider.info_oid(l_oid)
    assert infol.path == temp_namel
    new_oid = provider.rename(infol.oid, temp_nameu)
    assert new_oid
    infou = provider.info_oid(new_oid)
    assert infou.path == temp_nameu
    infopu = provider.info_path(temp_nameu)
    infopl = provider.info_path(temp_namel)

    assert infopu
    assert infopu.path == temp_nameu

    if provider.case_sensitive:
        assert not infopl
    else:
        assert infopl
        assert infopl.path == temp_nameu


def test_report_info(provider):
    assert provider.name
    temp_name = provider.temp_name()

    u1 = provider.get_quota()["used"]
    log.info("used %s", u1)

    provider.create(temp_name, BytesIO(b"test"))

    time.sleep(10)

    pinfo2 = provider.get_quota()

    # note this may be memoized (gdrive does this internally)
    # so there is no guarantee that the used != 0 afer create
    # or that creating a file increases used
    # so providers need to implement this *at least* for create
    # otherwise this info is not helpful for uploads
    # todo: more extensive provider requirements on cached quotas

    log.info("info %s", pinfo2)

    assert pinfo2['used'] > 0
    assert pinfo2['limit'] > 0
    if provider.name not in ("box",):
        assert pinfo2['used'] > u1

    login = pinfo2.get('login')

    # most providers give this info, but for some it's not relevant, so just limit this to the ones that do
    if provider.name in ("gdrive", "dropbox", "mock", "onedrive", "box"):
        assert login


def test_quota_limit(mock_provider):
    mock_provider.set_quota(1024)
    mock_provider.create("/foo", BytesIO(b'0' * 1024))
    with pytest.raises(CloudOutOfSpaceError):
        mock_provider.create("/bar", BytesIO(b'0' * 2))
    assert not mock_provider.info_path("/bar")


class FakeFile:
    def __init__(self, size, repeat=b'0'):
        self.loc = 0
        self.size = size
        self.repeat = repeat
        self.closed = False

    def fileno(self):
        raise io.UnsupportedOperation()

    def write(self, data):
        raise io.UnsupportedOperation()

    def read(self, size=None):
        if size is None:
            size = self.size
        end = min(self.loc + size, self.size)
        size = end - self.loc
        if size <= 0:
            return b''
        self.loc += size
        return self.repeat * size

    def seek(self, offset, whence=SEEK_SET):
        if whence == SEEK_SET:
            self.loc = offset
        elif whence == SEEK_END:
            self.loc = self.size - offset
        elif whence == SEEK_CUR:
            self.loc += offset
        return

    def seekable(self):
        return True

    def close(self):
        self.closed = True

    def tell(self):
        return self.loc


def test_large_file_support(provider):
    # fix multipart upload size to something small
    if not provider.large_file_size:
        pytest.skip("provider doesn't need multipart tests")

    provider.large_file_size = 4 * 1024 * 1024
    provider.upload_block_size = 1 * 1024 * 1024
    target_size = 5 * 1024 * 1024
    fh = FakeFile(target_size, repeat=b'0')
    provider.create("/foo", fh)
    info = provider.info_path("/foo")
    assert info
    fh = FakeFile(target_size, repeat=b'1')
    provider.upload(info.oid, fh)
    log.debug("info=%s", info)
    root_info = provider.info_path("/")
    assert root_info
    dir_list = list(provider.listdir(root_info.oid))
    log.debug("dir_list=%s", dir_list)
    new_fh = BytesIO()
    provider.download_path("/foo", new_fh)
    new_fh.seek(0)
    assert new_fh.read(10) == b'1111111111'
    new_fh.seek(0, SEEK_END)
    new_len = new_fh.tell()
    assert new_len == target_size


def test_special_characters(provider):
    log.debug("start")
    fname = ""
    additional_invalid_characters = getattr(provider, "additional_invalid_characters", "")
    for i in range(32, 127):
        char = str(chr(i))
        if char in (provider.sep, provider.alt_sep):
            continue
        if char in """<>:"/\\|?*""":
            continue
        if char in additional_invalid_characters:
            continue
        fname = fname + str(chr(i))
    fname = "/fn-" + fname
    log.debug("fname = %s", fname)
    contents = b"hello world"
    info = provider.create(fname, BytesIO(contents))
    log.debug("info = %s", info)
    info2 = provider.info_path(fname)
    assert info2.oid == info.oid
    catch = BytesIO()
    provider.download(info.oid, catch)
    assert catch.getvalue() == contents
    # also test rename, mkdir, info_path, exists_path
    fname2 = fname + ".2"
    log.debug("fname2 = %s", fname2)
    new_oid = provider.rename(info.oid, fname2)
    info3 = provider.info_oid(new_oid)
    assert provider.exists_path(fname2)
    assert provider.info_path(fname2).oid == new_oid
    dirname = fname + ".dir"
    diroid = provider.mkdir(dirname)
    dirinfo = provider.info_path(dirname)
    assert dirinfo.otype == cloudsync.DIRECTORY
    assert dirinfo.oid == diroid
    newfname2 = provider.join(dirname, fname2)
    new_oid2 = provider.rename(new_oid, newfname2)
    test_newfname2 = provider.info_oid(new_oid2)
    newfname2info = provider.info_path(newfname2)
    assert newfname2info
    assert newfname2info.oid == new_oid2
    log.debug("done")


def test_cursor_error_during_listdir(provider):
    if provider.name != "dropbox":
        pytest.skip("dropbox specific test")

    provider.current_cursor = provider.latest_cursor

    dir_name = provider.temp_name()
    dir_oid = provider.mkdir(dir_name)
    provider.create(dir_name + "/file1", BytesIO(b"hello"))
    provider.create(dir_name + "/file2", BytesIO(b"there"))

    # listdir should not accidentally raise a cursor error (dropbox uses cursors for listing folders)
    def new_api(*a, **k):
        raise CloudCursorError("cursor error")
    orig_api = provider._api
    provider._api = new_api
    with pytest.raises(CloudTemporaryError):
        list(provider.listdir(dir_oid))
    provider._api = orig_api


@pytest.mark.manual
def test_authenticate(config_provider):
    provider = ProviderHelper(config_provider, connect=False)      # type: ignore
    if not provider.test_creds:
        pytest.skip("provider doesn't support testing auth")

    creds = provider.authenticate()
    log.info(creds);
    provider.connect(creds)

    modded = False
    for k, v in creds.items():
        if type(v) is str:
            creds[k] = cast(str, v) + "junk"
            modded = True

    if modded:
        provider.disconnect()
        with pytest.raises(CloudTokenError):
            provider.connect(creds)
        assert not provider.connected


@pytest.mark.manual
def test_interrupt_auth(config_provider):
    provider = ProviderHelper(config_provider, connect=False)      # type: ignore
    if not provider.test_creds:
        pytest.skip("provider doesn't support testing auth")

    import time
    import threading
    threading.Thread(target=lambda: (time.sleep(0.5), provider.interrupt_auth()), daemon=True).start()  # type: ignore
    with pytest.raises(CloudTokenError):
        provider.authenticate()
    assert not provider.connected


def test_exists_immediately(provider):
    if not provider.prov._clear_cache():
        raise pytest.skip("test only runs if provider implements _clear_cache method")
    root_oid = provider.info_path('/').oid
    dir_name = "/testdir"  # provider.temp_name()
    file_name1 = dir_name + "/file1"
    file_name2 = dir_name + "/file2"

    dir_oid = provider.mkdir(dir_name)
    assert dir_oid
    provider.prov._clear_cache()
    contents = list(provider.listdir(root_oid))
    log.debug("contents=%s", contents)
    oids = [i.oid for i in contents]
    assert dir_oid in oids
    provider.prov._clear_cache()
    oinfo = provider.info_path(dir_name)
    assert oinfo

    file_info1 = provider.create(file_name1, BytesIO(b"hello"))
    file_info2 = provider.create(file_name2, BytesIO(b"hello"))
    provider.prov._clear_cache()
    contents = list(provider.listdir(dir_oid))
    log.debug("contents=%s", contents)
    oids = [i.oid for i in contents]
    assert file_info1.oid in oids
    assert file_info2.oid in oids
    provider.prov._clear_cache()
    oinfo1 = provider.info_path(file_name1)
    oinfo2 = provider.info_path(file_name2)
    assert oinfo1
    assert oinfo2

    provider.delete(file_info1.oid)
    provider.prov._clear_cache()
    contents = list(provider.listdir(dir_oid))
    log.debug("contents=%s", contents)
    oids = [i.oid for i in contents]
    assert file_info1.oid not in oids
    assert file_info2.oid in oids
    provider.prov._clear_cache()
    oinfo1 = provider.info_path(file_name1)
    oinfo2 = provider.info_path(file_name2)
    assert not oinfo1
    assert oinfo2


@pytest.fixture
def suspend_capture(pytestconfig):
    class suspend_guard:
        def __init__(self):
            self.capmanager = pytestconfig.pluginmanager.getplugin('capturemanager')
        def __enter__(self):
            self.capmanager.suspend_global_capture(in_=True)
        def __exit__(self, _1, _2, _3):
            self.capmanager.resume_global_capture()

    yield suspend_guard()


# noinspection PyUnreachableCode
@pytest.mark.manual
def test_revoke_auth(config_provider, suspend_capture):
    provider = ProviderHelper(config_provider, connect=False)      # type: ignore
    if not provider.test_creds:
        pytest.skip("provider doesn't support testing auth")
    creds = provider.authenticate()
    provider.connect(creds)

    with suspend_capture:
        input("PLEASE GO TO THE PROVIDER AND REVOKE ACCESS NOW")

    with pytest.raises(CloudTokenError):
        # some providers cache connections, so this test may not work for everyone
        while True:
            log.error("sleep 5")
            time.sleep(5)
            log.error("still connected %s, %s", provider.prov.info_path("/"), provider.prov.get_quota())
    assert not provider.connected

## provider helper test
def test_specific_test_root():
    # assure that the provider helper uses the requested test root
    # assure it never deletes it
    # cryptvfs relies on this

    class MockProvRooted(MockProvider):
        test_root = "/banana"
    base = MockProvRooted(False, False)
    base.mkdir("/banana")

    provider = ProviderHelper(base)                             # type: ignore
    # i use whatever root the test instance specified
    assert provider.test_root.startswith("/banana/")
    # i but i put my tests in their own folder
    assert provider.test_root != "/banana/"

    # and i created it
    assert base.info_path(provider.test_root).otype == cloudsync.DIRECTORY 

    provider.test_cleanup()

    # and i dont delete the test root
    assert list(base.listdir_path("/banana")) == []


<|MERGE_RESOLUTION|>--- conflicted
+++ resolved
@@ -73,17 +73,10 @@
         if not self.test_root:
             # if the provider class doesn't specify a testing root
             # then just make one up
-<<<<<<< HEAD
-            self.test_root = "/" + os.urandom(16).hex()
-        self.test_root_id = self.prov.mkdir(self.test_root)
-        if not self.test_root_id:
-            log.error("no id returned from mkdir")
-=======
             self.test_root = self.join(self.test_parent, os.urandom(16).hex())
 
         log.debug("mkdir %s", self.test_root)
         self.prov.mkdir(self.test_root)
->>>>>>> d7af4029
 
     def _api(self, *ar, **kw):
         return self.prov_api_func(*ar, **kw)
