# pylint: disable=protected-access, too-many-lines

"""Exported provider tests.

This test suite can be imported by using:

```
from cloudsync.tests import *
```

Plugins seeking to implement providers should import these tests to be sure they conform.

Conforming providers should work well with the real-time sync engines.

Under the LGPL, there is no obligation to publish your plugins.
"""

import os
import errno
import logging
import io
from io import BytesIO
from os import SEEK_SET, SEEK_CUR, SEEK_END
import threading
import time

from typing import Optional, Generator, TYPE_CHECKING, List, cast
from unittest.mock import patch

import requests
import msgpack
import pytest
from _pytest.fixtures import FixtureLookupError

import cloudsync
import cloudsync.providers

from cloudsync import Event, CloudException, CloudFileNotFoundError, CloudDisconnectedError, CloudTemporaryError, CloudFileExistsError, \
        CloudOutOfSpaceError, CloudCursorError, CloudTokenError, CloudNamespaceError
from cloudsync.tests.fixtures import Provider, MockProvider
from cloudsync.runnable import time_helper
from cloudsync.types import OInfo


# pylint: disable=missing-docstring

log = logging.getLogger(__name__)

# this is, apparently, the only way to deal with mixins, see: https://github.com/python/mypy/issues/5837
if TYPE_CHECKING:
    # we know that the providerhelper will always be mixed in with a provider
    ProviderBase = Provider
else:
    # but we can't actually derive from it or stuff will break
    ProviderBase = object


def wrap_retry(func):                 # pylint: disable=too-few-public-methods
    count = 4

    def wrapped(prov, *args, **kwargs):
        ex: CloudException = None
        mult = 1.0
        for i in range(count):
            if i > 0:
                log.warning("retry %s after %s", func.__name__, repr(ex))
            try:
                return func(prov, *args, **kwargs)
            except CloudTemporaryError as e:
                ex = e
            except CloudDisconnectedError as e:
                prov.reconnect()
                ex = e
            time.sleep(mult * (prov._test_event_timeout / 5))
            mult = mult * 1.4
        raise ex
    return wrapped


class ProviderTextMixin(ProviderBase):
    """Mixin class that supports testing providers.

    Features:
        - automatic retry and reconnect from CloudTemporaryError and CloudDisconnectedError
        - use of test_ exports for timeouts, CI creds, etc.
        - automatic root for tests inside a test folder, with automatic translation
    """

    def __init__(self, prov, connect=True, short_poll_only=True, isolation_string=None):
        # if you plan on patching _api you must use a scoped_provider!!!

        self.api_retry = True
        self.prov = prov

        self.test_parent = getattr(self.prov, "test_root", "/")
        self._test_event_timeout = getattr(self.prov, "_test_event_timeout", 20)
        self._test_event_sleep = getattr(self.prov, "_test_event_sleep", 1)
        self._test_creds = getattr(self.prov, "_test_creds", {})
        if not isolation_string:
            isolation_string = os.urandom(16).hex()
        self.test_root: str = self.join(self.test_parent, isolation_string)

        self.prov_api_func = self.prov._api
        self.prov._api = lambda *ar, **kw: self.__api_retry(self._api, *ar, **kw)

        prov.test_short_poll_only(short_poll_only=short_poll_only)

        self.__patches = []

        # ensure requests lib is used correctly
        old_send = requests.Session.send

        def new_send(*args, **kwargs):
            if not kwargs.get("timeout", None):
                log.error("requests called without timout", stack_info=True)
                assert False
            return old_send(*args, **kwargs)

        p = patch.object(requests.Session, "send", new_send)
        p.start()
        self.__patches.append(p)

        if connect:
            try:
                self.prov.connect(self._test_creds)
            except CloudTokenError:
                prov.connection_id = None
                self.prov.connect(self._test_creds)
            assert prov.connection_id
            self.make_root()
        else:
            self.prov.disconnect()

    @wrap_retry
    def _raw_mkdir(self, path):
        return self.prov.mkdir(path)

    def make_root(self):
        ns = self.prov.list_ns()
        if ns:
            self.prov.namespace = self.prov._test_namespace

        log.debug("mkdir test_root %s", self.test_root)
        self._raw_mkdir(self.test_root)

    def _api(self, *ar, **kw):
        return self.prov_api_func(*ar, **kw)

    def __api_retry(self, func, *ar, **kw):
        # the cloud providers themselves should *not* have their own backoff logic
        # rather, they should punt rate limit and temp errors to the sync system
        # since we're not testing the sync system here, we need to make our own
        if not self.api_retry:
            return func(*ar, **kw)

        ex = None
        try:
            for _ in time_helper(timeout=self._test_event_timeout, sleep=self._test_event_sleep):
                try:
                    return func(*ar, **kw)
                except CloudTemporaryError as e:
                    log.info("api retry %s %s %s", func, ar, kw)
                    ex = e
        except TimeoutError as e:
            raise ex or e

    # TEST-ROOT WRAPPER

    @wrap_retry
    def __getattr__(self, k):
        return getattr(self.prov, k)

    def events(self) -> Generator[Event, None, None]:
        for e in self.prov.events():
            if self.__filter_root(e) or not e.exists:
                yield e

    def walk(self, path, recursive=True):
        path = self.__add_root(path)
        log.debug("TEST WALK %s", path)
        for e in self.prov.walk(path, recursive=recursive):
            if self.__filter_root(e):
                yield e

    @wrap_retry
    def download(self, *args, **kwargs):
        return self.__strip_root(self.prov.download(*args, **kwargs))

    @wrap_retry
    def download_path(self, path: str, *args, **kwargs):
        path = self.__add_root(path)
        return self.__strip_root(self.prov.download_path(path, *args, **kwargs))

    @wrap_retry
    def create(self, path, file_like, metadata=None):
        path = self.__add_root(path)
        log.debug("CREATE %s", path)
        return self.__strip_root(self.prov.create(path, file_like, metadata))

    @wrap_retry
    def upload(self, *args, **kwargs):
        return self.__strip_root(self.prov.upload(*args, **kwargs))

    @wrap_retry
    def rename(self, oid, path):
        path = self.__add_root(path)
        return self.__strip_root(self.prov.rename(oid, path))

    @wrap_retry
    def mkdir(self, path):
        path = self.__add_root(path)
        return self.__strip_root(self.prov.mkdir(path))

    @wrap_retry
    def rmtree(self, *args, **kwargs):
        log.debug("rmtree %s %s", args, kwargs)
        return self.__strip_root(self.prov.rmtree(*args, **kwargs))

    @wrap_retry
    def delete(self, *args, **kwargs):
        log.debug("DELETE %s %s", args, kwargs)
        return self.__strip_root(self.prov.delete(*args, **kwargs))

    @wrap_retry
    def exists_oid(self, oid):
        return self.prov.exists_oid(oid)

    @wrap_retry
    def exists_path(self, path):
        path = self.__add_root(path)
        return self.prov.exists_path(path)

    @wrap_retry
    def info_path(self, path: str, use_cache=True) -> Optional[OInfo]:
        path = self.__add_root(path)
        return self.__strip_root(self.prov.info_path(path, use_cache))

    @wrap_retry
    def info_oid(self, oid: str, use_cache=True) -> Optional[OInfo]:
        return self.__strip_root(self.prov.info_oid(oid))

    @wrap_retry
    def listdir(self, oid):
        for e in self.prov.listdir(oid):
            if self.__filter_root(e):
                yield e

    @wrap_retry
    def listdir_path(self, path):
        path = self.__add_root(path)
        for e in self.prov.listdir_path(path):
            if self.__filter_root(e):
                yield e

    @wrap_retry
    def listdir_oid(self, oid, path=None):
        path = self.__add_root(path)
        for e in self.prov.listdir_oid(oid, path):
            if self.__filter_root(e):
                yield e

    def __add_root(self, path):
        return self.prov.join(self.test_root, path)

    def __filter_root(self, obj):
        if hasattr(obj, "path"):
            raw_path = obj.path

            if not raw_path:
                info = self.prov.info_oid(obj.oid)
                if info:
                    raw_path = info.path

            if not raw_path:
                # pathless objects always get passed through
                # so isolation is not perfect
                return True

            if not self.prov.is_subpath(self.test_root, raw_path):
                return False

            self.__strip_root(obj)

        return True

    def __strip_root(self, obj):
        if hasattr(obj, "path"):
            path = obj.path
            if path:
                relative = self.prov.is_subpath(self.test_root, path)
                assert relative
                path = relative
                # TODO: This does not obey provider control over paths. Frex, consider windows paths and "C:"
                if not path.startswith(self.prov.sep):
                    path = self.prov.sep + path
                obj.path = path
        return obj
    # HELPERS

    def temp_name(self, name="tmp", *, folder=None):
        fname = self.prov.join(folder or self.prov.sep, os.urandom(16).hex() + "(." + name)
        return fname

    def events_poll(self, timeout=None, until=None) -> Generator[Event, None, None]:
        if timeout is None:
            timeout = self._test_event_timeout

        if timeout == 0:
            yield from self.events()
            return

        for _ in time_helper(timeout, sleep=self._test_event_sleep):
            got = False
            for e in self.events():
                yield e
                got = True
            if not until and got:
                break
            if until and until():
                break

    def __cleanup(self, oid):
        try:
            self.rmtree(oid)
        except (CloudFileNotFoundError, CloudFileExistsError):
            # exists error can happen when deleting root oid
            pass
        except Exception as e:
            log.error("error during cleanup %s", repr(e))

    def test_cleanup(self, *, connected):
        for p in self.__patches:
            p.stop()

        if not connected:
            return

        if not self.prov.connected:
            self.prov.connect(self._test_creds)
        info = self.prov.info_path(self.test_root)
        if info:
            self.__cleanup(info.oid)

    @wrap_retry
    def prime_events(self):
        self.current_cursor = self.latest_cursor

    @property
    def current_cursor(self):
        return self.prov.current_cursor

    @current_cursor.setter
    def current_cursor(self, val):
        self.prov.current_cursor = val

    @property                           # type: ignore
    def connection_id(self) -> str:     # type: ignore
        return self.prov.connection_id

    @connection_id.setter
    def connection_id(self, val: str):  # type: ignore
        self.prov.connection_id = val

    @property           # type: ignore
    @wrap_retry
    def namespace(self):
        return self.prov.namespace

    @namespace.setter   # type: ignore
    @wrap_retry
    def namespace(self, val):
        self.prov.namespace = val

    @property
    def namespace_id(self):
        return self.prov.namespace_id

    @namespace_id.setter
    def namespace_id(self, val):
        self.prov.namespace_id = val


def mixin_provider(prov, connect=True, short_poll_only=True):
    assert prov
    if isinstance(prov, Generator):
        prov = next(prov)
    if not isinstance(prov, List):
        prov = [prov]
    for curr_prov in prov:
        assert isinstance(curr_prov, Provider)
    instances = len(prov)

    isolation_string = None
    if instances > 1:
        isolation_string = os.urandom(16).hex()

    providers = []
    for i in range(instances):
        providers.append(ProviderTextMixin(prov[i], connect=connect, short_poll_only=short_poll_only, isolation_string=isolation_string))  # type: ignore
    if len(providers) == 1:
        yield providers[0]
    else:
        yield providers

    for curr_prov in providers:
        curr_prov.test_cleanup(connected=connect)


@pytest.fixture
def provider_params():
    return None


def config_provider_impl(request, provider_name, instances):
    provs = list()
    for i in range(instances):
        try:
            provs.append(request.getfixturevalue("cloudsync_provider"))
        except FixtureLookupError:
            if provider_name == "external":
                raise
            provs.append(cloudsync.registry.get_provider(provider_name).test_instance())
    if len(provs) == 1:
        provs = provs[0]
    yield provs


@pytest.fixture(name="config_provider", scope="module")
def config_provider_fixture(request, provider_name, instances=1):
    yield from config_provider_impl(request, provider_name, instances)


@pytest.fixture(scope="module")
def two_config_providers(request, provider_name, instances=2):
    yield from config_provider_impl(request, provider_name, instances)


@pytest.fixture(name="provider", scope="module")
def provider_fixture(config_provider):
    yield from mixin_provider(config_provider)


# === function scoped, less efficient, good for connect/disconnect tests

@pytest.fixture(name="unwrapped_provider")
def unwrapped_provider_fixture(request, provider_name, instances=1):
    yield from config_provider_impl(request, provider_name, instances)


@pytest.fixture(name="unconnected_provider")
def provider_fixture_unconnected(config_provider):
    yield from mixin_provider(config_provider, connect=False)


@pytest.fixture(name="scoped_provider")
def scoped_provider_fixture(config_provider):
    yield from mixin_provider(config_provider)


@pytest.fixture(name="very_scoped_provider")
def very_scoped_provider_fixture(request, provider_name):
    yield from mixin_provider(config_provider_impl(request, provider_name, instances=1))


@pytest.fixture(name="two_scoped_providers")
def two_scoped_provider_fixture(request, provider_name):
    yield from mixin_provider(config_provider_impl(request, provider_name, instances=2))


# must be scoped because makes non-patched modification to provider
@pytest.fixture(name="long_poll_provider")
def scoped_provider_fixture_short_poll(config_provider):
    yield from mixin_provider(config_provider, short_poll_only=False)


_registered = False


def pytest_generate_tests(metafunc):
    global _registered
    if not _registered:
        # prevent xdist bugs!
        # https://stackoverflow.com/questions/25975038/py-test-with-xdist-skipping-all-the-tests-with-n-1
        # xdist requires parameters in order
        for known_prov in sorted(cloudsync.registry.known_providers()):
            metafunc.config.addinivalue_line(
                "markers", known_prov
            )
        _registered = True
        print("Known providers: ", cloudsync.registry.known_providers())

    if "provider_name" in metafunc.fixturenames:
        provs: List[str] = []

        for e in metafunc.config.getoption("provider", []):
            for n in e.split(","):
                n = n.strip()
                if n:
                    provs += [n]

        for e in os.environ.get("CLOUDSYNC_TEST_PROVIDER", "").split(','):
            e = e.strip()
            if e:
                provs += [e]

        kw = metafunc.config.getoption("keyword", "")
        if not provs and kw == "external":
            provs += ["external"]

        if not provs and kw in sorted(cloudsync.registry.known_providers()):
            provs += [kw]

        if not provs:
<<<<<<< HEAD
=======
            for mark in metafunc.definition.own_markers:
                if mark.name == "providers":
                    provs = mark.args[0]
                    break

        if not provs:
>>>>>>> 59c2c540
            provs = ["mock_oid_ci", "mock_path_cs"]

        marks = [pytest.param(p, marks=[getattr(pytest.mark, p)]) for p in provs]

        metafunc.parametrize("provider_name", marks, scope="module")


def test_join(mock_provider):
    assert "/a/b/c" == mock_provider.join("a", "b", "c")
    assert "/a/c" == mock_provider.join("a", None, "c")
    assert "/a/b/c" == mock_provider.join("/a", "/b", "/c")
    assert "/a/c" == mock_provider.join("a", "/", "c")


def test_connect(scoped_provider):
    provider = scoped_provider

    assert provider.connected
    provider.disconnect()
    assert not provider.connected
    log.info("recon")
    provider.reconnect()
    assert provider.connected
    assert provider.connection_id
    provider.disconnect()
    provider.connection_id = "invalid"
    log.info("reset %s == %s", provider, provider.connection_id)
    with pytest.raises(CloudTokenError):
        provider.reconnect()
    assert not provider.connected
    provider.connection_id = None
    provider.reconnect()

    provider.disconnect()
    try:
        provider.get_quota()
        assert False
    except CloudDisconnectedError:
        pass
    provider.reconnect()


def test_info_root(provider):
    info = provider.info_path("/")

    assert info
    assert info.oid
    assert info.path == "/"


def test_create_upload_download(provider):
    dat = os.urandom(32)

    def data():
        return BytesIO(dat)

    dest = provider.temp_name("dest")

    try:
        provider.download_path(dest, BytesIO())
        assert False
    except CloudFileNotFoundError:
        pass

    info1 = provider.create(dest, data())

    info2 = provider.upload(info1.oid, data())

    assert info1.hash
    assert info2.hash

    # hash stuff must be jsonable... it can be complex, but must be comparable
    assert msgpack.loads(msgpack.dumps(info1.hash, use_bin_type=True), use_list=False, raw=False) == info1.hash

    assert info1.oid == info2.oid
    assert info1.hash == info2.hash
    assert info1.hash == provider.hash_data(data())

    assert provider.exists_path(dest)

    dest = BytesIO()
    provider.download(info2.oid, dest)

    dest.seek(0)
    assert dest.getvalue() == dat


def test_namespace(provider):
    ns = provider.list_ns()
    if not ns:
        return

    saved = provider.namespace

    try:
        provider.namespace = ns[0]
        nid = provider.namespace_id
        provider.namespace_id = nid

        assert provider.namespace == ns[0]

        if len(ns) > 1:
            provider.namespace = ns[1]
            log.info("test recon persist %s", ns[1])
            provider.disconnect()
            provider.reconnect()
            log.info("namespace is %s", provider.namespace)
            assert provider.namespace == ns[1]
        else:
            log.info("not test recon persist")
    finally:
        provider.namespace = saved


def test_rename(provider):
    dat = os.urandom(32)

    def data():
        return BytesIO(dat)

    dest = provider.temp_name("dest")
    info1 = provider.create(dest, data())
    dest2 = provider.temp_name("dest2")
    provider.rename(info1.oid, dest2)
    assert provider.exists_path(dest2)
    assert not provider.exists_path(dest)

    # test that renaming a folder renames the children
    folder_name1 = provider.temp_name()
    folder_name2 = provider.temp_name()
    file_name = os.urandom(16).hex()
    file_path1 = provider.join(folder_name1, file_name)
    file_path2 = provider.join(folder_name2, file_name)
    sub_folder_name = os.urandom(16).hex()
    sub_folder_path1 = provider.join(folder_name1, sub_folder_name)
    sub_folder_path2 = provider.join(folder_name2, sub_folder_name)
    sub_file_name = os.urandom(16).hex()
    sub_file_path1 = provider.join(sub_folder_path1, sub_file_name)
    sub_file_path2 = provider.join(sub_folder_path2, sub_file_name)

    folder_oid = provider.mkdir(folder_name1)
    sub_folder_oid = provider.mkdir(sub_folder_path1)
    file_info = provider.create(file_path1, data())
    sub_file_info = provider.create(sub_file_path1, data())

    assert provider.exists_path(file_path1)
    assert not provider.exists_path(file_path2)
    assert provider.exists_path(sub_file_path1)
    assert not provider.exists_path(sub_file_path2)
    assert provider.exists_oid(file_info.oid)
    assert provider.exists_oid(sub_file_info.oid)

    new_oid = provider.rename(folder_oid, folder_name2)

    assert provider.exists_path(file_path2)
    assert not provider.exists_path(file_path1)
    assert provider.exists_path(sub_file_path2)
    assert not provider.exists_path(sub_file_path1)
    assert provider.exists_oid(new_oid)

    if not provider.oid_is_path:
        assert provider.exists_oid(file_info.oid)
        assert provider.exists_oid(sub_file_info.oid)
        assert provider.info_oid(file_info.oid).path == file_path2
        assert provider.info_oid(sub_file_info.oid).path == sub_file_path2
    else:
        assert not provider.exists_oid(file_info.oid)
        assert not provider.exists_oid(sub_file_info.oid)

    # move to sub
    dest = provider.temp_name("movy")
    sub_file_name = os.urandom(16).hex()
    sub_file_path3 = provider.join(sub_folder_path2, sub_file_name)
    info1 = provider.create(dest, data())
    new_oid = provider.rename(info1.oid, sub_file_path3)

    # dup rename file
    provider.rename(new_oid, sub_file_path3)

    # dup rename folder
    sfp2 = provider.info_path(sub_folder_path2)
    provider.rename(sfp2.oid, sub_folder_path2)
    log.debug("finished rename test")


def test_mkdir(provider):
    dat = os.urandom(32)

    def data():
        return BytesIO(dat)
    dest = provider.temp_name("dest")
    o1 = provider.mkdir(dest)
    o2 = provider.mkdir(dest)
    assert o1 == o2
    info = provider.info_path(dest)
    assert info.otype == cloudsync.DIRECTORY
    sub_f = provider.temp_name("dest", folder=dest)
    log.debug("parent = %s, sub = %s", dest, sub_f)
    with pytest.raises(CloudFileExistsError):
        provider.create(dest, data(), None)
    assert provider.exists_path(dest)
    log.debug("folder %s exists", dest)
    provider.create(sub_f, data(), None)


def test_rmtree(provider):
    root = "/testroot"
    root_oid = provider.mkdir(root)
    for i in range(2):
        provider.mkdir(provider.join(root, str(i)))
        for j in range(2):
            provider.create(provider.join(root, str(i), str(j)), BytesIO(os.urandom(32)), None)
    provider.rmtree(root_oid)
    assert not provider.exists_oid(root_oid)
    assert not provider.exists_path(root)
    for i in range(2):
        assert not provider.exists_path(provider.join(root, str(i)))
        for j in range(2):
            assert not provider.exists_path(provider.join(root, str(i), str(j)))

    provider.rmtree(root_oid)

    new_file_name = provider.temp_name()
    new_file_info = provider.create(new_file_name, BytesIO(os.urandom(32)))
    provider.rmtree(new_file_info.oid)


def test_walk(scoped_provider):
    provider = scoped_provider
    temp = BytesIO(os.urandom(32))
    folder = provider.temp_name("folder")
    try:
        list(provider.walk(folder))
        assert False
    except CloudFileNotFoundError:
        pass
    provider.mkdir(folder)
    subfolder = provider.join(folder, provider.temp_name("subfolder"))
    provider.mkdir(subfolder)
    dest0 = provider.temp_name("dest0")
    dest1 = provider.join(folder, provider.temp_name("dest1"))
    dest2 = provider.join(subfolder, provider.temp_name("dest2"))
    oids = {}
    info = provider.create(dest0, temp, None)
    oids[dest0] = info.oid
    info = provider.create(dest1, temp, None)
    oids[dest1] = info.oid
    info = provider.create(dest2, temp, None)
    oids[dest2] = info.oid

    got_event = False
    found = {}
    for e in provider.walk("/"):
        if e.otype == cloudsync.DIRECTORY:
            continue
        log.debug("WALK %s", e)
        path = e.path
        if path is None:
            path = provider.info_oid(e.oid).path
        assert oids[path] == e.oid
        found[path] = True
        assert e.mtime
        assert e.exists
        got_event = True

    for x in [dest0, dest1, dest2]:
        assert found.get(x, False) is True
        log.debug("found %s", x)

    assert got_event

    # check non-rec
    found = {}
    for e in provider.walk("/", recursive=False):
        if e.otype == cloudsync.DIRECTORY:
            continue
        log.debug("WALK %s", e)
        path = e.path
        if path is None:
            path = provider.info_oid(e.oid).path
        assert oids[path] == e.oid
        found[path] = True

    for x in [dest0]:
        log.debug("found %s", x)
        assert found.get(x, False) is True

    for x in [dest1, dest2]:
        log.debug("found %s", x)
        assert found.get(x, False) is False

    # check bad oid
    with pytest.raises(CloudFileNotFoundError):
        list(provider.walk_oid("bad-oid"))


def check_event_path(event: Event, provider, target_path):
    # confirms that the path in the event matches the target_path
    # if the provider doesn't provide the path in the event, look it up by the oid in the event
    # if we can't get the path, that's OK if the file doesn't exist
    event_path = event.path
    if event_path is None:
        try:
            event_path = provider.info_oid(event.oid).path
            assert event_path == target_path
        except CloudFileNotFoundError:
            if event.exists:
                raise


# event tests use "prime events" to discard unrelated events, and ensure that the cursor is "ready"
def test_event_basic(provider):
    if provider.prov.name == 'gdrive':
        # TODO: fix this, why is gdrive unreliable at event delivery?
        pytest.xfail("gdrive is flaky")

    temp = BytesIO(os.urandom(32))
    dest = provider.temp_name("dest")
    dest2 = provider.temp_name("dest2")

    provider.prime_events()

    log.debug("create events")
    info1 = provider.create(dest, temp, None)
    info2 = provider.mkdir(dest2)
    assert info1 is not None  # TODO: check info1 for more things

    received_event = None
    received_event2 = None
    event_count1 = 0
    event_count2 = 0
    done = False

    for e in provider.events_poll(until=lambda: done):
        log.debug("got event %s", e)
        # you might get events for the root folder here or other setup stuff
        if e.exists:
            if not e.path:
                info = provider.info_oid(e.oid)
                if info:
                    e.path = info.path

            if e.path == dest:
                received_event = e
                event_count1 += 1

            if e.path == dest2:
                received_event2 = e
                event_count2 += 1

            done = event_count1 > 0 and event_count2 > 0

            event = threading.Event()

            def deadlocker(event):
                # this hits the api in another thread
                list(provider.listdir(info2))
                event.set()

            # make sure nobody holds an rlock during event yields
            threading.Thread(target=deadlocker, daemon=True, args=(event,)).start()

            # this will fail if there's a deadlock
            assert event.wait(timeout=provider.default_sleep)

    assert done
    assert received_event is not None
    assert received_event.oid
    path = received_event.path
    if path is None:
        path = provider.info_oid(received_event.oid).path
    assert path == dest
    assert received_event.mtime
    assert received_event.exists
    deleted_oid = received_event.oid
    deleted_oid2 = received_event2.oid
    path2 = provider.info_oid(received_event2.oid).path

    log.debug("delete event")

    provider.delete(oid=deleted_oid)
    provider.delete(oid=deleted_oid)  # Tests that deleting a non-existing file does not raise a FNFE
    provider.delete(oid=deleted_oid2)  # Tests that deleting a non-existing file does not raise a FNFE

    received_event = None
    received_event2 = None
    for e in provider.events_poll(until=lambda: received_event is not None and received_event2 is not None):
        log.debug("event-before %s", e)
        if e.exists and e.path is None:
            info2 = provider.info_oid(e.oid)
            if info2:
                e.path = info2.path
            else:
                e.exists = False
            # assert not e.exists or e.path is not None  # This is actually OK, google will do this legitimately

        assert e.otype is not None

        log.debug("event-after %s", e)
        if (not e.exists and e.oid == deleted_oid) or (e.path and path in e.path):
            received_event = e
        if (not e.exists and e.oid == deleted_oid2) or (e.path and path2 in e.path):
            received_event2 = e

    assert received_event is not None
    assert received_event2 is not None
    assert received_event.oid
    assert not received_event.exists
    if received_event.path is not None:
        # assert that the basename of the path and dest are the same
        assert provider.split(received_event.path)[1] == provider.split(dest)[1]
    assert received_event.oid == deleted_oid
    assert received_event.mtime


def test_event_del_create(provider):
    if provider.prov.name == 'box':
        dnll = logging.getLogger('boxsdk.network.default_network').getEffectiveLevel()
        cpll = logging.getLogger('urllib3.connectionpool').getEffectiveLevel()
        logging.getLogger('boxsdk.network.default_network').setLevel(logging.INFO)
        logging.getLogger('urllib3.connectionpool').setLevel(logging.DEBUG)

    if provider.prov.name == 'gdrive':
        # TODO: fix this, why is gdrive unreliable at event delivery?
        pytest.xfail("gdrive is flaky")

    temp = BytesIO(os.urandom(32))
    temp2 = BytesIO(os.urandom(32))
    dest = provider.temp_name("dest")

    provider.prime_events()

    info1 = provider.create(dest, temp)
    provider.delete(info1.oid)
    info2 = provider.create(dest, temp2)

    done = False

    log.info("test oid 1 %s", info1.oid)
    log.info("test oid 2 %s", info2.oid)
    events = []
    event_num = 1
    create1, delete1, create2 = [None] * 3
    for event in provider.events_poll(provider._test_event_timeout * 2, until=lambda: done):
        log.info("test event %s", event)
        # you might get events for the root folder here or other setup stuff
        path = event.path
        if not event.path:
            info = provider.info_oid(event.oid)
            if info:
                path = info.path

        # always possible to get events for other things
        if not (path == dest or event.oid in (info1.oid, info2.oid)):
            continue

        events.append(event)

        if event.exists:
            if event.oid == info1.oid and (not provider.oid_is_path or create1 is None):
                create1 = event_num
            if event.oid == info2.oid or (provider.oid_is_path and event.oid == info1.oid and create1 is not None):
                create2 = event_num
        else:
            if event.oid == info1.oid:
                delete1 = event_num

        if create2 and (create1 is None or delete1 is not None):
            done = True
        event_num = event_num + 1

    assert len(events), "Event loop timed out before getting any events"
    if create1 is not None:
        assert delete1 is not None  # make sure we got delete1 if we got create1
    assert create2  # we definitely have to see the second create

    if provider.oid_is_path:  # ordering is important for oid_is_path, so these are ordering tests
        # The provider may compress out create1, or compress out the create1 and delete1, or deliver both
        # So, if we saw create1, make sure we got delete1 and that it came after create1
        # If we didn't see create1, it doesn't matter if we saw delete1.
        if create1 is not None:
            assert delete1 is not None
            assert create1 < delete1

        # If we got delete1, it needs to come before create2
        if delete1 is not None:
            assert delete1 < create2
    if provider.prov.name == 'box':
        logging.getLogger('boxsdk.network.default_network').setLevel(dnll)
        logging.getLogger('urllib3.connectionpool').setLevel(cpll)


def test_event_rename(provider):
    if provider.prov.name == 'gdrive':
        # TODO: fix this, why is gdrive unreliable at event delivery?
        pytest.xfail("gdrive is flaky")

    temp = BytesIO(os.urandom(32))
    dest = provider.temp_name("dest")
    dest2 = provider.temp_name("dest")
    dest3 = provider.temp_name("dest")

    provider.prime_events()

    info1 = provider.create(dest, temp)
    oid2 = provider.rename(info1.oid, dest2)
    if provider.oid_is_path:
        info1.oid = provider.info_path(dest2).oid
    oid3 = provider.rename(info1.oid, dest3)
    if provider.oid_is_path:
        info1.oid = provider.info_path(dest3).oid

    seen = set()
    last_event = None
    second_to_last = None
    done = False
    for e in provider.events_poll(provider._test_event_timeout * 2, until=lambda: done):
        if provider.oid_is_path:
            assert e.path
        log.debug("event %s", e)
        # you might get events for the root folder here or other setup stuff
        path = e.path
        if not e.path:
            info = provider.info_oid(e.oid)
            if info:
                path = info.path

        last_event = e
        seen.add(e.oid)

        if provider.oid_is_path:
            # 2 and 3 are in order
            if path == dest2:
                second_to_last = True
            if path == dest3 and (second_to_last or not provider.oid_is_path):
                done = True
        else:
            done = info1.oid in seen

    if provider.oid_is_path:
        # providers with path based oids need to send intermediate renames accurately and in order
        assert len(seen) > 2
        assert last_event.path == dest3
        assert last_event.prior_oid == oid2
    else:
        # oid based providers just need to let us know something happend to that oid
        assert info1.oid in seen


def test_event_longpoll(long_poll_provider):
    provider = long_poll_provider
    temp = BytesIO(os.urandom(32))
    dest = provider.temp_name("dest")

    if provider.prov.name == 'gdrive':
        # TODO: fix this, why is gdrive unreliable at event delivery?
        pytest.xfail("gdrive is flaky")

    provider.prime_events()

    received_event = None

    def waiter():
        nonlocal received_event
        timeout = time.monotonic() + provider._test_event_timeout
        while time.monotonic() < timeout:
            for e in provider.events_poll(until=lambda: received_event):
                if e.exists:
                    if not e.path:
                        info = provider.info_oid(e.oid)
                        if info:
                            e.path = info.path

                    if e.path == dest:
                        received_event = e
                        return

    t = threading.Thread(target=waiter)
    t.start()

    saved_oid = provider.create(dest, temp, None)
    log.debug("create file %s oid=%s", dest, saved_oid)

    t.join(timeout=provider._test_event_timeout)

    assert received_event is not None


def test_api_failure(scoped_provider):
    provider = scoped_provider
    # assert that the cloud
    # a) uses an api function
    # b) does not trap CloudTemporaryError's

    def side_effect(*a, **k):
        raise CloudTemporaryError("fake disconnect")

    with patch.object(provider, "_api", side_effect=side_effect):
        with patch.object(provider, "api_retry", False):
            with pytest.raises(CloudTemporaryError):
                provider.exists_path("/notexists")


def test_file_not_found(provider):
    # Test that operations on nonexistent file system objects raise CloudFileNotFoundError
    # when appropriate, and don't when inappropriate
    dat = os.urandom(32)

    def data():
        return BytesIO(dat)

    def new_fake_oid(oid=None):
        retval = oid if oid else os.urandom(16).hex()
        if provider.name == "dropbox":
            retval = 'id:' + retval
        return retval

    test_file_deleted_path = provider.temp_name("dest1")  # Created, then deleted
    test_file_deleted_info = provider.create(test_file_deleted_path, data(), None)
    test_file_deleted_oid = test_file_deleted_info.oid
    provider.delete(test_file_deleted_oid)

    test_folder_deleted_path = provider.temp_name("dest1")  # Created, then deleted
    test_folder_deleted_oid = provider.mkdir(test_folder_deleted_path)
    provider.delete(test_folder_deleted_oid)

    test_path_made_up = provider.temp_name("dest2")  # Never created
    test_oid_made_up = new_fake_oid(oid="nevercreated")

    test_existent_file_path = provider.temp_name("dest3")
    test_existent_file_info = provider.create(test_existent_file_path, data(), None)
    test_existent_file_oid = test_existent_file_info.oid

    test_existent_folder_path = provider.temp_name("dest4")
    test_existent_folder_oid = provider.mkdir(test_existent_folder_path)

    # TODO: consider mocking info_path to always return None, and then call all the provider methods
    #  to see if they are handling the None, and not raising exceptions other than FNF

    # Tests:
    #   exists_path
    #       deleted file, returns false, does not raise
    #       deleted folder, returns false, does not raise
    #       never existed fsobj, returns false, does not raise
    assert provider.exists_path(test_file_deleted_path) is False
    assert provider.exists_path(test_folder_deleted_path) is False
    assert provider.exists_path(test_path_made_up) is False

    #   exists_oid
    #       deleted file, returns false, does not raise
    #       deleted folder, returns false, does not raise
    #       never existed fsobj, returns false, does not raise
    assert provider.exists_oid(test_file_deleted_oid) is False
    assert provider.exists_oid(test_folder_deleted_oid) is False
    assert provider.exists_oid(test_oid_made_up) is False

    #   info_path
    #       deleted file returns None
    #       deleted folder returns None
    #       never existed fsobj returns None
    assert provider.info_path(test_file_deleted_path) is None
    assert provider.info_path(test_folder_deleted_path) is None
    assert provider.info_path(test_path_made_up) is None

    #   info_oid
    #       deleted file returns None
    #       deleted folder returns None
    #       never existed fsobj returns None
    assert provider.info_oid(test_file_deleted_oid) is None
    assert provider.info_oid(test_folder_deleted_oid) is None
    assert provider.info_oid(test_oid_made_up) is None

    #   hash_oid
    #       deleted file returns None
    #       never existed file returns None
    # if getattr(provider, "hash_oid", False): # TODO implement hash_oid in gdrive, then don't have this be conditional
    #     assert provider.hash_oid(test_file_deleted_oid) is None
    #     assert provider.hash_oid(test_oid_made_up) is None

    #   upload
    #       to a deleted file raises FNF, or untrashes the file, either is OK
    #       to a made up oid raises FNF
    # TODO: uploading to a deleted file might not raise an FNF, it might just untrash the file
    assert provider.exists_oid(test_file_deleted_oid) is False
    assert provider.exists_path(test_file_deleted_path) is False
    try:
        info = provider.upload(test_file_deleted_oid, data(), None)
        # This succeeded so the file must exist now, at the same oid as before
        assert info.oid == test_file_deleted_oid
        assert provider.exists_path(test_file_deleted_path) is True
        assert provider.exists_oid(test_file_deleted_oid) is True
        re_delete = True
    except CloudFileNotFoundError:
        re_delete = False
        pass
    if re_delete:
        provider.delete(test_file_deleted_oid)

    with pytest.raises(CloudFileNotFoundError):
        provider.upload(test_oid_made_up, data(), None)

    #   create
    #       to a non-existent folder, raises FNF
    #       to a previously deleted folder, raises FNF
    with pytest.raises(CloudFileNotFoundError):
        provider.create(test_path_made_up + "/junk", data(), None)
    with pytest.raises(CloudFileNotFoundError):
        provider.create(test_folder_deleted_path + "/junk", data(), None)

    #   upload: to the OID of a deleted folder, raises FNFE
    with pytest.raises(CloudFileNotFoundError):
        provider.upload(test_folder_deleted_oid, data(), None)

    #   download
    #       on a deleted oid raises FNF
    #       on a made up oid raises FNF
    with pytest.raises(CloudFileNotFoundError):
        provider.download(test_file_deleted_oid, data())
    with pytest.raises(CloudFileNotFoundError):
        provider.download(test_oid_made_up, data())

    #   rename

    #       from a deleted oid raises FNF
    with pytest.raises(CloudFileNotFoundError):
        provider.rename(test_file_deleted_oid, test_file_deleted_path)
    #       from a deleted oid raises FNF
    with pytest.raises(CloudFileNotFoundError):
        provider.rename(test_folder_deleted_oid, test_folder_deleted_path)
    #       from a made up oid raises FNF
    with pytest.raises(CloudFileNotFoundError):
        provider.rename(test_oid_made_up, test_path_made_up)
    #       rename /a to /b/c where b does not exist, raises file not found
    with pytest.raises(CloudFileNotFoundError):
        provider.rename(test_existent_file_oid, test_path_made_up + "/junk")
    with pytest.raises(CloudFileNotFoundError):
        provider.rename(test_existent_folder_oid, test_path_made_up + "/junk")
    #       rename /a to /b/c where b was previously deleted, raises file not found
    with pytest.raises(CloudFileNotFoundError):
        provider.rename(test_existent_file_oid, test_file_deleted_path + "/junk")
    with pytest.raises(CloudFileNotFoundError):
        provider.rename(test_existent_folder_oid, test_folder_deleted_path + "/junk")
    #       TODO: check the rename source to see if there are others
    #       TODO: rename /a to /a/b raises [something]
    #       TODO: rename /a to /a/b/c where b exists, raises [the same something]
    #       rename /a to /a/b/c where b does not exist, raises file not found
    with pytest.raises(CloudFileNotFoundError):
        provider.rename(test_existent_file_oid, test_existent_folder_path + "/junk/junkier")
        provider.rename(test_existent_folder_oid, test_existent_folder_path + "/junk/junkier")

    #   mkdir
    #       to a non-existent folder raises FNF
    #       to a previously deleted folder as parent folder raises FNF
    #       to a previously deleted file as parent folder raises FNF
    with pytest.raises(CloudFileNotFoundError):
        provider.mkdir(test_path_made_up + "/junk")
    with pytest.raises(CloudFileNotFoundError):
        provider.mkdir(test_folder_deleted_path + "/junk")
    with pytest.raises(CloudFileNotFoundError):
        provider.mkdir(test_file_deleted_path + "/junk")

    #   delete
    #       on a deleted file oid does not raise
    #       on a deleted folder oid does not raise
    #       on a made up oid does not raise
    provider.delete(test_file_deleted_oid)
    provider.delete(test_folder_deleted_oid)
    provider.delete(test_oid_made_up)

    # delete: create a file, delete it, then create a new file at that path, then re-delete the deleted oid, raises FNFE
    temp_path = provider.temp_name()
    info1 = provider.create(temp_path, BytesIO(b"Hello"))
    provider.delete(info1.oid)
    info2 = provider.create(temp_path, BytesIO(b"world"))
    if provider.oid_is_path:
        assert provider.exists_oid(info1.oid)
        assert provider.exists_path(temp_path)
        assert provider.exists_oid(info2.oid)
    else:
        assert not provider.exists_oid(info1.oid)
        assert provider.exists_oid(info2.oid)
        provider.delete(info1.oid)
        assert provider.exists_path(temp_path)
        assert provider.exists_oid(info2.oid)

    #   listdir
    #       on a deleted file raises FNF
    #       on a deleted folder raises FNF
    #       on a made up path raises FNF
    with pytest.raises(CloudFileNotFoundError):
        list(provider.listdir(test_file_deleted_oid))
    with pytest.raises(CloudFileNotFoundError):
        list(provider.listdir(test_folder_deleted_oid))
    with pytest.raises(CloudFileNotFoundError):
        list(provider.listdir(test_oid_made_up))

    # TODO: Google drive raises FNF when it can't find the root... can we test for that here?


def test_file_exists(provider):
    dat = os.urandom(32)

    def data(da=dat):
        return BytesIO(da)

    def create_and_delete_file():
        create_and_delete_file_name = provider.temp_name()
        file_info = provider.create(create_and_delete_file_name, data(), None)
        provider.delete(file_info.oid)
        return create_and_delete_file_name, file_info.oid

    def create_and_delete_folder():
        create_and_delete_folder_name = provider.temp_name()
        create_and_delete_folder_oid = provider.mkdir(create_and_delete_folder_name)
        provider.delete(create_and_delete_folder_oid)
        return create_and_delete_folder_name, create_and_delete_folder_oid

    def create_and_rename_file():
        file_name1 = provider.temp_name()
        file_name2 = provider.temp_name()
        assert file_name1 != file_name2
        file_info1 = provider.create(file_name1, data(), None)
        provider.rename(file_info1.oid, file_name2)
        return file_name1, file_info1.oid

    def create_and_rename_folder():
        folder_name1 = provider.temp_name()
        folder_name2 = provider.temp_name()
        assert folder_name1 != folder_name2
        folder_oid1 = provider.mkdir(folder_name1)
        provider.rename(folder_oid1, folder_name2)
        return folder_name1, folder_oid1

    def create_file(create_file_name=None):
        if create_file_name is None:
            create_file_name = provider.temp_name()
        file_info = provider.create(create_file_name, data(), None)
        return create_file_name, file_info.oid

    def create_folder(create_folder_name=None):
        if create_folder_name is None:
            create_folder_name = provider.temp_name()
        create_folder_oid = provider.mkdir(create_folder_name)
        return create_folder_name, create_folder_oid

    # Test that operations on existent file system objects raise CloudExistsError
    # when appropriate, and don't when inappropriate
    # api methods to check for FileExists:
    #   vulnerable to existing paths:
    #       mkdir, create, rename
    #   Possible issues to potentially check each of the vulnerable api methods:
    #       target path has a component in the parent folder that already exists as a file
    #       target path exists
    #       target path exists, but the type of the existing object at that location is different from expected
    #       target path exists, but the type of the existing object at that location is what was expected
    #       target path existed, but was deleted, different type as source
    #       target path existed, but was deleted, same type as source
    #       target path existed, but was renamed, different type as source
    #       target path existed, but was renamed, same type as source
    #
    #   vulnerable to existing OIDs:
    #       upload, delete
    #   Possible issues to potentially check each of the vulnerable api methods:
    #       target OID exists, but the type of the existing object at that location is different from expected
    #       target OID existed, but was trashed, should un-trash the object
    #       target OID is a non-empty folder, delete should raise FEx
    #

    # The enumerated tests:
    #   mkdir: where target path has a parent folder that already exists as a file, raises FEx
    name, _ = create_file()
    with pytest.raises(CloudFileExistsError):
        provider.mkdir(name + "/junk")

    #   mkdir: where target path exists as a file, raises FEx
    name, _ = create_file()
    with pytest.raises(CloudFileExistsError):
        provider.mkdir(name)

    #   mkdir: where target path exists as a folder, does not raise
    name1, oid1 = create_folder()
    oid2 = provider.mkdir(name1)
    assert oid1 == oid2

    #   mkdir: creating a file, deleting it, then creating a folder at the same path, should not raise an FEx
    name1, oid1 = create_and_delete_file()
    oid2 = provider.mkdir(name1)
    assert oid1 != oid2 or provider.oid_is_path

    #   mkdir: creating a folder, deleting it, then creating a folder at the same path, should not raise an FEx
    name1, oid1 = create_and_delete_folder()
    oid2 = provider.mkdir(name1)
    assert oid1 != oid2 or provider.oid_is_path

    #   mkdir: target path existed as file, but was renamed
    name1, oid1 = create_and_rename_file()
    _, oid2 = create_folder(name1)
    assert oid1 != oid2 or provider.oid_is_path

    #   mkdir: target path existed as folder, but was renamed
    name1, oid1 = create_and_rename_folder()
    _, oid2 = create_folder(name1)
    assert oid1 != oid2 or provider.oid_is_path

    #   upload: where target OID is a folder, raises FEx
    _, oid1 = create_folder()
    with pytest.raises(CloudFileExistsError):
        provider.upload(oid1, data(), None)

    #   delete: a non-empty folder, raises FEx
    name1, oid1 = create_folder()
    create_file(name1 + "/junk")
    with pytest.raises(CloudFileExistsError):
        provider.delete(oid1)

    #   create: where target path exists, raises FEx
    name, _ = create_file()
    with pytest.raises(CloudFileExistsError):
        create_file(name)

    def get_contents(oid):
        temp_contents = BytesIO()
        provider.download(oid, temp_contents)
        temp_contents.seek(0)
        return temp_contents.getvalue()

    #   create: creating a file, deleting it, then creating a file at the same path, should not raise an FEx
    name1, oid1 = create_and_delete_file()
    _, oid2 = create_file(name1)
    assert oid1 != oid2 or provider.oid_is_path
    if provider.oid_is_path:
        assert provider.exists_oid(oid1)
    else:
        assert not provider.exists_oid(oid1)

    assert provider.exists_oid(oid2)
    # piggyback test -- uploading to the deleted oid should not step on the file that replaced it at that path
    if not provider.oid_is_path:
        try:
            new_contents = b"yo"  # bytes(os.urandom(16).hex(), 'utf-8')
            new_info = provider.upload(oid1, BytesIO(new_contents))
            assert new_info.oid != oid1
            assert new_info.oid != oid2
            assert not provider.exists_oid(oid1)
            contents2 = get_contents(oid2)
            assert contents2 == new_contents
            contents1 = get_contents(oid1)
            assert contents1 == new_contents
        except CloudFileNotFoundError:
            pass

    #   create: creating a folder, deleting it, then creating a file at the same path, should not raise an FEx
    name1, oid1 = create_and_delete_folder()
    _, oid2 = create_file(name1)
    assert oid1 != oid2 or provider.oid_is_path

    #   create: where target path has a parent folder that already exists as a file, raises FEx
    name, _ = create_file()
    with pytest.raises(CloudFileExistsError):
        create_file(name + "/junk")

    #   create: target path existed as folder, but was renamed
    name, _ = create_and_rename_folder()
    create_file(name)

    #   create: target path existed as file, but was renamed
    name, _ = create_and_rename_file()
    create_file(name)

    #   rename: rename folder over empty folder succeeds
    name1, oid1 = create_folder()
    create_file(name1 + "/junk")
    name2, oid2 = create_folder()
    assert oid1 != oid2
    contents1 = [x.name for x in provider.listdir(oid1)]
    provider.rename(oid1, name2)
    if provider.oid_is_path:
        log.debug("oid1 %s, oid2 %s", oid1, oid2)
        assert not provider.exists_oid(oid1)
        assert provider.exists_oid(oid2)
        contents2 = [x.name for x in provider.listdir(oid2)]
    else:
        assert provider.exists_oid(oid1)
        assert not provider.exists_oid(oid2)
        contents2 = [x.name for x in provider.listdir(oid1)]
    assert contents1 == contents2

    #   rename: rename folder over non-empty folder raises FEx
    _, oid1 = create_folder()
    name2, oid2 = create_folder()
    assert oid1 != oid2
    create_file(name2 + "/junk")
    with pytest.raises(CloudFileExistsError):
        provider.rename(oid1, name2)

    #   rename: target has a parent folder that already exists as a file, raises FEx
    folder_name, _ = create_file()  # notice that I am creating a file, and calling it a folder
    with pytest.raises(CloudFileExistsError):
        create_file(folder_name + "/junk")

    #   rename: renaming file over empty folder, raises FEx
    folder_name, folder_oid = create_folder()
    file_name, file_oid = create_file()
    other_file_name, other_file_oid = create_file()
    with pytest.raises(CloudFileExistsError):
        provider.rename(file_oid, folder_name)

    #   rename: renaming file over non-empty folder, raises FEx
    create_file(folder_name + "/test")
    with pytest.raises(CloudFileExistsError):
        provider.rename(file_oid, folder_name)  # reuse the same file and folder from the last test

    #   rename: renaming a folder over a file, raises FEx
    with pytest.raises(CloudFileExistsError):
        provider.rename(folder_oid, file_name)  # reuse the same file and folder from the last test

    #   rename: renaming a folder over a file, raises FEx
    with pytest.raises(CloudFileExistsError):
        provider.rename(file_oid, other_file_name)  # reuse the same file and folder from the last test

    #   rename: create a file, delete it, then rename a file to the same path as the deleted, does not raise
    deleted_file_name, deleted_file_oid = create_and_delete_file()
    name2, oid2 = create_file()
    provider.rename(oid2, deleted_file_name)

    #   rename: create a folder, delete it, then rename file to the same path as the deleted, does not raise
    deleted_folder_name, deleted_folder_oid1 = create_and_delete_folder()
    name2, oid2 = create_file()
    provider.rename(oid2, deleted_folder_name)

    #   rename: create a file, delete it, then rename a folder to the same path as the deleted, does not raise
    deleted_file_name, deleted_file_oid = create_and_delete_file()
    name2, oid2 = create_folder()
    provider.rename(oid2, deleted_file_name)

    #   rename: create a folder, delete it, then rename folder to the same path as the deleted, does not raise
    deleted_folder_name, deleted_folder_oid1 = create_and_delete_folder()
    name2, oid2 = create_folder()
    provider.rename(oid2, deleted_folder_name)

    #   rename: target folder path existed, but was renamed away, folder type as source
    name1, oid1 = create_and_rename_folder()
    name2, oid2 = create_folder()
    provider.rename(oid2, name1)

    #   rename: target folder path existed, but was renamed away, file type as source
    name1, oid1 = create_folder()
    name2, oid2 = create_file()
    temp = provider.temp_name()
    provider.rename(oid1, temp)
    provider.rename(oid2, name1)

    #   rename: target file path existed, but was renamed away, folder type as source
    name1, oid1 = create_file()
    name2, oid2 = create_folder()
    temp = provider.temp_name()
    provider.rename(oid1, temp)
    provider.rename(oid2, name1)

    #   rename: target file path existed, but was renamed away, file type as source
    name1, oid1 = create_file()
    name2, oid2 = create_file()
    temp = provider.temp_name()
    provider.rename(oid1, temp)
    provider.rename(oid2, name1)


def test_file_exists_error_file_in_path(provider):
    dat = os.urandom(32)

    def data():
        return BytesIO(dat)

    def create_file(create_file_name=None):
        if create_file_name is None:
            create_file_name = provider.temp_name()
        file_info = provider.create(create_file_name, data(), None)
        return create_file_name, file_info.oid

    def create_folder(create_folder_name=None):
        if create_folder_name is None:
            create_folder_name = provider.temp_name()
        create_folder_oid = provider.mkdir(create_folder_name)
        return create_folder_name, create_folder_oid

    #   rename: target file path contains a file, raises FEx
    name1, oid1 = create_file()
    name2, oid2 = create_file()
    with pytest.raises(CloudFileExistsError):
        provider.rename(oid1, name2 + provider.temp_name())

    #   rename target folder path contains a file raises FEx
    name1, oid1 = create_folder()
    name2, oid2 = create_file()
    with pytest.raises(CloudFileExistsError):
        provider.rename(oid1, name2 + provider.temp_name())

def test_cursor(provider):
    if provider.prov.name == 'gdrive':
        # TODO: fix this, why is gdrive unreliable at event delivery?
        pytest.xfail("gdrive is flaky")
    # get the ball rolling
    provider.create("/file1", BytesIO(b"hello"))
    for i in provider.events():
        log.debug("event = %s", i)
    current_csr1 = provider.current_cursor
    log.debug(f"type of cursor is {type(current_csr1)}")
    provider.current_cursor = current_csr1  # test the setter

    # do something to create an event
    log.debug(f"csr1={current_csr1} current={provider.current_cursor} latest={provider.latest_cursor}")
    info = provider.create("/file2", BytesIO(b"there"))
    log.debug(f"current={provider.current_cursor} latest={provider.latest_cursor}")
    found = False
    for e in provider.events_poll(timeout=600, until=lambda: found):
        log.debug("event = %s", e)
        if e.oid == info.oid:
            found = True
    assert found

    current_csr2 = provider.current_cursor
    log.debug(f"current={provider.current_cursor} latest={provider.latest_cursor}")

    if (current_csr1 is None and current_csr2 is None):
        # some providers don't support cursors... they will walk on start, always
        return

    assert current_csr1 != current_csr2

    # check that we can go backwards
    provider.prov._clear_cache()
    provider.current_cursor = current_csr1
    log.debug(f"current={provider.current_cursor} latest={provider.latest_cursor}")
    found = False
    for i in provider.events_poll(timeout=10, until=lambda: found):
        log.debug("event = %s", i)
        if i.oid == info.oid:
            found = True
    assert found

# TODO: test that renaming A over B replaces B's OID with A's OID, and B's OID is trashed


def test_listdir(provider):
    outer = provider.temp_name()
    root = provider.dirname(outer)
    temp_name = provider.is_subpath(root, outer)

    try:
        list(provider.listdir_path(outer))
        assert False
    except CloudFileNotFoundError:
        pass

    outer_oid_rm = provider.mkdir(outer)
    assert [] == list(provider.listdir(outer_oid_rm))
    provider.delete(outer_oid_rm)

    outer_oid = provider.mkdir(outer)

    assert provider.exists_path(outer)
    assert provider.exists_oid(outer_oid)
    old_list = provider.listdir(outer_oid)
    inner = outer + temp_name
    inner_oid = provider.mkdir(inner)
    assert provider.exists_oid(inner_oid)
    new_list = provider.listdir(outer_oid)
    assert old_list != new_list  # confirm that the folder contents are not cached
    provider.create(outer + "/file1", BytesIO(b"hello"))
    provider.create(outer + "/file2", BytesIO(b"there"))
    provider.create(inner + "/file3", BytesIO(b"world"))
    contents = list(provider.listdir(outer_oid))
    assert all([x.oid for x in contents])
    assert all([x.otype for x in contents])
    names = [x.name for x in contents]
    assert len(names) == 3
    expected = ["file1", "file2", temp_name[1:]]
    log.info("names %s", names)
    assert sorted(names) == sorted(expected)

    paths1 = [x.path for x in contents]
    contents2 = list(provider.listdir_oid(outer_oid, path=outer))
    paths2 = [x.path for x in contents2]
    assert all(paths2)
    if any(paths1):
        assert sorted(paths1) == sorted(paths2)


def test_listdir_paginates(provider):
    root = '/' + os.urandom(16).hex()
    root_oid = provider.mkdir(root)
    if not provider._listdir_page_size:
        pytest.skip("provider doesn't support listdir pagination")

    provider._listdir_page_size = 5
    for _ in range(provider._listdir_page_size):
        provider.mkdir(root + "/" + os.urandom(16).hex())
    assert len(list(provider.listdir(root_oid))) == provider._listdir_page_size

    provider.mkdir(root + "/" + os.urandom(16).hex())
    assert len(list(provider.listdir(root_oid))) == provider._listdir_page_size + 1


def test_upload_to_a_path(provider):
    temp_name = provider.temp_name()
    info = provider.create(temp_name, BytesIO(b"test"))
    assert info.hash
    # test uploading to a path instead of an OID. should raise something
    # This test will need to flag off whether the provider uses paths as OIDs or not
    with pytest.raises(Exception):
        info = provider.upload(temp_name, BytesIO(b"test2"))


def test_upload(provider):
    temp_name = provider.temp_name()
    info = provider.create(temp_name, BytesIO(b"test"))
    assert info.hash
    provider.upload(info.oid, BytesIO(b"test2"))


def test_upload_zero_bytes(provider):
    temp_name = provider.temp_name()
    info = provider.create(temp_name, BytesIO(b""))
    info2 = provider.upload(info.oid, BytesIO(b""))
    dest = BytesIO()
    provider.download(info.oid, dest)
    assert info
    assert info2
    assert info.hash == info2.hash


def test_delete_doesnt_cross_oids(provider):
    temp_name = provider.temp_name()
    info1 = provider.create(temp_name, BytesIO(b"test1"))
    provider.delete(info1.oid)
    info2 = provider.create(temp_name, BytesIO(b"test2"))
    if not provider.oid_is_path:
        assert info1.oid != info2.oid
        assert not provider.exists_oid(info1.oid)
    assert provider.exists_oid(info2.oid)

    if not provider.oid_is_path:
        provider.delete(info1.oid)
        assert not provider.exists_oid(info1.oid)
        assert provider.exists_oid(info2.oid)

    # test uploading to a path instead of an OID. should raise something
    # This test will need to flag off whether the provider uses paths as OIDs or not
    with pytest.raises(Exception):
        provider.upload(temp_name, BytesIO(b"test2"))


def test_exists_oid(provider):
    file_name = provider.temp_name()
    file_info = provider.create(file_name, BytesIO(os.urandom(32)))
    provider._clear_cache()
    assert(provider.exists_oid(file_info.oid))

    provider.delete(file_info.oid)
    assert(not provider.exists_oid(file_info.oid))


@pytest.mark.parametrize("otype", ["file", "folder"])
def test_rename_case_change(provider, otype):
    temp_namel = provider.temp_name().lower()
    temp_nameu = temp_namel.upper()
    if otype == "file":
        infol = provider.create(temp_namel, BytesIO(b"test"))
    else:
        l_oid = provider.mkdir(temp_namel)
        infol = provider.info_oid(l_oid)
    assert infol.path == temp_namel
    new_oid = provider.rename(infol.oid, temp_nameu)
    assert new_oid
    infou = provider.info_oid(new_oid)
    assert infou.path == temp_nameu
    infopu = provider.info_path(temp_nameu)
    infopl = provider.info_path(temp_namel)

    assert infopu
    assert infopu.path == temp_nameu

    if provider.case_sensitive:
        assert not infopl
    else:
        assert infopl
        assert infopl.path == temp_nameu


def test_report_info(provider):
    assert provider.name
    temp_name = provider.temp_name()

    u1 = provider.get_quota()["used"]
    log.info("used %s", u1)

    provider.create(temp_name, BytesIO(b"test" * 10000))

    pinfo2 = provider.get_quota()

    # note this may be memoized (gdrive does this internally)
    # so there is no guarantee that the used != 0 afer create
    # or that creating a file increases used
    # so providers need to implement this *at least* for create
    # otherwise this info is not helpful for uploads
    # todo: more extensive provider requirements on cached quotas

    log.info("info %s", pinfo2)

    assert pinfo2['used'] > 0
    assert pinfo2['limit'] > 0
    if provider.name not in ("box",):
        assert pinfo2['used'] > u1


def test_quota_limit(mock_provider):
    mock_provider._set_quota(1024)
    mock_provider.create("/foo", BytesIO(b'0' * 1024))
    with pytest.raises(CloudOutOfSpaceError):
        mock_provider.create("/bar", BytesIO(b'0' * 2))
    assert not mock_provider.info_path("/bar")


class FakeFile:
    def __init__(self, size, repeat=b'0'):
        self.loc = 0
        self.size = size
        self.repeat = repeat
        self.closed = False

    def fileno(self):
        raise io.UnsupportedOperation()

    def write(self, data):
        raise io.UnsupportedOperation()

    def read(self, size=None):
        if size is None:
            size = self.size
        end = min(self.loc + size, self.size)
        size = end - self.loc
        if size <= 0:
            return b''
        self.loc += size
        return self.repeat * size

    def seek(self, offset, whence=SEEK_SET):
        if whence == SEEK_SET:
            self.loc = offset
        elif whence == SEEK_END:
            self.loc = self.size - offset
        elif whence == SEEK_CUR:
            self.loc += offset
        return

    def seekable(self):
        return True

    def close(self):
        self.closed = True

    def tell(self):
        return self.loc


def test_large_file_support(provider):
    # fix multipart upload size to something small
    if not provider.large_file_size:
        pytest.skip("provider doesn't need multipart tests")

    provider.large_file_size = 4 * 1024 * 1024
    provider.upload_block_size = 1 * 1024 * 1024
    target_size = 6 * 1024 * 1024
    fh = FakeFile(target_size, repeat=b'0')
    provider.create("/foo", fh)
    info = provider.info_path("/foo")
    assert info
    fh = FakeFile(target_size, repeat=b'1')
    provider.upload(info.oid, fh)
    log.debug("info=%s", info)
    root_info = provider.info_path("/")
    assert root_info
    dir_list = list(provider.listdir(root_info.oid))
    log.debug("dir_list=%s", dir_list)
    new_fh = BytesIO()
    provider.download_path("/foo", new_fh)
    new_fh.seek(0)
    assert new_fh.read(10) == b'1111111111'
    new_fh.seek(0, SEEK_END)
    new_len = new_fh.tell()
    assert new_len == target_size


def test_special_characters(provider):
    log.debug("start")
    fname = ""
    additional_invalid_characters = getattr(provider, "_additional_invalid_characters", "")
    for i in range(32, 127):
        char = str(chr(i))
        if char in (provider.sep, provider.alt_sep):
            continue
        if char in """<>:"/\\|?*""":
            continue
        if char in additional_invalid_characters:
            continue
        fname = fname + str(chr(i))
    fname = "/fn-" + fname
    log.debug("fname = %s", fname)
    contents = b"hello world"
    info = provider.create(fname, BytesIO(contents))
    log.debug("info = %s", info)
    info2 = provider.info_path(fname)
    assert info2.oid == info.oid
    catch = BytesIO()
    provider.download(info.oid, catch)
    assert catch.getvalue() == contents
    # also test rename, mkdir, info_path, exists_path
    fname2 = fname + ".2"
    log.debug("fname2 = %s", fname2)
    new_oid = provider.rename(info.oid, fname2)
    info3 = provider.info_oid(new_oid)
    assert provider.exists_path(fname2)
    assert provider.info_path(fname2).oid == new_oid
    dirname = fname + ".dir"
    diroid = provider.mkdir(dirname)
    dirinfo = provider.info_path(dirname)
    assert dirinfo.otype == cloudsync.DIRECTORY
    assert dirinfo.oid == diroid
    newfname2 = provider.join(dirname, fname2)
    new_oid2 = provider.rename(new_oid, newfname2)
    test_newfname2 = provider.info_oid(new_oid2)
    newfname2info = provider.info_path(newfname2)
    assert newfname2info
    assert newfname2info.oid == new_oid2
    log.debug("done")


def test_cursor_error_during_listdir(provider):
    if provider.name != "dropbox":
        pytest.skip("dropbox specific test")

    provider.current_cursor = provider.latest_cursor

    dir_name = provider.temp_name()
    dir_oid = provider.mkdir(dir_name)
    provider.create(dir_name + "/file1", BytesIO(b"hello"))
    provider.create(dir_name + "/file2", BytesIO(b"there"))

    # listdir should not accidentally raise a cursor error (dropbox uses cursors for listing folders)
    def new_api(*a, **k):
        raise CloudCursorError("cursor error")
    orig_api = provider._api
    provider._api = new_api
    with pytest.raises(CloudTemporaryError):
        list(provider.listdir(dir_oid))
    provider._api = orig_api


def test_set_creds(config_provider):
    provider = ProviderTextMixin(config_provider, connect=False)      # type: ignore
    if not provider._test_creds:
        pytest.skip("provider doesn't support testing creds")
    provider.set_creds(provider._test_creds)
    provider.reconnect()
    assert provider.connected


def test_set_ns_offline(unwrapped_provider):
    provider = ProviderTextMixin(unwrapped_provider, connect=False)      # type: ignore
    try:
        provider.list_ns()
        pytest.skip("provider doesn't use online namespace listings")
    except CloudDisconnectedError:
        pass

    provider.namespace_id = 'bad-namespace-is-ok-at-least-when-offline'
    provider.connect(provider._test_creds)
    log.info("ns id %s", provider.namespace_id)
    with pytest.raises(CloudNamespaceError):
        log.info("ns list %s", list(provider.listdir_path("/")))


@pytest.mark.manual
def test_authenticate(unwrapped_provider):
    provider = ProviderTextMixin(unwrapped_provider, connect=False)      # type: ignore
    if not provider._test_creds:
        pytest.skip("provider doesn't support testing auth")

    creds = provider.authenticate()
    log.info(creds)
    provider.connect(creds)
    provider.disconnect()
    provider.connect(creds)

    modded = False
    for k, v in creds.items():
        if type(v) is str:
            creds[k] = cast(str, v) + "junk"
            modded = True

    if modded:
        provider.disconnect()
        with pytest.raises(CloudTokenError):
            provider.connect(creds)
        assert not provider.connected


@pytest.mark.manual
def test_interrupt_auth(unwrapped_provider):
    provider = ProviderTextMixin(unwrapped_provider, connect=False)      # type: ignore
    if not provider._test_creds:
        pytest.skip("provider doesn't support testing auth")

    import time
    import threading
    threading.Thread(target=lambda: (time.sleep(0.5), provider.interrupt_auth()), daemon=True).start()  # type: ignore
    with pytest.raises(CloudTokenError):
        provider.authenticate()
    assert not provider.connected


def test_exists_immediately(provider):
    if not provider.prov._clear_cache():
        raise pytest.skip("test only runs if provider implements _clear_cache method")
    root_oid = provider.info_path('/').oid
    dir_name = "/testdir"  # provider.temp_name()
    file_name1 = dir_name + "/file1"
    file_name2 = dir_name + "/file2"

    dir_oid = provider.mkdir(dir_name)
    assert dir_oid
    provider.prov._clear_cache()
    contents = list(provider.listdir(root_oid))
    log.debug("contents=%s", contents)
    oids = [i.oid for i in contents]
    assert dir_oid in oids
    provider.prov._clear_cache()
    oinfo = provider.info_path(dir_name)
    assert oinfo

    file_info1 = provider.create(file_name1, BytesIO(b"hello"))
    file_info2 = provider.create(file_name2, BytesIO(b"hello"))
    provider.prov._clear_cache()
    contents = list(provider.listdir(dir_oid))
    log.debug("contents=%s", contents)
    oids = [i.oid for i in contents]
    assert file_info1.oid in oids
    assert file_info2.oid in oids
    provider.prov._clear_cache()
    oinfo1 = provider.info_path(file_name1)
    oinfo2 = provider.info_path(file_name2)
    assert oinfo1
    assert oinfo2

    provider.delete(file_info1.oid)
    provider.prov._clear_cache()
    contents = list(provider.listdir(dir_oid))
    log.debug("contents=%s", contents)
    oids = [i.oid for i in contents]
    assert file_info1.oid not in oids
    assert file_info2.oid in oids
    provider.prov._clear_cache()
    oinfo1 = provider.info_path(file_name1)
    oinfo2 = provider.info_path(file_name2)
    assert not oinfo1
    assert oinfo2


@pytest.fixture
def suspend_capture(pytestconfig):
    class suspend_guard:
        def __init__(self):
            self.capmanager = pytestconfig.pluginmanager.getplugin('capturemanager')
        def __enter__(self):
            self.capmanager.suspend_global_capture(in_=True)
        def __exit__(self, _1, _2, _3):
            self.capmanager.resume_global_capture()

    yield suspend_guard()


# noinspection PyUnreachableCode
@pytest.mark.manual
def test_revoke_auth(unwrapped_provider, suspend_capture):
    provider = ProviderTextMixin(unwrapped_provider, connect=False)      # type: ignore
    if not provider._test_creds:
        pytest.skip("provider doesn't support testing auth")
    creds = provider.authenticate()
    provider.connect(creds)

    with suspend_capture:
        input("PLEASE GO TO THE PROVIDER AND REVOKE ACCESS NOW")

    with pytest.raises(CloudTokenError):
        # some providers cache connections, so this test may not work for everyone
        while True:
            log.error("sleep 5")
            time.sleep(5)
            log.error("still connected %s, %s", provider.prov.info_path("/"), provider.prov.get_quota())
    assert not provider.connected


# testing the test framework
def test_specific_test_root():
    """
    assure that the provider helper uses the requested test root
    assure it never deletes it
    cryptvfs relies on this
    """

    class MockProvRooted(MockProvider):
        test_root = "/banana"
    base = MockProvRooted(False, False)
    base.connect("whatever")
    base.mkdir("/banana")

    provider = ProviderTextMixin(base)                             # type: ignore
    # i use whatever root the test instance specified
    assert provider.test_root.startswith("/banana/")
    # i but i put my tests in their own folder
    assert provider.test_root != "/banana/"

    # and i created it
    assert base.info_path(provider.test_root).otype == cloudsync.DIRECTORY 

    provider.test_cleanup(connected=True)

    # and i dont delete the test root
    assert list(base.listdir_path("/banana")) == []


def test_provider_interface(unconnected_provider):
    provider = unconnected_provider
    base_dir = set([x for x in dir(Provider) if not x.startswith('_')])
    base_dir = set(dir(Provider))
    log.debug("basedir = %s", base_dir)
    prov_dir = set([x for x in dir(provider.prov) if not x.startswith('_')])
    log.debug("provdir = %s", prov_dir)
    for x in base_dir:
        if x in prov_dir:
            prov_dir.remove(x)
    if len(prov_dir) > 0:
        msg = "provider %s exposes public interfaces not exposed by the base class:" % provider.prov.name
        for x in prov_dir:
            msg += "\n     %s" % x
        log.error(msg)
    assert len(prov_dir) == 0


def test_cache(two_scoped_providers):
    (prov1, prov2) = two_scoped_providers
    assert prov1 is not prov2
    assert prov1.prov is not prov2.prov

    # First, determine if the provider uses caching
    #   - create a file using prov1
    #   - check existence using prov2 to cache it
    #   - delete the file using prov1
    #   - check existence using prov2. If it exists, it's cached. If not, then the provider class isn't caching
    cache_test_info = prov1.create("/cachetest", BytesIO(b"cachetests"))
    if not prov2.exists_path("/cachetest"):
        pytest.skip("can't test caching if provider does not implement shared storage mechanism")
    prov1.delete(cache_test_info.oid)
    if not prov2.exists_path("/cachetest"):
        pytest.skip("provider apparently doesn't use caching")

    # apparently, the provider does use caching, so now proceed to ensure it is used correctly

    # test to make sure the provider implements _clear_cache. all caching providers must do this.
    assert prov1.prov._clear_cache()

    # test to make sure that deleting a folder causes the folder's kids to be uncached
    folder_name = "/folder"
    file_name = folder_name + "/file1"
    folder_oid = prov1.mkdir(folder_name)
    file1_info = prov1.create(file_name, BytesIO(b"hello, world"))
    assert prov1.exists_path(folder_name)
    assert prov1.exists_path(file_name)
    # delete the file using provider2, emptying the folder, so that provider1 can delete the folder while the file
    # still exists in the cache, but not on the shared filesystem
    prov2.delete(file1_info.oid)
    prov1.delete(folder_oid)
    # file should have been removed from the cache on prov1 when the folder was deleted
    assert not prov1.exists_path("/folder/file1")

    # test to make sure that renaming a folder renames the kids
    old_folder_name = "/folder2"
    new_folder_name = "/folder3"
    old_file_name = old_folder_name + "/file2"
    new_file_name = new_folder_name + "/file2"
    folder_oid = prov1.mkdir(old_folder_name)
    prov1.create(old_file_name, BytesIO(b"hello, world"))
    prov1.prov._clear_cache()
    assert prov1.exists_path(old_file_name)
    prov1.rename(folder_oid, new_folder_name)
    assert not prov1.exists_path(old_file_name)
    assert prov1.exists_path(new_file_name)


def test_bug_create(very_scoped_provider):
    provider = very_scoped_provider
    if provider.name == "box":
        # TODO: box needs some mechanism for failing an upload
        # right now, it just creates a zero byte file
        # removing use of the sdk should fix
        raise pytest.skip("box issue, skipping for now")

    def raises_ex(*a, **kw):
        raise OSError("some os problem reading - not a base exception")

    with patch.object(provider, "api_retry", False):
        file_like = BytesIO(b"hello")

        file_like.read = raises_ex          # type: ignore

        with pytest.raises(Exception):
            provider.create("/bug_create", file_like)

        assert not provider.exists_path("/bug_create")

    file_like = BytesIO(b"hello")

    def raises_tmp(*a, **kw):
        # if the underlying api calls raise a temp error, then...
        raise CloudTemporaryError("cloud temp error")

    with patch.object(provider, "_api", raises_tmp), patch.object(provider, "_test_event_timeout", .0001):
        with pytest.raises(CloudTemporaryError):
            provider.create("/bug_create", file_like)

    assert not provider.exists_path("/bug_create")


def test_root_rename(unwrapped_provider):
    provider = unwrapped_provider
    if hasattr(provider, "_test_creds"):
        provider.connect(provider._test_creds)
    tfn1 = "/" + os.urandom(24).hex()
    tfn2 = "/" + os.urandom(24).hex()
    oinfo = provider.create(tfn1, BytesIO(b'hello'))
    oid = provider.rename(oinfo.oid, tfn2)
    provider.delete(oid)


def test_connect_saves_creds(unwrapped_provider):
    provider = unwrapped_provider
    if not hasattr(provider, "_test_creds") or not provider._test_creds:
        pytest.skip("need creds")
    # a) uses an api function
    # b) does not trap CloudTemporaryError's
    # c) saves the creds even if the api raises

    def side_effect(*a, **k):
        raise CloudDisconnectedError("fake disconnect")

    with patch.object(provider, "_api", side_effect=side_effect):
        assert not provider.connected
        creds = provider._test_creds
        with pytest.raises(CloudDisconnectedError):
            provider.connect(creds)
    provider.reconnect()
    assert provider.connected


small_fsize = 600 * 1024  # 600 KiB
large_fsize = (4 * 1024 * 1024) * 5  # 20 MiB. Note that we upload in chunks of 4 MiB.


@pytest.mark.parametrize("content_len", (small_fsize, large_fsize), ids=("small", "large"))
@pytest.mark.parametrize("operation", ["create", "upload"])
def test_broken_upload(very_scoped_provider, content_len, operation):
    provider = very_scoped_provider
    # Explicitly disable API retries to make logs simpler
    provider.api_retry = False
    assert provider.connected

    contents = b"a" * content_len

    class SleepyIO:
        """Simulate BytesIO, with the addition of an EIO on reads after the
        first half of the file.

        Used to simulate strange, unexpected errors in the uploader.
        """
        def __init__(self, *args, **kwargs):
            self._b = BytesIO(*args, **kwargs)
            self.len = len(self._b.getvalue())

            # Pass these functions through
            self.seek = self._b.seek
            self.tell = self._b.tell

        def read(self, size=-1):
            max_offset = content_len // 2
            req_offset = self._b.tell() + size

            # Check if the requested offset would go too far, or whether a read
            # of the entire file was requested.
            if req_offset > max_offset or (size < 0 or size is None):
                log.info("SleepyIO: Raising EIO")
                raise OSError(errno.EIO, "Fake IOError")

            return self._b.read(size)

    path = f"/truncated_file_{content_len}_{operation}.txt"

    # By default, assume that the full file will be uploaded
    expected_fsize = content_len

    # If we're testing upload, we need to pre-create the file
    if operation == "upload":
        upload_info = provider.create(path, BytesIO())

    # Note: reenable this patch to get extra logging
    try:
        if operation == "create":
            info = provider.create(path, SleepyIO(contents))
        else:
            info = provider.upload(upload_info.oid, SleepyIO(contents))

        log.info("Exception not raised: info is %s", info)

        # If we get an oid, we expect the file to exist now
        expect_path_exists = info is not None
    except (OSError, CloudDisconnectedError, CloudTemporaryError) as e:
        log.info("Got exception in op: %s", repr(e))

        if operation == "create":
            expect_path_exists = False
        else:
            expect_path_exists = True
            expected_fsize = 0

    log.info("Done with upload. File expected to exist: %s", expect_path_exists)

    for _ in range(10):
        if provider.exists_path(path):
            break
        time.sleep(0.1)

    path_exists = provider.exists_path(path)

    if expect_path_exists:
        assert path_exists
    else:
        assert not path_exists

    if path_exists:
        log.info("Downloading file")
        data = BytesIO()
        provider.download_path(path, data)

        data_len = len(data.getvalue())
        assert (
            expected_fsize == data_len
        ), "File existed in the cloud, but had incorrect size"


def test_globalize_root(provider):
    # top path (do the subpath first, in order to test the sharing related code paths for case preservation)
    top_info = provider.info_path("/")
    top_gid = provider.globalize_oid(top_info.oid)
    top_oid = provider.localize_oid(top_gid)
    assert top_info.oid == top_oid


def test_globalize_subfolder(provider):
    # subpath
    sub_oid = provider.mkdir("/Sub")
    sub_gid = provider.globalize_oid(sub_oid)
    sub_info = provider.info_oid(sub_oid)
    assert sub_info.path == "/Sub"  # double check the name and case haven't changed when globalizing

    sub_local_oid = provider.localize_oid(sub_gid)
    assert sub_oid == sub_local_oid



    if sub_gid == sub_local_oid:
        pytest.skip("Provider oid == gid, skipping globalize/localize tests")

    # localize deleted
    provider.delete(sub_oid)
    not_oid = provider.localize_oid(sub_gid)
    assert not_oid is None

    # globalize deleted
    gid = provider.globalize_oid(sub_oid)
    assert gid is None

    # wrong value
    with pytest.raises(ValueError):
<<<<<<< HEAD
        provider.localize_oid(sub_oid)

=======
        oid = provider.localize_oid(oid)

@pytest.mark.providers(["mock_path_cs", "mock_oid_ci"])
>>>>>>> 59c2c540
def test_normalize_path(provider):
    upper = provider.join(["A", "B", "C", "DEF"])
    lower = provider.join(["a", "b", "c", "def"])
    mixed = provider.join(["A", "b", "C", "dEf"])

    if provider.case_sensitive:
        assert provider.normalize_path(upper) == upper
        assert provider.normalize_path(lower) == lower
        assert provider.normalize_path(mixed) == mixed
        assert provider.normalize_path(provider.join(["A", "", "c", "dEf"])) == provider.join(["A", "c", "dEf"])
    else: # case-insensitive
        assert provider.normalize_path(upper) == lower
        assert provider.normalize_path(lower) == lower
        assert provider.normalize_path(mixed) == lower
        assert provider.normalize_path(provider.join(["A", "", "c", "dEf"])) == provider.join(["a", "c", "def"])
        assert provider.normalize_path(upper, True) == provider.join(["a", "b", "c", "DEF"])
        assert provider.normalize_path(lower, True) == lower
        assert provider.normalize_path(mixed, True) == provider.join(["a", "b", "c", "dEf"])
        assert provider.normalize_path(provider.join(["A", "", "c", "dEf"]), True) == provider.join(["a", "c", "dEf"])

<<<<<<< HEAD
=======
@pytest.mark.providers(["mock_path_cs", "mock_oid_ci"])
>>>>>>> 59c2c540
def test_paths_match(provider):
    s1 = provider.sep
    s2 = provider.alt_sep or s1

    abcd = ["a", "b", "c", "d"]
    abcd_ = ["a", "b", "c", "d", ""]
    abcD = ["a", "b", "c", "D"]
    abcD_ = ["a", "b", "c", "D", ""]
    ABCD = ["A", "B", "C", "D"]
    ABCD_ = ["A", "B", "C", "D", ""]
    aBcD = ["a", "B", "c", "D"]
    aBcD_ = ["a", "B", "c", "D", ""]

<<<<<<< HEAD
=======
    assert provider.paths_match(None, None)
    assert not provider.paths_match(None, s1)

>>>>>>> 59c2c540
    if provider.case_sensitive:
        assert provider.paths_match(s1, s2)
        assert provider.paths_match(s1.join(abcd), s2.join(abcd_))
        assert not provider.paths_match(s1.join(abcd_), s2.join(abcD))
    else: #case-insensitive
        assert provider.paths_match(s1, s2)
        assert provider.paths_match(s1.join(ABCD), s2.join(aBcD_))
        assert provider.paths_match(s1.join(abcd_), s2.join(aBcD))
        assert provider.paths_match(s1, s2, True)
        assert provider.paths_match(s1.join(ABCD), s2.join(abcD_), True)
        assert provider.paths_match(s1.join(abcd), s2.join(abcd_), True)
        assert not provider.paths_match(s1.join(ABCD_), s2.join(abcd), True)<|MERGE_RESOLUTION|>--- conflicted
+++ resolved
@@ -511,15 +511,12 @@
             provs += [kw]
 
         if not provs:
-<<<<<<< HEAD
-=======
             for mark in metafunc.definition.own_markers:
                 if mark.name == "providers":
                     provs = mark.args[0]
                     break
 
         if not provs:
->>>>>>> 59c2c540
             provs = ["mock_oid_ci", "mock_path_cs"]
 
         marks = [pytest.param(p, marks=[getattr(pytest.mark, p)]) for p in provs]
@@ -2412,14 +2409,9 @@
 
     # wrong value
     with pytest.raises(ValueError):
-<<<<<<< HEAD
         provider.localize_oid(sub_oid)
 
-=======
-        oid = provider.localize_oid(oid)
-
 @pytest.mark.providers(["mock_path_cs", "mock_oid_ci"])
->>>>>>> 59c2c540
 def test_normalize_path(provider):
     upper = provider.join(["A", "B", "C", "DEF"])
     lower = provider.join(["a", "b", "c", "def"])
@@ -2440,10 +2432,7 @@
         assert provider.normalize_path(mixed, True) == provider.join(["a", "b", "c", "dEf"])
         assert provider.normalize_path(provider.join(["A", "", "c", "dEf"]), True) == provider.join(["a", "c", "dEf"])
 
-<<<<<<< HEAD
-=======
 @pytest.mark.providers(["mock_path_cs", "mock_oid_ci"])
->>>>>>> 59c2c540
 def test_paths_match(provider):
     s1 = provider.sep
     s2 = provider.alt_sep or s1
@@ -2457,12 +2446,9 @@
     aBcD = ["a", "B", "c", "D"]
     aBcD_ = ["a", "B", "c", "D", ""]
 
-<<<<<<< HEAD
-=======
     assert provider.paths_match(None, None)
     assert not provider.paths_match(None, s1)
 
->>>>>>> 59c2c540
     if provider.case_sensitive:
         assert provider.paths_match(s1, s2)
         assert provider.paths_match(s1.join(abcd), s2.join(abcd_))
