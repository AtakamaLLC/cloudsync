--- conflicted
+++ resolved
@@ -398,10 +398,7 @@
     log.info("reset %s == %s", provider, provider.connection_id)
     with pytest.raises(CloudTokenError):
         provider.reconnect()
-<<<<<<< HEAD
-=======
     assert not provider.connected
->>>>>>> 8f776164
     provider.connection_id = None
     provider.reconnect()
 
