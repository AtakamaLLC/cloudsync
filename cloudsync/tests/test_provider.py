import os
import logging
import io
from io import BytesIO
from unittest.mock import patch
from typing import Union, Optional, Generator, TYPE_CHECKING, List, cast

import threading
import time

import msgpack
import pytest
from _pytest.fixtures import FixtureLookupError
import cloudsync

from cloudsync import Event, CloudException, CloudFileNotFoundError, CloudDisconnectedError, CloudTemporaryError, CloudFileExistsError, CloudOutOfSpaceError, FILE, CloudCursorError, CloudTokenError
from cloudsync.tests.fixtures import Provider, mock_provider_instance
from cloudsync.tests.fixtures import Provider, mock_provider_instance, MockProvider
from cloudsync.runnable import time_helper
from cloudsync.types import OInfo
from os import SEEK_SET, SEEK_CUR, SEEK_END

# from cloudsync.providers import GDriveProvider, DropboxProvider

log = logging.getLogger(__name__)

# this is, apparently, the only way to deal with mixins, see: https://github.com/python/mypy/issues/5837
if TYPE_CHECKING:
    # we know that the providerhelper will always be mixed in with a provider
    ProviderBase = Provider
else:
    # but we can't actually derive from it or stuff will break
    ProviderBase = object


def wrap_retry(func):                 # pylint: disable=too-few-public-methods
    count = 4
    def wrapped(prov, *args, **kwargs):
        ex: CloudException = None
        for i in range(count):
            if i > 0:
                log.warning("retry %s after %s", func.__name__, repr(ex))
            try:
                return func(prov, *args, **kwargs)
            except CloudTemporaryError as e:
                ex = e
            except CloudDisconnectedError as e:
                prov.reconnect()
                ex = e
        raise ex
    return wrapped


class ProviderHelper(ProviderBase):
<<<<<<< HEAD
    def __init__(self, prov, connect=True, isolation_string=None):
=======
    def __init__(self, prov, connect=True, short_poll_only=True):
>>>>>>> 36e3f53d
        self.api_retry = True
        self.prov = prov

        self.test_parent = getattr(self.prov, "test_root", "/")
        self._test_event_timeout = getattr(self.prov, "_test_event_timeout", 20)
        self._test_event_sleep = getattr(self.prov, "_test_event_sleep", 1)
        self._test_creds = getattr(self.prov, "_test_creds", {})
        if not isolation_string:
            isolation_string = os.urandom(16).hex()
        self.test_root: str = self.join(self.test_parent, isolation_string)

        self.prov_api_func = self.prov._api
        self.prov._api = lambda *ar, **kw: self.__api_retry(self._api, *ar, **kw)

        prov.test_short_poll_only(short_poll_only=short_poll_only)

        if connect:
            self.prov.connect(self._test_creds)
            assert prov.connection_id
            self.make_root()

    def make_root(self):
        ns = self.prov.list_ns()
        if ns:
            self.prov.namespace = self.prov._test_namespace

        log.debug("mkdir %s", self.test_root)
        self.prov.mkdir(self.test_root)

    def _api(self, *ar, **kw):
        return self.prov_api_func(*ar, **kw)

    def __api_retry(self, func, *ar, **kw):
        # the cloud providers themselves should *not* have their own backoff logic
        # rather, they should punt rate limit and temp errors to the sync system
        # since we're not testing the sync system here, we need to make our own
        if not self.api_retry:
            return func(*ar, **kw)

        for _ in time_helper(timeout=self._test_event_timeout, sleep=self._test_event_sleep):
            try:
                return func(*ar, **kw)
            except CloudTemporaryError:
                log.info("api retry %s %s %s", func, ar, kw)

    # TEST-ROOT WRAPPER

    def __getattr__(self, k):
        return getattr(self.prov, k)

    def events(self) -> Generator[Event, None, None]:
        for e in self.prov.events():
            if self.__filter_root(e) or not e.exists:
                yield e

    def walk(self, path, since=None):
        path = self.__add_root(path)
        log.debug("TEST WALK %s", path)
        for e in self.prov.walk(path):
            if self.__filter_root(e):
                yield e

    @wrap_retry
    def download(self, *args, **kwargs):
        return self.__strip_root(self.prov.download(*args, **kwargs))

    @wrap_retry
    def download_path(self, path: str, *args, **kwargs):
        path = self.__add_root(path)
        return self.__strip_root(self.prov.download_path(path, *args, **kwargs))

    @wrap_retry
    def create(self, path, file_like, metadata=None):
        path = self.__add_root(path)
        log.debug("CREATE %s", path)
        return self.__strip_root(self.prov.create(path, file_like, metadata))

    @wrap_retry
    def upload(self, *args, **kwargs):
        return self.__strip_root(self.prov.upload(*args, **kwargs))

    @wrap_retry
    def rename(self, oid, path):
        path = self.__add_root(path)
        return self.__strip_root(self.prov.rename(oid, path))

    @wrap_retry
    def mkdir(self, path):
        path = self.__add_root(path)
        return self.__strip_root(self.prov.mkdir(path))

    @wrap_retry
    def rmtree(self, *args, **kwargs):
        log.debug("rmtree %s %s", args, kwargs)
        return self.__strip_root(self.prov.rmtree(*args, **kwargs))

    @wrap_retry
    def delete(self, *args, **kwargs):
        log.debug("DELETE %s %s", args, kwargs)
        return self.__strip_root(self.prov.delete(*args, **kwargs))

    @wrap_retry
    def exists_oid(self, oid):
        return self.prov.exists_oid(oid)

    @wrap_retry
    def exists_path(self, path):
        path = self.__add_root(path)
        return self.prov.exists_path(path)

    @wrap_retry
    def info_path(self, path: str, use_cache=True) -> Optional[OInfo]:
        path = self.__add_root(path)
        return self.__strip_root(self.prov.info_path(path, use_cache))

    @wrap_retry
    def info_oid(self, oid: str, use_cache=True) -> Optional[OInfo]:
        return self.__strip_root(self.prov.info_oid(oid))

    @wrap_retry
    def listdir(self, oid):
        for e in self.prov.listdir(oid):
            if self.__filter_root(e):
                yield e

    def __add_root(self, path):
        return self.prov.join(self.test_root, path)

    def __filter_root(self, obj):
        if hasattr(obj, "path"):
            raw_path = obj.path

            if not raw_path:
                info = self.prov.info_oid(obj.oid)
                if info:
                    raw_path = info.path

            if not raw_path:
                # pathless objects always get passed through
                # so isolation is not perfect
                return True

            if not self.prov.is_subpath(self.test_root, raw_path):
                return False

            self.__strip_root(obj)

        return True

    def __strip_root(self, obj):
        if hasattr(obj, "path"):
            path = obj.path
            if path:
                relative = self.prov.is_subpath(self.test_root, path)
                assert relative
                path = relative
                # TODO: This does not obey provider control over paths. Frex, consider windows paths and "C:"
                if not path.startswith(self.prov.sep):
                    path = self.prov.sep + path
                obj.path = path
        return obj
    # HELPERS

    def temp_name(self, name="tmp", *, folder=None):
        fname = self.prov.join(folder or self.prov.sep, os.urandom(16).hex() + "(." + name)
        return fname

    def events_poll(self, timeout=None, until=None) -> Generator[Event, None, None]:
        if timeout is None:
            timeout = self._test_event_timeout

        if timeout == 0:
            yield from self.events()
            return

        for _ in time_helper(timeout, sleep=self._test_event_sleep):
            got = False
            for e in self.events():
                yield e
                got = True
            if not until and got:
                break
            elif until and until():
                break

    def __cleanup(self, oid):
        try:
            self.rmtree(oid)
        except CloudFileNotFoundError:
            pass

    def test_cleanup(self, timeout=None, until=None):
        info = self.prov.info_path(self.test_root)
        if info:
            self.__cleanup(info.oid)

    def prime_events(self):
        self.current_cursor = self.latest_cursor

    @property
    def current_cursor(self):
        return self.prov.current_cursor

    @current_cursor.setter
    def current_cursor(self, val):
        self.prov.current_cursor = val

    @property                           # type: ignore
    def connection_id(self) -> str:     # type: ignore
        return self.prov.connection_id

    @connection_id.setter
    def connection_id(self, val: str):  # type: ignore
        self.prov.connection_id = val


def mixin_provider(prov, connect=True, short_poll_only=True):
    assert prov
<<<<<<< HEAD
    if not isinstance(prov, List):
        prov = [prov]
    for curr_prov in prov:
        assert isinstance(curr_prov, Provider)
    instances = len(prov)

    isolation_string = None
    if instances > 1:
        isolation_string = os.urandom(16).hex()

    providers = []
    for i in range(instances):
        providers.append(ProviderHelper(prov[i], connect=connect, isolation_string=isolation_string))  # type: ignore
    if len(providers) == 1:
        yield providers[0]
    else:
        yield providers
=======
    assert isinstance(prov, Provider)

    prov = ProviderHelper(prov, connect=connect, short_poll_only=short_poll_only)         # type: ignore

    yield prov
>>>>>>> 36e3f53d

    if connect:
        for curr_prov in providers:
            curr_prov.test_cleanup()


@pytest.fixture
def provider_params():
    return None


def config_provider_impl(request, provider_name, instances):
    provs = list()
    for i in range(instances):
        try:
            provs.append(request.getfixturevalue("cloudsync_provider"))
        except FixtureLookupError:
            if provider_name == "external":
                raise
            provs.append(cloudsync.registry.get_provider(provider_name).test_instance())
    if len(provs) == 1:
        provs = provs[0]
    yield provs


@pytest.fixture(scope="module")
def config_provider(request, provider_name, instances=1):
    yield from config_provider_impl(request, provider_name, instances)


@pytest.fixture(scope="module")
def two_config_providers(request, provider_name, instances=2):
    yield from config_provider_impl(request, provider_name, instances)


@pytest.fixture(name="provider", scope="module")
def provider_fixture(config_provider):
    yield from mixin_provider(config_provider)


@pytest.fixture(name="scoped_provider")
def scoped_provider_fixture(config_provider):
    yield from mixin_provider(config_provider)


@pytest.fixture(name="two_scoped_providers")
def two_scoped_provider_fixture(two_config_providers):
    yield from mixin_provider(two_config_providers)


@pytest.fixture(name="unconnected_provider")
def scoped_provider_fixture_unconnected(config_provider):
    yield from mixin_provider(config_provider, connect=False)


@pytest.fixture(name="long_poll_provider")
def scoped_provider_fixture_short_poll(config_provider):
    yield from mixin_provider(config_provider, short_poll_only=False)


import cloudsync.providers
_registered = False


def pytest_generate_tests(metafunc):
    global _registered
    if not _registered:
        for known_prov in cloudsync.registry.known_providers():
            metafunc.config.addinivalue_line(
                "markers", known_prov
            )
        _registered = True
        print("Known providers: ", cloudsync.registry.known_providers())

    if "provider_name" in metafunc.fixturenames:
        provs: List[str] = []

        for e in metafunc.config.getoption("provider", []):
            for n in e.split(","):
                n = n.strip()
                if n:
                    provs += [n]

        for e in os.environ.get("CLOUDSYNC_TEST_PROVIDER", "").split(','):
            e = e.strip()
            if e:
                provs += [e]

        kw = metafunc.config.getoption("keyword", "")
        if not provs and kw == "external":
            provs += ["external"]

        if not provs and kw in cloudsync.registry.known_providers():
            provs += [kw]

        if not provs:
            provs += ["mock_oid_cs"]
            provs += ["mock_path_cs"]

        marks = [pytest.param(p, marks=[getattr(pytest.mark, p)]) for p in provs]

        metafunc.parametrize("provider_name", marks, scope="module")


def test_join(mock_provider):
    assert "/a/b/c" == mock_provider.join("a", "b", "c")
    assert "/a/c" == mock_provider.join("a", None, "c")
    assert "/a/b/c" == mock_provider.join("/a", "/b", "/c")
    assert "/a/c" == mock_provider.join("a", "/", "c")


def test_connect(provider):
    assert provider.connected
    provider.disconnect()
    assert not provider.connected
    log.info("recon")
    provider.reconnect()
    assert provider.connected
    assert provider.connection_id
    provider.disconnect()
    provider.connection_id = "invalid"
    log.info("reset %s == %s", provider, provider.connection_id)
    with pytest.raises(CloudTokenError):
        provider.reconnect()
    assert not provider.connected
    provider.connection_id = None
    provider.reconnect()


def test_info_root(provider):
    info = provider.info_path("/")

    assert info
    assert info.oid
    assert info.path == "/"


def test_create_upload_download(provider):
    dat = os.urandom(32)

    def data():
        return BytesIO(dat)

    dest = provider.temp_name("dest")

    info1 = provider.create(dest, data())

    info2 = provider.upload(info1.oid, data())

    assert info1.hash
    assert info2.hash

    # hash stuff must be jsonable... it can be complex, but must be comparable
    assert msgpack.loads(msgpack.dumps(info1.hash, use_bin_type=True), use_list=False, raw=False) == info1.hash

    assert info1.oid == info2.oid
    assert info1.hash == info2.hash
    assert info1.hash == provider.hash_data(data())

    assert provider.exists_path(dest)

    dest = BytesIO()
    provider.download(info2.oid, dest)

    dest.seek(0)
    assert dest.getvalue() == dat


def test_namespace(provider):
    ns = provider.list_ns()
    if not ns:
        return

    provider.namespace = ns[0]
    nid = provider.namespace_id
    provider.namespace_id = nid

    assert provider.namespace == ns[0]


def test_rename(provider):
    dat = os.urandom(32)

    def data():
        return BytesIO(dat)

    dest = provider.temp_name("dest")
    info1 = provider.create(dest, data())
    dest2 = provider.temp_name("dest2")
    provider.rename(info1.oid, dest2)
    assert provider.exists_path(dest2)
    assert not provider.exists_path(dest)

    # test that renaming a folder renames the children
    folder_name1 = provider.temp_name()
    folder_name2 = provider.temp_name()
    file_name = os.urandom(16).hex()
    file_path1 = provider.join(folder_name1, file_name)
    file_path2 = provider.join(folder_name2, file_name)
    sub_folder_name = os.urandom(16).hex()
    sub_folder_path1 = provider.join(folder_name1, sub_folder_name)
    sub_folder_path2 = provider.join(folder_name2, sub_folder_name)
    sub_file_name = os.urandom(16).hex()
    sub_file_path1 = provider.join(sub_folder_path1, sub_file_name)
    sub_file_path2 = provider.join(sub_folder_path2, sub_file_name)

    folder_oid = provider.mkdir(folder_name1)
    sub_folder_oid = provider.mkdir(sub_folder_path1)
    file_info = provider.create(file_path1, data())
    sub_file_info = provider.create(sub_file_path1, data())

    assert provider.exists_path(file_path1)
    assert not provider.exists_path(file_path2)
    assert provider.exists_path(sub_file_path1)
    assert not provider.exists_path(sub_file_path2)
    assert provider.exists_oid(file_info.oid)
    assert provider.exists_oid(sub_file_info.oid)

    new_oid = provider.rename(folder_oid, folder_name2)

    assert provider.exists_path(file_path2)
    assert not provider.exists_path(file_path1)
    assert provider.exists_path(sub_file_path2)
    assert not provider.exists_path(sub_file_path1)
    assert provider.exists_oid(new_oid)

    if not provider.oid_is_path:
        assert provider.exists_oid(file_info.oid)
        assert provider.exists_oid(sub_file_info.oid)
        assert provider.info_oid(file_info.oid).path == file_path2
        assert provider.info_oid(sub_file_info.oid).path == sub_file_path2
    else:
        assert not provider.exists_oid(file_info.oid)
        assert not provider.exists_oid(sub_file_info.oid)

    # move to sub
    dest = provider.temp_name("movy")
    sub_file_name = os.urandom(16).hex()
    sub_file_path3 = provider.join(sub_folder_path2, sub_file_name)
    info1 = provider.create(dest, data())
    new_oid = provider.rename(info1.oid, sub_file_path3)

    # dup rename file
    provider.rename(new_oid, sub_file_path3)

    # dup rename folder
    sfp2 = provider.info_path(sub_folder_path2)
    provider.rename(sfp2.oid, sub_folder_path2)
    log.debug("finished rename test")


def test_mkdir(provider):
    dat = os.urandom(32)

    def data():
        return BytesIO(dat)
    dest = provider.temp_name("dest")
    provider.mkdir(dest)
    info = provider.info_path(dest)
    assert info.otype == cloudsync.DIRECTORY
    sub_f = provider.temp_name("dest", folder=dest)
    log.debug("parent = %s, sub = %s", dest, sub_f)
    with pytest.raises(CloudFileExistsError):
        provider.create(dest, data(), None)
    assert provider.exists_path(dest)
    log.debug("folder %s exists", dest)
    provider.create(sub_f, data(), None)


def test_rmtree(provider):
    root = "/testroot"
    root_oid = provider.mkdir(root)
    for i in range(2):
        provider.mkdir(provider.join(root, str(i)))
        for j in range(2):
            provider.create(provider.join(root, str(i), str(j)), BytesIO(os.urandom(32)), None)
    provider.rmtree(root_oid)
    assert not provider.exists_oid(root_oid)
    assert not provider.exists_path(root)
    for i in range(2):
        assert not provider.exists_path(provider.join(root, str(i)))
        for j in range(2):
            assert not provider.exists_path(provider.join(root, str(i), str(j)))


def test_walk(scoped_provider):
    provider = scoped_provider
    temp = BytesIO(os.urandom(32))
    folder = provider.temp_name("folder")
    provider.mkdir(folder)
    subfolder = provider.join(folder, provider.temp_name("subfolder"))
    provider.mkdir(subfolder)
    dest0 = provider.temp_name("dest0")
    dest1 = provider.join(folder, provider.temp_name("dest1"))
    dest2 = provider.join(subfolder, provider.temp_name("dest2"))
    oids = {}
    info = provider.create(dest0, temp, None)
    oids[dest0] = info.oid
    info = provider.create(dest1, temp, None)
    oids[dest1] = info.oid
    info = provider.create(dest2, temp, None)
    oids[dest2] = info.oid

    got_event = False
    found = {}
    for e in provider.walk("/"):
        if e.otype == cloudsync.DIRECTORY:
            continue
        log.debug("WALK %s", e)
        path = e.path
        if path is None:
            path = provider.info_oid(e.oid).path
        assert oids[path] == e.oid
        found[path] = True
        assert e.mtime
        assert e.exists
        got_event = True

    for x in [dest0, dest1, dest2]:
        assert found.get(x, False) is True
        log.debug("found %s", x)
    assert got_event


def check_event_path(event: Event, provider, target_path):
    # confirms that the path in the event matches the target_path
    # if the provider doesn't provide the path in the event, look it up by the oid in the event
    # if we can't get the path, that's OK if the file doesn't exist
    event_path = event.path
    if event_path is None:
        try:
            event_path = provider.info_oid(event.oid).path
            assert event_path == target_path
        except CloudFileNotFoundError:
            if event.exists:
                raise


# event tests use "prime events" to discard unrelated events, and ensure that the cursor is "ready"
def test_event_basic(provider):
    temp = BytesIO(os.urandom(32))
    dest = provider.temp_name("dest")
    dest2 = provider.temp_name("dest2")

    provider.prime_events()

    log.debug("create events")
    info1 = provider.create(dest, temp, None)
    info2 = provider.mkdir(dest2)
    assert info1 is not None  # TODO: check info1 for more things

    received_event = None
    received_event2 = None
    event_count1 = 0
    event_count2 = 0
    done = False

    for e in provider.events_poll(until=lambda: done):
        log.debug("got event %s", e)
        # you might get events for the root folder here or other setup stuff
        if e.exists:
            if not e.path:
                info = provider.info_oid(e.oid)
                if info:
                    e.path = info.path

            if e.path == dest:
                received_event = e
                event_count1 += 1

            if e.path == dest2:
                received_event2 = e
                event_count2 += 1

            done = event_count1 > 0 and event_count2 > 0

            event = threading.Event()

            def deadlocker(event):
                # this hits the api in another thread
                list(provider.listdir(info2))
                event.set()

            # make sure nobody holds an rlock during event yields
            threading.Thread(target=deadlocker, daemon=True, args=(event,)).start()

            # this will fail if there's a deadlock
            assert event.wait(timeout=provider.default_sleep)

    assert done
    assert received_event is not None
    assert received_event.oid
    path = received_event.path
    if path is None:
        path = provider.info_oid(received_event.oid).path
    assert path == dest
    assert received_event.mtime
    assert received_event.exists
    deleted_oid = received_event.oid
    deleted_oid2 = received_event2.oid
    path2 = provider.info_oid(received_event2.oid).path

    log.debug("delete event")

    provider.delete(oid=deleted_oid)
    provider.delete(oid=deleted_oid)  # Tests that deleting a non-existing file does not raise a FNFE
    provider.delete(oid=deleted_oid2)  # Tests that deleting a non-existing file does not raise a FNFE

    received_event = None
    received_event2 = None
    for e in provider.events_poll(until=lambda: received_event is not None and received_event2 is not None):
        log.debug("event-before %s", e)
        if e.exists and e.path is None:
            info2 = provider.info_oid(e.oid)
            if info2:
                e.path = info2.path
            else:
                e.exists = False
            # assert not e.exists or e.path is not None  # This is actually OK, google will do this legitimately

        assert e.otype is not None

        log.debug("event-after %s", e)
        if (not e.exists and e.oid == deleted_oid) or (e.path and path in e.path):
            received_event = e
        if (not e.exists and e.oid == deleted_oid2) or (e.path and path2 in e.path):
            received_event2 = e

    assert received_event is not None
    assert received_event2 is not None
    assert received_event.oid
    assert not received_event.exists
    if received_event.path is not None:
        # assert that the basename of the path and dest are the same
        assert provider.split(received_event.path)[1] == provider.split(dest)[1]
    assert received_event.oid == deleted_oid
    assert received_event.mtime


def test_event_del_create(provider):
    if provider.prov.name == 'box':
        dnll = logging.getLogger('boxsdk.network.default_network').getEffectiveLevel()
        cpll = logging.getLogger('urllib3.connectionpool').getEffectiveLevel()
        logging.getLogger('boxsdk.network.default_network').setLevel(logging.INFO)
        logging.getLogger('urllib3.connectionpool').setLevel(logging.DEBUG)
    temp = BytesIO(os.urandom(32))
    temp2 = BytesIO(os.urandom(32))
    dest = provider.temp_name("dest")

    provider.prime_events()

    info1 = provider.create(dest, temp)
    provider.delete(info1.oid)
    info2 = provider.create(dest, temp2)

    last_event = None
    saw_first_delete = False
    saw_first_create = False
    disordered = False
    done = False

    for event in provider.events_poll(provider._test_event_timeout * 2, until=lambda: done):
        log.debug("event %s", event)
        # you might get events for the root folder here or other setup stuff
        path = event.path
        if not event.path:
            info = provider.info_oid(event.oid)
            if info:
                path = info.path

        # always possible to get events for other things
        if not (path == dest or event.oid == info1.oid):
            continue

        last_event = event

        if event.oid == info1.oid:
            if event.exists:
                saw_first_create = True
                if saw_first_delete and not provider.oid_is_path:  # TODO: this condition is not correct...
                    log.debug("disordered!")
                    disordered = True
            else:
                saw_first_delete = True

        if event.exists and event.oid == info2.oid:
            if provider.oid_is_path:
                if saw_first_delete and saw_first_create:
                    done = True
            else:
                done = True

    # the important thing is that we always get a create after the delete event
    assert last_event, "Event loop timed out before getting any events"
    assert done, "Event loop timed out after the delete, but before the create, " \
                 "saw_first_delete=%s, saw_first_create=%s, disordered=%s" % (saw_first_delete, saw_first_create, disordered)
    # The provider may compress out the first create, or compress out the first create and delete, or deliver both
    # So, if we saw the first create, make sure we got the delete. If we didn't see the first create,
    # it doesn't matter if we saw the first delete.
    if saw_first_create:
        if not saw_first_delete:
            log.error("first delete not seen yet, about to fail, giving it a chance to come in so we can log it")
            done = False
            try:
                for event in provider.events_poll(provider._test_event_timeout * 2, until=lambda: done):
                    done = (event.oid == info1.oid and not event.exists)
            except TimeoutError:
                pass
        assert saw_first_delete
    assert last_event.exists is True
    assert not disordered
    if provider.prov.name == 'box':
        logging.getLogger('boxsdk.network.default_network').setLevel(dnll)
        logging.getLogger('urllib3.connectionpool').setLevel(cpll)


def test_event_rename(provider):
    temp = BytesIO(os.urandom(32))
    dest = provider.temp_name("dest")
    dest2 = provider.temp_name("dest")
    dest3 = provider.temp_name("dest")

    provider.prime_events()

    info1 = provider.create(dest, temp)
    oid2 = provider.rename(info1.oid, dest2)
    if provider.oid_is_path:
        info1.oid = provider.info_path(dest2).oid
    oid3 = provider.rename(info1.oid, dest3)
    if provider.oid_is_path:
        info1.oid = provider.info_path(dest3).oid

    seen = set()
    last_event = None
    second_to_last = None
    done = False
    for e in provider.events_poll(provider._test_event_timeout * 2, until=lambda: done):
        if provider.oid_is_path:
            assert e.path
        log.debug("event %s", e)
        # you might get events for the root folder here or other setup stuff
        path = e.path
        if not e.path:
            info = provider.info_oid(e.oid)
            if info:
                path = info.path

        last_event = e
        seen.add(e.oid)

        if provider.oid_is_path:
            # 2 and 3 are in order
            if path == dest2:
                second_to_last = True
            if path == dest3 and (second_to_last or not provider.oid_is_path):
                done = True
        else:
            done = info1.oid in seen

    if provider.oid_is_path:
        # providers with path based oids need to send intermediate renames accurately and in order
        assert len(seen) > 2
        assert last_event.path == dest3
        assert last_event.prior_oid == oid2
    else:
        # oid based providers just need to let us know something happend to that oid
        assert info1.oid in seen


def test_event_longpoll(long_poll_provider):
    provider = long_poll_provider
    temp = BytesIO(os.urandom(32))
    dest = provider.temp_name("dest")

    provider.prime_events()

    received_event = None

    def waiter():
        nonlocal received_event
        timeout = time.monotonic() + provider._test_event_timeout
        while time.monotonic() < timeout:
            for e in provider.events_poll(until=lambda: received_event):
                if e.exists:
                    if not e.path:
                        info = provider.info_oid(e.oid)
                        if info:
                            e.path = info.path

                    if e.path == dest:
                        received_event = e
                        return

    t = threading.Thread(target=waiter)
    t.start()

    saved_oid = provider.create(dest, temp, None)
    log.debug("create file %s oid=%s", dest, saved_oid)

    t.join(timeout=provider._test_event_timeout)

    assert received_event is not None

def test_api_failure(scoped_provider):
    # assert that the cloud
    # a) uses an api function
    # b) does not trap CloudTemporaryError's

    provider = scoped_provider

    def side_effect(*a, **k):
        raise CloudTemporaryError("fake disconnect")

    with patch.object(provider, "_api", side_effect=side_effect):
        with patch.object(provider, "api_retry", False):
            with pytest.raises(CloudTemporaryError):
                provider.exists_path("/notexists")


def test_file_not_found(provider):
    # Test that operations on nonexistent file system objects raise CloudFileNotFoundError
    # when appropriate, and don't when inappropriate
    dat = os.urandom(32)

    def data():
        return BytesIO(dat)

    test_file_deleted_path = provider.temp_name("dest1")  # Created, then deleted
    test_file_deleted_info = provider.create(test_file_deleted_path, data(), None)
    test_file_deleted_oid = test_file_deleted_info.oid
    provider.delete(test_file_deleted_oid)

    test_folder_deleted_path = provider.temp_name("dest1")  # Created, then deleted
    test_folder_deleted_oid = provider.mkdir(test_folder_deleted_path)
    provider.delete(test_folder_deleted_oid)

    test_path_made_up = provider.temp_name("dest2")  # Never created
    test_oid_made_up = "nevercreated"
    # TODO: consider mocking info_path to always return None, and then call all the provider methods
    #  to see if they are handling the None, and not raising exceptions other than FNF

    # Tests:
    #   exists_path
    #       deleted file, returns false, does not raise
    #       deleted folder, returns false, does not raise
    #       never existed fsobj, returns false, does not raise
    assert provider.exists_path(test_file_deleted_path) is False
    assert provider.exists_path(test_folder_deleted_path) is False
    assert provider.exists_path(test_path_made_up) is False

    #   exists_oid
    #       deleted file, returns false, does not raise
    #       deleted folder, returns false, does not raise
    #       never existed fsobj, returns false, does not raise
    assert provider.exists_oid(test_file_deleted_oid) is False
    assert provider.exists_oid(test_folder_deleted_oid) is False
    assert provider.exists_oid(test_oid_made_up) is False

    #   info_path
    #       deleted file returns None
    #       deleted folder returns None
    #       never existed fsobj returns None
    assert provider.info_path(test_file_deleted_path) is None
    assert provider.info_path(test_folder_deleted_path) is None
    assert provider.info_path(test_path_made_up) is None

    #   info_oid
    #       deleted file returns None
    #       deleted folder returns None
    #       never existed fsobj returns None
    assert provider.info_oid(test_file_deleted_oid) is None
    assert provider.info_oid(test_folder_deleted_oid) is None
    assert provider.info_oid(test_oid_made_up) is None

    #   hash_oid
    #       deleted file returns None
    #       never existed file returns None
    # if getattr(provider, "hash_oid", False): # TODO implement hash_oid in gdrive, then don't have this be conditional
    #     assert provider.hash_oid(test_file_deleted_oid) is None
    #     assert provider.hash_oid(test_oid_made_up) is None

    #   upload
    #       to a deleted file raises FNF, or untrashes the file, either is OK
    #       to a made up oid raises FNF
    # TODO: uploading to a deleted file might not raise an FNF, it might just untrash the file
    assert provider.exists_oid(test_file_deleted_oid) is False
    assert provider.exists_path(test_file_deleted_path) is False
    try:
        info = provider.upload(test_file_deleted_oid, data(), None)
        # This succeeded so the file must exist now, at the same oid as before
        assert info.oid == test_file_deleted_oid
        assert provider.exists_path(test_file_deleted_path) is True
        assert provider.exists_oid(test_file_deleted_oid) is True
        re_delete = True
    except CloudFileNotFoundError:
        re_delete = False
        pass
    if re_delete:
        provider.delete(test_file_deleted_oid)

    with pytest.raises(CloudFileNotFoundError):
        provider.upload(test_oid_made_up, data(), None)

    #   create
    #       to a non-existent folder, raises FNF
    #       to a previously deleted folder, raises FNF
    with pytest.raises(CloudFileNotFoundError):
        provider.create(test_path_made_up + "/junk", data(), None)
    with pytest.raises(CloudFileNotFoundError):
        provider.create(test_folder_deleted_path + "/junk", data(), None)

    #   upload: to the OID of a deleted folder, raises FNFE
    with pytest.raises(CloudFileNotFoundError):
        provider.upload(test_folder_deleted_oid, data(), None)

    #   download
    #       on a deleted oid raises FNF
    #       on a made up oid raises FNF
    with pytest.raises(CloudFileNotFoundError):
        provider.download(test_file_deleted_oid, data())
    with pytest.raises(CloudFileNotFoundError):
        provider.download(test_oid_made_up, data())

    #   rename
    #       from a deleted oid raises FNF
    #       from a made up oid raises FNF
    #       to a non-existent folder raises [something], conditionally
    #       to a previously deleted folder raises
    #       check the rename source to see if there are others
    with pytest.raises(CloudFileNotFoundError):
        provider.rename(test_file_deleted_oid, test_file_deleted_path)
    with pytest.raises(CloudFileNotFoundError):
        provider.rename(test_folder_deleted_oid, test_folder_deleted_path)
    with pytest.raises(CloudFileNotFoundError):
        provider.rename(test_oid_made_up, test_path_made_up)

    #   mkdir
    #       to a non-existent folder raises FNF
    #       to a previously deleted folder as parent folder raises FNF
    #       to a previously deleted file as parent folder raises FNF
    with pytest.raises(CloudFileNotFoundError):
        provider.mkdir(test_path_made_up + "/junk")
    with pytest.raises(CloudFileNotFoundError):
        provider.mkdir(test_folder_deleted_path + "/junk")
    with pytest.raises(CloudFileNotFoundError):
        provider.mkdir(test_file_deleted_path + "/junk")

    #   delete
    #       on a deleted file oid does not raise
    #       on a deleted folder oid does not raise
    #       on a made up oid does not raise
    provider.delete(test_file_deleted_oid)
    provider.delete(test_folder_deleted_oid)
    provider.delete(test_oid_made_up)

    # delete: create a file, delete it, then create a new file at that path, then re-delete the deleted oid, raises FNFE
    temp_path = provider.temp_name()
    info1 = provider.create(temp_path, BytesIO(b"Hello"))
    provider.delete(info1.oid)
    info2 = provider.create(temp_path, BytesIO(b"world"))
    if provider.oid_is_path:
        assert provider.exists_oid(info1.oid)
        assert provider.exists_path(temp_path)
        assert provider.exists_oid(info2.oid)
    else:
        assert not provider.exists_oid(info1.oid)
        assert provider.exists_oid(info2.oid)
        provider.delete(info1.oid)
        assert provider.exists_path(temp_path)
        assert provider.exists_oid(info2.oid)

    #   listdir
    #       on a deleted file raises FNF
    #       on a deleted folder raises FNF
    #       on a made up path raises FNF
    with pytest.raises(CloudFileNotFoundError):
        list(provider.listdir(test_file_deleted_oid))
    with pytest.raises(CloudFileNotFoundError):
        list(provider.listdir(test_folder_deleted_oid))
    with pytest.raises(CloudFileNotFoundError):
        list(provider.listdir(test_oid_made_up))

    # TODO: Google drive raises FNF when it can't find the root... can we test for that here?


def test_file_exists(provider):
    dat = os.urandom(32)

    def data(da=dat):
        return BytesIO(da)

    def create_and_delete_file():
        create_and_delete_file_name = provider.temp_name()
        file_info = provider.create(create_and_delete_file_name, data(), None)
        provider.delete(file_info.oid)
        return create_and_delete_file_name, file_info.oid

    def create_and_delete_folder():
        create_and_delete_folder_name = provider.temp_name()
        create_and_delete_folder_oid = provider.mkdir(create_and_delete_folder_name)
        provider.delete(create_and_delete_folder_oid)
        return create_and_delete_folder_name, create_and_delete_folder_oid

    def create_and_rename_file():
        file_name1 = provider.temp_name()
        file_name2 = provider.temp_name()
        assert file_name1 != file_name2
        file_info1 = provider.create(file_name1, data(), None)
        provider.rename(file_info1.oid, file_name2)
        return file_name1, file_info1.oid

    def create_and_rename_folder():
        folder_name1 = provider.temp_name()
        folder_name2 = provider.temp_name()
        assert folder_name1 != folder_name2
        folder_oid1 = provider.mkdir(folder_name1)
        provider.rename(folder_oid1, folder_name2)
        return folder_name1, folder_oid1

    def create_file(create_file_name=None):
        if create_file_name is None:
            create_file_name = provider.temp_name()
        file_info = provider.create(create_file_name, data(), None)
        return create_file_name, file_info.oid

    def create_folder(create_folder_name=None):
        if create_folder_name is None:
            create_folder_name = provider.temp_name()
        create_folder_oid = provider.mkdir(create_folder_name)
        return create_folder_name, create_folder_oid

    # Test that operations on existent file system objects raise CloudExistsError
    # when appropriate, and don't when inappropriate
    # api methods to check for FileExists:
    #   vulnerable to existing paths:
    #       mkdir, create, rename
    #   Possible issues to potentially check each of the vulnerable api methods:
    #       target path has a component in the parent folder that already exists as a file
    #       target path exists
    #       target path exists, but the type of the existing object at that location is different from expected
    #       target path exists, but the type of the existing object at that location is what was expected
    #       target path existed, but was deleted, different type as source
    #       target path existed, but was deleted, same type as source
    #       target path existed, but was renamed, different type as source
    #       target path existed, but was renamed, same type as source
    #
    #   vulnerable to existing OIDs:
    #       upload, delete
    #   Possible issues to potentially check each of the vulnerable api methods:
    #       target OID exists, but the type of the existing object at that location is different from expected
    #       target OID existed, but was trashed, should un-trash the object
    #       target OID is a non-empty folder, delete should raise FEx
    #

    # The enumerated tests:
    #   mkdir: where target path has a parent folder that already exists as a file, raises FEx
    name, _ = create_file()
    with pytest.raises(CloudFileExistsError):
        provider.mkdir(name + "/junk")

    #   mkdir: where target path exists as a file, raises FEx
    name, _ = create_file()
    with pytest.raises(CloudFileExistsError):
        provider.mkdir(name)

    #   mkdir: where target path exists as a folder, does not raise
    name1, oid1 = create_folder()
    oid2 = provider.mkdir(name1)
    assert oid1 == oid2

    #   mkdir: creating a file, deleting it, then creating a folder at the same path, should not raise an FEx
    name1, oid1 = create_and_delete_file()
    oid2 = provider.mkdir(name1)
    assert oid1 != oid2 or provider.oid_is_path

    #   mkdir: creating a folder, deleting it, then creating a folder at the same path, should not raise an FEx
    name1, oid1 = create_and_delete_folder()
    oid2 = provider.mkdir(name1)
    assert oid1 != oid2 or provider.oid_is_path

    #   mkdir: target path existed as file, but was renamed
    name1, oid1 = create_and_rename_file()
    _, oid2 = create_folder(name1)
    assert oid1 != oid2 or provider.oid_is_path

    #   mkdir: target path existed as folder, but was renamed
    name1, oid1 = create_and_rename_folder()
    _, oid2 = create_folder(name1)
    assert oid1 != oid2 or provider.oid_is_path

    #   upload: where target OID is a folder, raises FEx
    _, oid1 = create_folder()
    with pytest.raises(CloudFileExistsError):
        provider.upload(oid1, data(), None)

    #   delete: a non-empty folder, raises FEx
    name1, oid1 = create_folder()
    create_file(name1 + "/junk")
    with pytest.raises(CloudFileExistsError):
        provider.delete(oid1)

    #   create: where target path exists, raises FEx
    name, _ = create_file()
    with pytest.raises(CloudFileExistsError):
        create_file(name)

    def get_contents(oid):
        temp_contents = BytesIO()
        provider.download(oid, temp_contents)
        temp_contents.seek(0)
        return temp_contents.getvalue()

    #   create: creating a file, deleting it, then creating a file at the same path, should not raise an FEx
    name1, oid1 = create_and_delete_file()
    _, oid2 = create_file(name1)
    assert oid1 != oid2 or provider.oid_is_path
    if provider.oid_is_path:
        assert provider.exists_oid(oid1)
    else:
        assert not provider.exists_oid(oid1)

    assert provider.exists_oid(oid2)
    # piggyback test -- uploading to the deleted oid should not step on the file that replaced it at that path
    if not provider.oid_is_path:
        try:
            new_contents = b"yo"  # bytes(os.urandom(16).hex(), 'utf-8')
            new_info = provider.upload(oid1, BytesIO(new_contents))
            assert new_info.oid != oid1
            assert new_info.oid != oid2
            assert not provider.exists_oid(oid1)
            contents2 = get_contents(oid2)
            assert contents2 == new_contents
            contents1 = get_contents(oid1)
            assert contents1 == new_contents
        except CloudFileNotFoundError:
            pass

    #   create: creating a folder, deleting it, then creating a file at the same path, should not raise an FEx
    name1, oid1 = create_and_delete_folder()
    _, oid2 = create_file(name1)
    assert oid1 != oid2 or provider.oid_is_path

    #   create: where target path has a parent folder that already exists as a file, raises FEx
    name, _ = create_file()
    with pytest.raises(CloudFileExistsError):
        create_file(name + "/junk")

    #   create: target path existed as folder, but was renamed
    name, _ = create_and_rename_folder()
    create_file(name)

    #   create: target path existed as file, but was renamed
    name, _ = create_and_rename_file()
    create_file(name)

    #   rename: rename folder over empty folder succeeds
    name1, oid1 = create_folder()
    create_file(name1 + "/junk")
    name2, oid2 = create_folder()
    assert oid1 != oid2
    contents1 = [x.name for x in provider.listdir(oid1)]
    provider.rename(oid1, name2)
    if provider.oid_is_path:
        log.debug("oid1 %s, oid2 %s", oid1, oid2)
        assert not provider.exists_oid(oid1)
        assert provider.exists_oid(oid2)
        contents2 = [x.name for x in provider.listdir(oid2)]
    else:
        assert provider.exists_oid(oid1)
        assert not provider.exists_oid(oid2)
        contents2 = [x.name for x in provider.listdir(oid1)]
    assert contents1 == contents2

    #   rename: rename folder over non-empty folder raises FEx
    _, oid1 = create_folder()
    name2, oid2 = create_folder()
    assert oid1 != oid2
    create_file(name2 + "/junk")
    with pytest.raises(CloudFileExistsError):
        provider.rename(oid1, name2)

    #   rename: target has a parent folder that already exists as a file, raises FEx
    folder_name, _ = create_file()  # notice that I am creating a file, and calling it a folder
    with pytest.raises(CloudFileExistsError):
        create_file(folder_name + "/junk")

    #   rename: renaming file over empty folder, raises FEx
    folder_name, folder_oid = create_folder()
    file_name, file_oid = create_file()
    other_file_name, other_file_oid = create_file()
    with pytest.raises(CloudFileExistsError):
        provider.rename(file_oid, folder_name)

    #   rename: renaming file over non-empty folder, raises FEx
    create_file(folder_name + "/test")
    with pytest.raises(CloudFileExistsError):
        provider.rename(file_oid, folder_name)  # reuse the same file and folder from the last test

    #   rename: renaming a folder over a file, raises FEx
    with pytest.raises(CloudFileExistsError):
        provider.rename(folder_oid, file_name)  # reuse the same file and folder from the last test

    #   rename: renaming a folder over a file, raises FEx
    with pytest.raises(CloudFileExistsError):
        provider.rename(file_oid, other_file_name)  # reuse the same file and folder from the last test

    #   rename: create a file, delete it, then rename a file to the same path as the deleted, does not raise
    deleted_file_name, deleted_file_oid = create_and_delete_file()
    name2, oid2 = create_file()
    provider.rename(oid2, deleted_file_name)

    #   rename: create a folder, delete it, then rename file to the same path as the deleted, does not raise
    deleted_folder_name, deleted_folder_oid1 = create_and_delete_folder()
    name2, oid2 = create_file()
    provider.rename(oid2, deleted_folder_name)

    #   rename: create a file, delete it, then rename a folder to the same path as the deleted, does not raise
    deleted_file_name, deleted_file_oid = create_and_delete_file()
    name2, oid2 = create_folder()
    provider.rename(oid2, deleted_file_name)

    #   rename: create a folder, delete it, then rename folder to the same path as the deleted, does not raise
    deleted_folder_name, deleted_folder_oid1 = create_and_delete_folder()
    name2, oid2 = create_folder()
    provider.rename(oid2, deleted_folder_name)

    #   rename: target folder path existed, but was renamed away, folder type as source
    name1, oid1 = create_and_rename_folder()
    name2, oid2 = create_folder()
    provider.rename(oid2, name1)

    #   rename: target folder path existed, but was renamed away, file type as source
    name1, oid1 = create_folder()
    name2, oid2 = create_file()
    temp = provider.temp_name()
    provider.rename(oid1, temp)
    provider.rename(oid2, name1)

    #   rename: target file path existed, but was renamed away, folder type as source
    name1, oid1 = create_file()
    name2, oid2 = create_folder()
    temp = provider.temp_name()
    provider.rename(oid1, temp)
    provider.rename(oid2, name1)

    #   rename: target file path existed, but was renamed away, file type as source
    name1, oid1 = create_file()
    name2, oid2 = create_file()
    temp = provider.temp_name()
    provider.rename(oid1, temp)
    provider.rename(oid2, name1)


def test_cursor(provider):
    # get the ball rolling
    provider.create("/file1", BytesIO(b"hello"))
    for i in provider.events():
        log.debug("event = %s", i)
    current_csr1 = provider.current_cursor
    log.debug(f"type of cursor is {type(current_csr1)}")
    provider.current_cursor = current_csr1  # test the setter

    # do something to create an event
    log.debug(f"csr1={current_csr1} current={provider.current_cursor} latest={provider.latest_cursor}")
    info = provider.create("/file2", BytesIO(b"there"))
    log.debug(f"current={provider.current_cursor} latest={provider.latest_cursor}")
    found = False
    for e in provider.events_poll(timeout=600, until=lambda: found):
        log.debug("event = %s", e)
        if e.oid == info.oid:
            found = True
    assert found

    current_csr2 = provider.current_cursor
    log.debug(f"current={provider.current_cursor} latest={provider.latest_cursor}")

    if (current_csr1 is None and current_csr2 is None):
        # some providers don't support cursors... they will walk on start, always
        return

    assert current_csr1 != current_csr2

    # check that we can go backwards
    provider.prov._clear_cache()
    provider.current_cursor = current_csr1
    log.debug(f"current={provider.current_cursor} latest={provider.latest_cursor}")
    found = False
    for i in provider.events_poll(timeout=10, until=lambda: found):
        log.debug("event = %s", i)
        if i.oid == info.oid:
            found = True
    assert found

# TODO: test that renaming A over B replaces B's OID with A's OID, and B's OID is trashed


def test_listdir(provider):
    outer = provider.temp_name()
    root = provider.dirname(outer)
    temp_name = provider.is_subpath(root, outer)

    outer_oid_rm = provider.mkdir(outer)
    assert [] == list(provider.listdir(outer_oid_rm))
    provider.delete(outer_oid_rm)

    outer_oid = provider.mkdir(outer)

    assert provider.exists_path(outer)
    assert provider.exists_oid(outer_oid)
    old_list = provider.listdir(outer_oid)
    inner = outer + temp_name
    inner_oid = provider.mkdir(inner)
    assert provider.exists_oid(inner_oid)
    new_list = provider.listdir(outer_oid)
    assert old_list != new_list  # confirm that the folder contents are not cached
    provider.create(outer + "/file1", BytesIO(b"hello"))
    provider.create(outer + "/file2", BytesIO(b"there"))
    provider.create(inner + "/file3", BytesIO(b"world"))
    contents = [x.name for x in provider.listdir(outer_oid)]
    assert len(contents) == 3
    expected = ["file1", "file2", temp_name[1:]]
    log.info("contents %s", contents)
    assert sorted(contents) == sorted(expected)


def test_listdir_paginates(provider):
    root = '/' + os.urandom(16).hex()
    root_oid = provider.mkdir(root)
    if not provider._listdir_page_size:
        pytest.skip("provider doesn't support listdir pagination")

    provider._listdir_page_size = 5
    for _ in range(provider._listdir_page_size):
        provider.mkdir(root + "/" + os.urandom(16).hex())
    assert len(list(provider.listdir(root_oid))) == provider._listdir_page_size

    provider.mkdir(root + "/" + os.urandom(16).hex())
    assert len(list(provider.listdir(root_oid))) == provider._listdir_page_size + 1


def test_upload_to_a_path(provider):
    temp_name = provider.temp_name()
    info = provider.create(temp_name, BytesIO(b"test"))
    assert info.hash
    # test uploading to a path instead of an OID. should raise something
    # This test will need to flag off whether the provider uses paths as OIDs or not
    with pytest.raises(Exception):
        info = provider.upload(temp_name, BytesIO(b"test2"))


def test_upload_zero_bytes(provider):
    temp_name = provider.temp_name()
    info = provider.create(temp_name, BytesIO(b""))
    info2 = provider.upload(info.oid, BytesIO(b""))
    dest = BytesIO()
    provider.download(info.oid, dest)
    assert info
    assert info2
    assert info.hash == info2.hash


def test_delete_doesnt_cross_oids(provider):
    temp_name = provider.temp_name()
    info1 = provider.create(temp_name, BytesIO(b"test1"))
    provider.delete(info1.oid)
    info2 = provider.create(temp_name, BytesIO(b"test2"))
    if not provider.oid_is_path:
        assert info1.oid != info2.oid
        assert not provider.exists_oid(info1.oid)
    assert provider.exists_oid(info2.oid)

    if not provider.oid_is_path:
        provider.delete(info1.oid)
        assert not provider.exists_oid(info1.oid)
        assert provider.exists_oid(info2.oid)

    # test uploading to a path instead of an OID. should raise something
    # This test will need to flag off whether the provider uses paths as OIDs or not
    with pytest.raises(Exception):
        provider.upload(temp_name, BytesIO(b"test2"))


@pytest.mark.parametrize("otype", ["file", "folder"])
def test_rename_case_change(provider, otype):
    temp_namel = provider.temp_name().lower()
    temp_nameu = temp_namel.upper()
    if otype == "file":
        infol = provider.create(temp_namel, BytesIO(b"test"))
    else:
        l_oid = provider.mkdir(temp_namel)
        infol = provider.info_oid(l_oid)
    assert infol.path == temp_namel
    new_oid = provider.rename(infol.oid, temp_nameu)
    assert new_oid
    infou = provider.info_oid(new_oid)
    assert infou.path == temp_nameu
    infopu = provider.info_path(temp_nameu)
    infopl = provider.info_path(temp_namel)

    assert infopu
    assert infopu.path == temp_nameu

    if provider.case_sensitive:
        assert not infopl
    else:
        assert infopl
        assert infopl.path == temp_nameu


def test_report_info(provider):
    assert provider.name
    temp_name = provider.temp_name()

    u1 = provider.get_quota()["used"]
    log.info("used %s", u1)

    provider.create(temp_name, BytesIO(b"test"))

    pinfo2 = provider.get_quota()

    # note this may be memoized (gdrive does this internally)
    # so there is no guarantee that the used != 0 afer create
    # or that creating a file increases used
    # so providers need to implement this *at least* for create
    # otherwise this info is not helpful for uploads
    # todo: more extensive provider requirements on cached quotas

    log.info("info %s", pinfo2)

    assert pinfo2['used'] > 0
    assert pinfo2['limit'] > 0
    if provider.name not in ("box",):
        assert pinfo2['used'] > u1

    login = pinfo2.get('login')

    # most providers give this info, but for some it's not relevant, so just limit this to the ones that do
    if provider.name in ("gdrive", "dropbox", "mock", "onedrive", "box"):
        assert login


def test_quota_limit(mock_provider):
    mock_provider._set_quota(1024)
    mock_provider.create("/foo", BytesIO(b'0' * 1024))
    with pytest.raises(CloudOutOfSpaceError):
        mock_provider.create("/bar", BytesIO(b'0' * 2))
    assert not mock_provider.info_path("/bar")


class FakeFile:
    def __init__(self, size, repeat=b'0'):
        self.loc = 0
        self.size = size
        self.repeat = repeat
        self.closed = False

    def fileno(self):
        raise io.UnsupportedOperation()

    def write(self, data):
        raise io.UnsupportedOperation()

    def read(self, size=None):
        if size is None:
            size = self.size
        end = min(self.loc + size, self.size)
        size = end - self.loc
        if size <= 0:
            return b''
        self.loc += size
        return self.repeat * size

    def seek(self, offset, whence=SEEK_SET):
        if whence == SEEK_SET:
            self.loc = offset
        elif whence == SEEK_END:
            self.loc = self.size - offset
        elif whence == SEEK_CUR:
            self.loc += offset
        return

    def seekable(self):
        return True

    def close(self):
        self.closed = True

    def tell(self):
        return self.loc


def test_large_file_support(provider):
    # fix multipart upload size to something small
    if not provider.large_file_size:
        pytest.skip("provider doesn't need multipart tests")

    provider.large_file_size = 4 * 1024 * 1024
    provider.upload_block_size = 1 * 1024 * 1024
    target_size = 5 * 1024 * 1024
    fh = FakeFile(target_size, repeat=b'0')
    provider.create("/foo", fh)
    info = provider.info_path("/foo")
    assert info
    fh = FakeFile(target_size, repeat=b'1')
    provider.upload(info.oid, fh)
    log.debug("info=%s", info)
    root_info = provider.info_path("/")
    assert root_info
    dir_list = list(provider.listdir(root_info.oid))
    log.debug("dir_list=%s", dir_list)
    new_fh = BytesIO()
    provider.download_path("/foo", new_fh)
    new_fh.seek(0)
    assert new_fh.read(10) == b'1111111111'
    new_fh.seek(0, SEEK_END)
    new_len = new_fh.tell()
    assert new_len == target_size


def test_special_characters(provider):
    log.debug("start")
    fname = ""
    additional_invalid_characters = getattr(provider, "_additional_invalid_characters", "")
    for i in range(32, 127):
        char = str(chr(i))
        if char in (provider.sep, provider.alt_sep):
            continue
        if char in """<>:"/\\|?*""":
            continue
        if char in additional_invalid_characters:
            continue
        fname = fname + str(chr(i))
    fname = "/fn-" + fname
    log.debug("fname = %s", fname)
    contents = b"hello world"
    info = provider.create(fname, BytesIO(contents))
    log.debug("info = %s", info)
    info2 = provider.info_path(fname)
    assert info2.oid == info.oid
    catch = BytesIO()
    provider.download(info.oid, catch)
    assert catch.getvalue() == contents
    # also test rename, mkdir, info_path, exists_path
    fname2 = fname + ".2"
    log.debug("fname2 = %s", fname2)
    new_oid = provider.rename(info.oid, fname2)
    info3 = provider.info_oid(new_oid)
    assert provider.exists_path(fname2)
    assert provider.info_path(fname2).oid == new_oid
    dirname = fname + ".dir"
    diroid = provider.mkdir(dirname)
    dirinfo = provider.info_path(dirname)
    assert dirinfo.otype == cloudsync.DIRECTORY
    assert dirinfo.oid == diroid
    newfname2 = provider.join(dirname, fname2)
    new_oid2 = provider.rename(new_oid, newfname2)
    test_newfname2 = provider.info_oid(new_oid2)
    newfname2info = provider.info_path(newfname2)
    assert newfname2info
    assert newfname2info.oid == new_oid2
    log.debug("done")


def test_cursor_error_during_listdir(provider):
    if provider.name != "dropbox":
        pytest.skip("dropbox specific test")

    provider.current_cursor = provider.latest_cursor

    dir_name = provider.temp_name()
    dir_oid = provider.mkdir(dir_name)
    provider.create(dir_name + "/file1", BytesIO(b"hello"))
    provider.create(dir_name + "/file2", BytesIO(b"there"))

    # listdir should not accidentally raise a cursor error (dropbox uses cursors for listing folders)
    def new_api(*a, **k):
        raise CloudCursorError("cursor error")
    orig_api = provider._api
    provider._api = new_api
    with pytest.raises(CloudTemporaryError):
        list(provider.listdir(dir_oid))
    provider._api = orig_api


@pytest.mark.manual
def test_authenticate(config_provider):
    provider = ProviderHelper(config_provider, connect=False)      # type: ignore
    if not provider._test_creds:
        pytest.skip("provider doesn't support testing auth")

    creds = provider.authenticate()
    # log.info(creds)
    provider.connect(creds)
    provider.disconnect()
    provider.connect(creds)

    modded = False
    for k, v in creds.items():
        if type(v) is str:
            creds[k] = cast(str, v) + "junk"
            modded = True

    if modded:
        provider.disconnect()
        with pytest.raises(CloudTokenError):
            provider.connect(creds)
        assert not provider.connected


@pytest.mark.manual
def test_interrupt_auth(config_provider):
    provider = ProviderHelper(config_provider, connect=False)      # type: ignore
    if not provider._test_creds:
        pytest.skip("provider doesn't support testing auth")

    import time
    import threading
    threading.Thread(target=lambda: (time.sleep(0.5), provider.interrupt_auth()), daemon=True).start()  # type: ignore
    with pytest.raises(CloudTokenError):
        provider.authenticate()
    assert not provider.connected


def test_exists_immediately(provider):
    if not provider.prov._clear_cache():
        raise pytest.skip("test only runs if provider implements _clear_cache method")
    root_oid = provider.info_path('/').oid
    dir_name = "/testdir"  # provider.temp_name()
    file_name1 = dir_name + "/file1"
    file_name2 = dir_name + "/file2"

    dir_oid = provider.mkdir(dir_name)
    assert dir_oid
    provider.prov._clear_cache()
    contents = list(provider.listdir(root_oid))
    log.debug("contents=%s", contents)
    oids = [i.oid for i in contents]
    assert dir_oid in oids
    provider.prov._clear_cache()
    oinfo = provider.info_path(dir_name)
    assert oinfo

    file_info1 = provider.create(file_name1, BytesIO(b"hello"))
    file_info2 = provider.create(file_name2, BytesIO(b"hello"))
    provider.prov._clear_cache()
    contents = list(provider.listdir(dir_oid))
    log.debug("contents=%s", contents)
    oids = [i.oid for i in contents]
    assert file_info1.oid in oids
    assert file_info2.oid in oids
    provider.prov._clear_cache()
    oinfo1 = provider.info_path(file_name1)
    oinfo2 = provider.info_path(file_name2)
    assert oinfo1
    assert oinfo2

    provider.delete(file_info1.oid)
    provider.prov._clear_cache()
    contents = list(provider.listdir(dir_oid))
    log.debug("contents=%s", contents)
    oids = [i.oid for i in contents]
    assert file_info1.oid not in oids
    assert file_info2.oid in oids
    provider.prov._clear_cache()
    oinfo1 = provider.info_path(file_name1)
    oinfo2 = provider.info_path(file_name2)
    assert not oinfo1
    assert oinfo2


@pytest.fixture
def suspend_capture(pytestconfig):
    class suspend_guard:
        def __init__(self):
            self.capmanager = pytestconfig.pluginmanager.getplugin('capturemanager')
        def __enter__(self):
            self.capmanager.suspend_global_capture(in_=True)
        def __exit__(self, _1, _2, _3):
            self.capmanager.resume_global_capture()

    yield suspend_guard()


# noinspection PyUnreachableCode
@pytest.mark.manual
def test_revoke_auth(config_provider, suspend_capture):
    provider = ProviderHelper(config_provider, connect=False)      # type: ignore
    if not provider._test_creds:
        pytest.skip("provider doesn't support testing auth")
    creds = provider.authenticate()
    provider.connect(creds)

    with suspend_capture:
        input("PLEASE GO TO THE PROVIDER AND REVOKE ACCESS NOW")

    with pytest.raises(CloudTokenError):
        # some providers cache connections, so this test may not work for everyone
        while True:
            log.error("sleep 5")
            time.sleep(5)
            log.error("still connected %s, %s", provider.prov.info_path("/"), provider.prov.get_quota())
    assert not provider.connected


# testing the test framework
def test_specific_test_root():
    """
    assure that the provider helper uses the requested test root
    assure it never deletes it
    cryptvfs relies on this
    """

    class MockProvRooted(MockProvider):
        test_root = "/banana"
    base = MockProvRooted(False, False)
    base.mkdir("/banana")

    provider = ProviderHelper(base)                             # type: ignore
    # i use whatever root the test instance specified
    assert provider.test_root.startswith("/banana/")
    # i but i put my tests in their own folder
    assert provider.test_root != "/banana/"

    # and i created it
    assert base.info_path(provider.test_root).otype == cloudsync.DIRECTORY 

    provider.test_cleanup()

    # and i dont delete the test root
    assert list(base.listdir_path("/banana")) == []


def test_provider_interface(unconnected_provider):
    provider = unconnected_provider
    base_dir = set([x for x in dir(Provider) if not x.startswith('_')])
    base_dir = set(dir(Provider))
    log.debug("basedir = %s", base_dir)
    prov_dir = set([x for x in dir(provider.prov) if not x.startswith('_')])
    log.debug("provdir = %s", prov_dir)
    for x in base_dir:
        if x in prov_dir:
            prov_dir.remove(x)
    if len(prov_dir) > 0:
        msg = "provider %s exposes public interfaces not exposed by the base class:" % provider.prov.name
        for x in prov_dir:
            msg += "\n     %s" % x
        log.error(msg)
    assert len(prov_dir) == 0


def test_cache(two_scoped_providers):
    (prov1, prov2) = two_scoped_providers
    assert prov1 is not prov2
    assert prov1.prov is not prov2.prov

    # First, determine if the provider uses caching
    #   - create a file using prov1
    #   - check existence using prov2 to cache it
    #   - delete the file using prov1
    #   - check existence using prov2. If it exists, it's cached. If not, then the provider class isn't caching
    cache_test_info = prov1.create("/cachetest", BytesIO(b"cachetests"))
    if not prov2.exists_path("/cachetest"):
        pytest.skip("can't test caching if provider does not implement shared storage mechanism")
    prov1.delete(cache_test_info.oid)
    if not prov2.exists_path("/cachetest"):
        pytest.skip("provider apparently doesn't use caching")

    # apparently, the provider does use caching, so now proceed to ensure it is used correctly

    # test to make sure that deleting a folder causes the folder's kids to be uncached
    folder_name = "/folder"
    file_name = folder_name + "/file1"
    folder_oid = prov1.mkdir(folder_name)
    file1_info = prov1.create(file_name, BytesIO(b"hello, world"))
    assert prov1.exists_path(folder_name)
    assert prov1.exists_path(file_name)
    # delete the file using provider2, emptying the folder, so that provider1 can delete the folder while the file
    # still exists in the cache, but not on the shared filesystem
    prov2.delete(file1_info.oid)
    prov1.delete(folder_oid)
    # file should have been removed from the cache on prov1 when the folder was deleted
    assert not prov1.exists_path("/folder/file1")

    # test to make sure that renaming a folder renames the kids
    old_folder_name = "/folder2"
    new_folder_name = "/folder3"
    old_file_name = old_folder_name + "/file2"
    new_file_name = new_folder_name + "/file2"
    folder_oid = prov1.mkdir(old_folder_name)
    prov1.create(old_file_name, BytesIO(b"hello, world"))
    assert prov1.exists_path(old_file_name)
    prov1.rename(folder_oid, new_folder_name)
    assert not prov1.exists_path(old_file_name)
    assert prov1.exists_path(new_file_name)<|MERGE_RESOLUTION|>--- conflicted
+++ resolved
@@ -52,11 +52,7 @@
 
 
 class ProviderHelper(ProviderBase):
-<<<<<<< HEAD
-    def __init__(self, prov, connect=True, isolation_string=None):
-=======
-    def __init__(self, prov, connect=True, short_poll_only=True):
->>>>>>> 36e3f53d
+    def __init__(self, prov, connect=True, short_poll_only=True, isolation_string=None):
         self.api_retry = True
         self.prov = prov
 
@@ -275,7 +271,6 @@
 
 def mixin_provider(prov, connect=True, short_poll_only=True):
     assert prov
-<<<<<<< HEAD
     if not isinstance(prov, List):
         prov = [prov]
     for curr_prov in prov:
@@ -288,18 +283,11 @@
 
     providers = []
     for i in range(instances):
-        providers.append(ProviderHelper(prov[i], connect=connect, isolation_string=isolation_string))  # type: ignore
+        providers.append(ProviderHelper(prov[i], connect=connect, short_poll_only=short_poll_only, isolation_string=isolation_string))  # type: ignore
     if len(providers) == 1:
         yield providers[0]
     else:
         yield providers
-=======
-    assert isinstance(prov, Provider)
-
-    prov = ProviderHelper(prov, connect=connect, short_poll_only=short_poll_only)         # type: ignore
-
-    yield prov
->>>>>>> 36e3f53d
 
     if connect:
         for curr_prov in providers:
