--- conflicted
+++ resolved
@@ -285,11 +285,7 @@
         assert False, "Must provide a valid --provider name or use the -p <plugin>"
 
 
-<<<<<<< HEAD
-known_providers = ('gdrive', 'external', 'dropbox', 'mock', 'box')
-=======
-known_providers = ('gdrive', 'external', 'dropbox', 'mock', 'onedrive')
->>>>>>> 3ec5c1f8
+known_providers = ('gdrive', 'external', 'dropbox', 'mock', 'onedrive', 'box')
 
 
 def configs_from_name(name):
