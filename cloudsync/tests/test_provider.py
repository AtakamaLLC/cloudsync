import os
import logging
import io
from io import BytesIO
from unittest.mock import patch
from typing import Union, Optional, Generator, TYPE_CHECKING, List, cast

import threading
import time

import msgpack
import pytest
import cloudsync

from cloudsync import Event, CloudFileNotFoundError, CloudTemporaryError, CloudFileExistsError, CloudOutOfSpaceError, FILE, CloudCursorError, CloudTokenError
from cloudsync.tests.fixtures import Provider, mock_provider_instance
from cloudsync.runnable import time_helper
from cloudsync.types import OInfo
from os import SEEK_SET, SEEK_CUR, SEEK_END
# from cloudsync.providers import GDriveProvider, DropboxProvider

log = logging.getLogger(__name__)

# this is, apparently, the only way to deal with mixins, see: https://github.com/python/mypy/issues/5837
if TYPE_CHECKING:
    # we know that the providerhelper will always be mixed in with a provider
    ProviderBase = Provider
else:
    # but we can't actually derive from it or stuff will break
    ProviderBase = object


class ProviderHelper(ProviderBase):
    def __init__(self, prov, connect=True):
        self.api_retry = True
        self.prov = prov

        self.test_root = getattr(self.prov, "test_root", None)
        self.test_event_timeout = getattr(self.prov, "test_event_timeout", 20)
        self.test_event_sleep = getattr(self.prov, "test_event_sleep", 1)
        self.test_creds = getattr(self.prov, "test_creds", {})

        self.prov_api_func = self.prov._api
        self.prov._api = lambda *ar, **kw: self.__api_retry(self._api, *ar, **kw)

        if connect:
            self.prov.connect(self.test_creds)
            assert prov.connection_id
            self.make_root()

    def make_root(self):
        if not self.test_root:
            # if the provider class doesn't specify a testing root
            # then just make one up
            self.test_root = "/" + os.urandom(16).hex()
<<<<<<< HEAD
            self.test_root_id = self.prov.mkdir(self.test_root)
            if not self.test_root_id:
                log.error("no id returned from mkdir")
=======

        log.debug("mkdir %s", self.test_root)
        self.prov.mkdir(self.test_root)
>>>>>>> 8ec4f845

    def _api(self, *ar, **kw):
        return self.prov_api_func(*ar, **kw)

    def __api_retry(self, func, *ar, **kw):
        # the cloud providers themselves should *not* have their own backoff logic
        # rather, they should punt rate limit and temp errors to the sync system
        # since we're not testing the sync system here, we need to make our own
        if not self.api_retry:
            return func(*ar, **kw)

        for _ in time_helper(timeout=self.test_event_timeout, sleep=self.test_event_sleep, multiply=2):
            try:
                return func(*ar, **kw)
            except CloudTemporaryError:
                log.info("api retry %s %s %s", func, ar, kw)

    # TEST-ROOT WRAPPER

    def __getattr__(self, k):
        return getattr(self.prov, k)

    def events(self) -> Generator[Event, None, None]:
        for e in self.prov.events():
            if self.__filter_root(e) or not e.exists:
                yield e

    def walk(self, path, since=None):
        path = self.__add_root(path)
        log.debug("TEST WALK %s", path)
        for e in self.prov.walk(path):
            if self.__filter_root(e):
                yield e

    def download(self, *args, **kwargs):
        return self.__strip_root(self.prov.download(*args, **kwargs))

    def download_path(self, path: str, *args, **kwargs):
        path = self.__add_root(path)
        return self.__strip_root(self.prov.download_path(path, *args, **kwargs))

    def create(self, path, file_like, metadata=None):
        path = self.__add_root(path)
        log.debug("CREATE %s", path)
        return self.__strip_root(self.prov.create(path, file_like, metadata))

    def upload(self, *args, **kwargs):
        return self.__strip_root(self.prov.upload(*args, **kwargs))

    def rename(self, oid, path):
        path = self.__add_root(path)
        return self.__strip_root(self.prov.rename(oid, path))

    def mkdir(self, path):
        path = self.__add_root(path)
        return self.__strip_root(self.prov.mkdir(path))

    def rmtree(self, *args, **kwargs):
        log.debug("rmtree %s %s", args, kwargs)
        return self.__strip_root(self.prov.rmtree(*args, **kwargs))

    def delete(self, *args, **kwargs):
        log.debug("DELETE %s %s", args, kwargs)
        return self.__strip_root(self.prov.delete(*args, **kwargs))

    def exists_oid(self, oid):
        return self.prov.exists_oid(oid)

    def exists_path(self, path):
        path = self.__add_root(path)
        return self.prov.exists_path(path)

    def info_path(self, path: str, **kwargs) -> Optional[OInfo]:
        path = self.__add_root(path)
        return self.__strip_root(self.prov.info_path(path, **kwargs))

    def info_oid(self, oid, use_cache=True) -> Optional[OInfo]:
        return self.__strip_root(self.prov.info_oid(oid))

    def listdir(self, oid):
        for e in self.prov.listdir(oid):
            if self.__filter_root(e):
                yield e

    def __add_root(self, path):
        return self.join(self.test_root, path)

    def __filter_root(self, obj):
        if hasattr(obj, "path"):
            raw_path = obj.path

            if not raw_path:
                info = self.prov.info_oid(obj.oid)
                if info:
                    raw_path = info.path

            if not raw_path:
                # pathless objects always get passed through
                # so isolation is not perfect
                return True

            if not self.is_subpath(self.test_root, raw_path):
                return False

            self.__strip_root(obj)

        return True

    def __strip_root(self, obj):
        if hasattr(obj, "path"):
            path = obj.path
            if path:
                relative = self.is_subpath(self.test_root, path)
                assert relative
                path = relative
                if not path.startswith(self.sep):
                    path = self.sep + path
                obj.path = path
        return obj
    # HELPERS

    def temp_name(self, name="tmp", *, folder=None):
        fname = self.join(folder or self.sep, os.urandom(16).hex() + "." + name)
        return fname

    def events_poll(self, timeout=None, until=None) -> Generator[Event, None, None]:
        if timeout is None:
            timeout = self.test_event_timeout

        if timeout == 0:
            yield from self.events()
            return

        for _ in time_helper(timeout, sleep=self.test_event_sleep, multiply=2):
            got = False
            for e in self.events():
                yield e
                got = True
            if not until and got:
                break
            elif until and until():
                break

    def __cleanup(self, oid):
        try:
            self.rmtree(oid)
        except CloudFileNotFoundError:
            pass

    def test_cleanup(self, timeout=None, until=None):
        info = self.prov.info_path(self.test_root)
        self.__cleanup(info.oid)

    def prime_events(self):
        self.current_cursor = self.latest_cursor

    @property
    def current_cursor(self):
        return self.prov.current_cursor

    @current_cursor.setter
    def current_cursor(self, val):
        self.prov.current_cursor = val

    @property                           # type: ignore
    def connection_id(self) -> str:     # type: ignore
        return self.prov.connection_id

    @connection_id.setter
    def connection_id(self, val: str):  # type: ignore
        self.prov.connection_id = val


def mixin_provider(prov):
    assert prov
    assert isinstance(prov, Provider)

    prov = ProviderHelper(prov)         # type: ignore

    yield prov

    prov.test_cleanup()


@pytest.fixture
def provider_params():
    return None


@pytest.fixture
<<<<<<< HEAD
def config_provider(request, provider_config):
#    try:
#        request.raiseerror("foo")
#    except Exception as e:
#        FixtureLookupError = type(e)

    if provider_config.name == "external":
        # if there's a fixture available, use it
        return request.getfixturevalue("cloudsync_provider")
        # deferring imports to prevent needing deps we don't want to require for everyone
    elif provider_config.name == "mock":
        return mock_provider_instance(*provider_config.param)
    elif provider_config.name == "gdrive":
        from .providers.gdrive import gdrive_provider
        return gdrive_provider()
    elif provider_config.name == "onedrive":
        from .providers.onedrive import onedrive_provider
        return onedrive_provider()
    elif provider_config.name == "dropbox":
        from .providers.dropbox import dropbox_provider
        return dropbox_provider()
    elif provider_config.name == "box":
        from .providers.box import box_provider
        return box_provider()
    else:
        assert False, "Must provide a valid --provider name or use the -p <plugin>"


known_providers = ('gdrive', 'external', 'dropbox', 'mock', 'box', 'onedrive')


def configs_from_name(name):
    provs: List[ProviderConfig] = []

    if name == "mock":
        provs += [ProviderConfig("mock", (False, True), "mock_oid_cs")]
        provs += [ProviderConfig("mock", (True, True), "mock_path_cs")]
    else:
        provs += [ProviderConfig(name)]

    return provs


def configs_from_keyword(kw):
    provs: List[ProviderConfig] = []
    # crappy approximation of pytest evaluation routine, because
    false = {}
    for known_prov in known_providers:
        false[known_prov] = False
=======
def config_provider(request, provider_name):
    try:
        yield request.getfixturevalue("cloudsync_provider")
    except Exception:
        # this should be a _pytest.fixtures.FixtureLookupError
        if provider_name == "external":
            raise
        yield cloudsync.registry.provider_by_name(provider_name).test_instance()
>>>>>>> 8ec4f845


@pytest.fixture(name="provider")
def provider_fixture(config_provider):
    yield from mixin_provider(config_provider)

from cloudsync.providers import *

_registered = False
def pytest_generate_tests(metafunc):
    global _registered
    if not _registered:
        for known_prov in cloudsync.registry.known_providers():
            metafunc.config.addinivalue_line(
                "markers", known_prov
            )
        _registered = True
        print("Known providers: ", cloudsync.registry.known_providers())

    if "provider_name" in metafunc.fixturenames:
        provs: List[str] = []

        for e in metafunc.config.getoption("provider", []):
            for n in e.split(","):
                n = n.strip()
                if n:
                    provs += [n]

        for e in os.environ.get("CLOUDSYNC_TEST_PROVIDER", "").split(','):
            e = e.strip()
            if e:
                provs += [e]

        kw = metafunc.config.getoption("keyword", "")
        if not provs and kw == "external":
            provs += ["external"]

        if not provs:
            provs += ["mock_oid_cs"]
            provs += ["mock_path_cs"]

        marks = [pytest.param(p, marks=[getattr(pytest.mark, p)]) for p in provs]

        metafunc.parametrize("provider_name", marks)


def test_join(mock_provider):
    assert "/a/b/c" == mock_provider.join("a", "b", "c")
    assert "/a/c" == mock_provider.join("a", None, "c")
    assert "/a/b/c" == mock_provider.join("/a", "/b", "/c")
    assert "/a/c" == mock_provider.join("a", "/", "c")


def test_connect(provider):
    assert provider.connected
    provider.disconnect()
    assert not provider.connected
    log.info("recon")
    provider.reconnect()
    assert provider.connected
    assert provider.connection_id
    provider.disconnect()
    provider.connection_id = "invalid"
    log.info("reset %s == %s", provider, provider.connection_id)
    with pytest.raises(CloudTokenError):
        provider.reconnect()
    assert not provider.connected
    provider.connection_id = None
    provider.reconnect()


def test_info_root(provider):
    info = provider.info_path("/")

    assert info
    assert info.oid
    assert info.path == "/"


def test_create_upload_download(provider):
    dat = os.urandom(32)

    def data():
        return BytesIO(dat)

    dest = provider.temp_name("dest")

    info1 = provider.create(dest, data())

    info2 = provider.upload(info1.oid, data())

    assert info1.hash
    assert info2.hash

    # hash stuff must be jsonable... it can be complex, but must be comparable
    assert msgpack.loads(msgpack.dumps(info1.hash, use_bin_type=True), use_list=False, raw=False) == info1.hash

    assert info1.oid == info2.oid
    assert info1.hash == info2.hash
    assert info1.hash == provider.hash_data(data())

    assert provider.exists_path(dest)

    dest = BytesIO()
    provider.download(info2.oid, dest)

    dest.seek(0)
    assert dest.getvalue() == dat


def test_rename(provider):
    dat = os.urandom(32)

    def data():
        return BytesIO(dat)

    dest = provider.temp_name("dest")
    info1 = provider.create(dest, data())
    dest2 = provider.temp_name("dest2")
    provider.rename(info1.oid, dest2)
    assert provider.exists_path(dest2)
    assert not provider.exists_path(dest)

    # test that renaming a folder renames the children
    folder_name1 = provider.temp_name()
    folder_name2 = provider.temp_name()
    file_name = os.urandom(16).hex()
    file_path1 = provider.join(folder_name1, file_name)
    file_path2 = provider.join(folder_name2, file_name)
    sub_folder_name = os.urandom(16).hex()
    sub_folder_path1 = provider.join(folder_name1, sub_folder_name)
    sub_folder_path2 = provider.join(folder_name2, sub_folder_name)
    sub_file_name = os.urandom(16).hex()
    sub_file_path1 = provider.join(sub_folder_path1, sub_file_name)
    sub_file_path2 = provider.join(sub_folder_path2, sub_file_name)

    folder_oid = provider.mkdir(folder_name1)
    sub_folder_oid = provider.mkdir(sub_folder_path1)
    file_info = provider.create(file_path1, data())
    sub_file_info = provider.create(sub_file_path1, data())

    assert provider.exists_path(file_path1)
    assert not provider.exists_path(file_path2)
    assert provider.exists_path(sub_file_path1)
    assert not provider.exists_path(sub_file_path2)
    assert provider.exists_oid(file_info.oid)
    assert provider.exists_oid(sub_file_info.oid)

    new_oid = provider.rename(folder_oid, folder_name2)

    assert provider.exists_path(file_path2)
    assert not provider.exists_path(file_path1)
    assert provider.exists_path(sub_file_path2)
    assert not provider.exists_path(sub_file_path1)
    assert provider.exists_oid(new_oid)

    if not provider.oid_is_path:
        assert provider.exists_oid(file_info.oid)
        assert provider.exists_oid(sub_file_info.oid)
        assert provider.info_oid(file_info.oid).path == file_path2
        assert provider.info_oid(sub_file_info.oid).path == sub_file_path2
    else:
        assert not provider.exists_oid(file_info.oid)
        assert not provider.exists_oid(sub_file_info.oid)

    # move to sub
    dest = provider.temp_name("movy")
    sub_file_name = os.urandom(16).hex()
    sub_file_path3 = provider.join(sub_folder_path2, sub_file_name)
    info1 = provider.create(dest, data())
    new_oid = provider.rename(info1.oid, sub_file_path3)

    # dup rename file
    provider.rename(new_oid, sub_file_path3)

    # dup rename folder
    sfp2 = provider.info_path(sub_folder_path2)
    provider.rename(sfp2.oid, sub_folder_path2)
    log.debug("finished rename test")


def test_mkdir(provider):
    dat = os.urandom(32)

    def data():
        return BytesIO(dat)
    dest = provider.temp_name("dest")
    provider.mkdir(dest)
    info = provider.info_path(dest)
    assert info.otype == cloudsync.DIRECTORY
    sub_f = provider.temp_name("dest", folder=dest)
    log.debug("parent = %s, sub = %s", dest, sub_f)
    with pytest.raises(CloudFileExistsError):
        provider.create(dest, data(), None)
    assert provider.exists_path(dest)
    log.debug("folder %s exists", dest)
    provider.create(sub_f, data(), None)


def test_rmtree(provider):
    root = "/testroot"
    root_oid = provider.mkdir(root)
    for i in range(2):
        provider.mkdir(provider.join(root, str(i)))
        for j in range(2):
            provider.create(provider.join(root, str(i), str(j)), BytesIO(os.urandom(32)), None)
    provider.rmtree(root_oid)
    assert not provider.exists_oid(root_oid)
    assert not provider.exists_path(root)
    for i in range(2):
        assert not provider.exists_path(provider.join(root, str(i)))
        for j in range(2):
            assert not provider.exists_path(provider.join(root, str(i), str(j)))


def test_walk(provider):
    temp = BytesIO(os.urandom(32))
    folder = provider.temp_name("folder")
    provider.mkdir(folder)
    subfolder = provider.join(folder, provider.temp_name("subfolder"))
    provider.mkdir(subfolder)
    dest0 = provider.temp_name("dest0")
    dest1 = provider.join(folder, provider.temp_name("dest1"))
    dest2 = provider.join(subfolder, provider.temp_name("dest2"))
    oids = {}
    info = provider.create(dest0, temp, None)
    oids[dest0] = info.oid
    info = provider.create(dest1, temp, None)
    oids[dest1] = info.oid
    info = provider.create(dest2, temp, None)
    oids[dest2] = info.oid

    got_event = False
    found = {}
    for e in provider.walk("/"):
        if e.otype == cloudsync.DIRECTORY:
            continue
        log.debug("WALK %s", e)
        path = e.path
        if path is None:
            path = provider.info_oid(e.oid).path
        assert oids[path] == e.oid
        found[path] = True
        assert e.mtime
        assert e.exists
        got_event = True

    for x in [dest0, dest1, dest2]:
        assert found.get(x, False) is True
        log.debug("found %s", x)
    assert got_event


def check_event_path(event: Event, provider, target_path):
    # confirms that the path in the event matches the target_path
    # if the provider doesn't provide the path in the event, look it up by the oid in the event
    # if we can't get the path, that's OK if the file doesn't exist
    event_path = event.path
    if event_path is None:
        try:
            event_path = provider.info_oid(event.oid).path
            assert event_path == target_path
        except CloudFileNotFoundError:
            if event.exists:
                raise


# event tests use "prime events" to discard unrelated events, and ensure that the cursor is "ready"
def test_event_basic(provider):
    temp = BytesIO(os.urandom(32))
    dest = provider.temp_name("dest")
    dest2 = provider.temp_name("dest2")

    provider.prime_events()

    log.debug("create events")
    info1 = provider.create(dest, temp, None)
    info2 = provider.mkdir(dest2)
    assert info1 is not None  # TODO: check info1 for more things

    received_event = None
    received_event2 = None
    event_count1 = 0
    event_count2 = 0
    done = False

    for e in provider.events_poll(until=lambda: done):
        log.debug("got event %s", e)
        # you might get events for the root folder here or other setup stuff
        if e.exists:
            if not e.path:
                info = provider.info_oid(e.oid)
                if info:
                    e.path = info.path

            if e.path == dest:
                received_event = e
                event_count1 += 1

            if e.path == dest2:
                received_event2 = e
                event_count2 += 1

            done = event_count1 > 0 and event_count2 > 0

    assert done
    assert received_event is not None
    assert received_event.oid
    path = received_event.path
    if path is None:
        path = provider.info_oid(received_event.oid).path
    assert path == dest
    assert received_event.mtime
    assert received_event.exists
    deleted_oid = received_event.oid
    deleted_oid2 = received_event2.oid
    path2 = provider.info_oid(received_event2.oid).path

    log.debug("delete event")

    provider.delete(oid=deleted_oid)
    provider.delete(oid=deleted_oid)  # Tests that deleting a non-existing file does not raise a FNFE
    provider.delete(oid=deleted_oid2)  # Tests that deleting a non-existing file does not raise a FNFE

    received_event = None
    received_event2 = None
    for e in provider.events_poll(until=lambda: received_event is not None and received_event2 is not None):
        log.debug("event-before %s", e)
        if e.exists and e.path is None:
            info2 = provider.info_oid(e.oid)
            if info2:
                e.path = info2.path
            else:
                e.exists = False
            # assert not e.exists or e.path is not None  # This is actually OK, google will do this legitimately

        assert e.otype is not None

        log.debug("event-after %s", e)
        if (not e.exists and e.oid == deleted_oid) or (e.path and path in e.path):
            received_event = e
        if (not e.exists and e.oid == deleted_oid2) or (e.path and path2 in e.path):
            received_event2 = e

    assert received_event is not None
    assert received_event2 is not None
    assert received_event.oid
    assert not received_event.exists
    if received_event.path is not None:
        # assert that the basename of the path and dest are the same
        assert provider.split(received_event.path)[1] == provider.split(dest)[1]
    assert received_event.oid == deleted_oid
    assert received_event.mtime


def test_event_del_create(provider):
    temp = BytesIO(os.urandom(32))
    temp2 = BytesIO(os.urandom(32))
    dest = provider.temp_name("dest")

    provider.prime_events()

    info1 = provider.create(dest, temp)
    provider.delete(info1.oid)
    info2 = provider.create(dest, temp2)

    last_event = None
    saw_first_delete = False
    saw_first_create = False
    disordered = False
    done = False
    for e in provider.events_poll(provider.test_event_timeout * 2, until=lambda: done):
        log.debug("event %s", e)
        # you might get events for the root folder here or other setup stuff
        path = e.path
        if not e.path:
            info = provider.info_oid(e.oid)
            if info:
                path = info.path

        # always possible to get events for other things
        if not (path == dest or e.oid == info1.oid):
            continue

        last_event = e

        if e.oid == info1.oid:
            if e.exists:
                saw_first_create = True
                if saw_first_delete and not provider.oid_is_path:  # TODO: this condition is not correct...
                    log.debug("disordered!")
                    disordered = True
            else:
                saw_first_delete = True

        if e.exists and e.oid == info2.oid:
            if provider.oid_is_path:
                if saw_first_delete and saw_first_create:
                    done = True
            else:
                done = True

    # the important thing is that we always get a create after the delete event
    assert last_event, "Event loop timed out before getting any events"
    assert done, "Event loop timed out after the delete, but before the create, " \
                 "saw_first_delete=%s, saw_first_create=%s, disordered=%s" % (saw_first_delete, saw_first_create, disordered)
    assert last_event.exists is True
    # The provider may compress out the first create, or compress out the first create and delete, or deliver both
    # So, if we saw the first create, make sure we got the delete. If we didn't see the first create,
    # it doesn't matter if we saw the first delete.
    if saw_first_create:
        assert saw_first_delete
    assert not disordered


def test_event_rename(provider):
    temp = BytesIO(os.urandom(32))
    dest = provider.temp_name("dest")
    dest2 = provider.temp_name("dest")
    dest3 = provider.temp_name("dest")

    provider.prime_events()

    info1 = provider.create(dest, temp)
    oid2 = provider.rename(info1.oid, dest2)
    if provider.oid_is_path:
        info1.oid = provider.info_path(dest2).oid
    oid3 = provider.rename(info1.oid, dest3)
    if provider.oid_is_path:
        info1.oid = provider.info_path(dest3).oid

    seen = set()
    last_event = None
    second_to_last = None
    done = False
    for e in provider.events_poll(provider.test_event_timeout * 2, until=lambda: done):
        if provider.oid_is_path:
            assert e.path
        log.debug("event %s", e)
        # you might get events for the root folder here or other setup stuff
        path = e.path
        if not e.path:
            info = provider.info_oid(e.oid)
            if info:
                path = info.path

        last_event = e
        seen.add(e.oid)

        if provider.oid_is_path:
            # 2 and 3 are in order
            if path == dest2:
                second_to_last = True
            if path == dest3 and (second_to_last or not provider.oid_is_path):
                done = True
        else:
            done = info1.oid in seen

    if provider.oid_is_path:
        # providers with path based oids need to send intermediate renames accurately and in order
        assert len(seen) > 2
        assert last_event.path == dest3
        assert last_event.prior_oid == oid2
    else:
        # oid based providers just need to let us know something happend to that oid
        assert info1.oid in seen


def test_event_longpoll(provider):
    temp = BytesIO(os.urandom(32))
    dest = provider.temp_name("dest")

    provider.prime_events()

    received_event = None

    def waiter():
        nonlocal received_event
        timeout = time.monotonic() + provider.test_event_timeout
        while time.monotonic() < timeout:
            for e in provider.events_poll(until=lambda: received_event):
                if e.exists:
                    if not e.path:
                        info = provider.info_oid(e.oid)
                        if info:
                            e.path = info.path

                    if e.path == dest:
                        received_event = e
                        return

    t = threading.Thread(target=waiter)
    t.start()

    log.debug("create event")
    provider.create(dest, temp, None)

    t.join(timeout=provider.test_event_timeout)

    assert received_event

def test_api_failure(provider):
    # assert that the cloud
    # a) uses an api function
    # b) does not trap CloudTemporaryError's

    def side_effect(*a, **k):
        raise CloudTemporaryError("fake disconnect")

    with patch.object(provider, "_api", side_effect=side_effect):
        with patch.object(provider, "api_retry", False):
            with pytest.raises(CloudTemporaryError):
                provider.exists_path("/notexists")


def test_file_not_found(provider):
    # Test that operations on nonexistent file system objects raise CloudFileNotFoundError
    # when appropriate, and don't when inappropriate
    dat = os.urandom(32)

    def data():
        return BytesIO(dat)

    test_file_deleted_path = provider.temp_name("dest1")  # Created, then deleted
    test_file_deleted_info = provider.create(test_file_deleted_path, data(), None)
    test_file_deleted_oid = test_file_deleted_info.oid
    provider.delete(test_file_deleted_oid)

    test_folder_deleted_path = provider.temp_name("dest1")  # Created, then deleted
    test_folder_deleted_oid = provider.mkdir(test_folder_deleted_path)
    provider.delete(test_folder_deleted_oid)

    test_path_made_up = provider.temp_name("dest2")  # Never created
    test_oid_made_up = "never created"
    # TODO: consider mocking info_path to always return None, and then call all the provider methods
    #  to see if they are handling the None, and not raising exceptions other than FNF

    # Tests:
    #   exists_path
    #       deleted file, returns false, does not raise
    #       deleted folder, returns false, does not raise
    #       never existed fsobj, returns false, does not raise
    assert provider.exists_path(test_file_deleted_path) is False
    assert provider.exists_path(test_folder_deleted_path) is False
    assert provider.exists_path(test_path_made_up) is False

    #   exists_oid
    #       deleted file, returns false, does not raise
    #       deleted folder, returns false, does not raise
    #       never existed fsobj, returns false, does not raise
    assert provider.exists_oid(test_file_deleted_oid) is False
    assert provider.exists_oid(test_folder_deleted_oid) is False
    assert provider.exists_oid(test_oid_made_up) is False

    #   info_path
    #       deleted file returns None
    #       deleted folder returns None
    #       never existed fsobj returns None
    assert provider.info_path(test_file_deleted_path) is None
    assert provider.info_path(test_folder_deleted_path) is None
    assert provider.info_path(test_path_made_up) is None

    #   info_oid
    #       deleted file returns None
    #       deleted folder returns None
    #       never existed fsobj returns None
    assert provider.info_oid(test_file_deleted_oid) is None
    assert provider.info_oid(test_folder_deleted_oid) is None
    assert provider.info_oid(test_oid_made_up) is None

    #   hash_oid
    #       deleted file returns None
    #       never existed file returns None
    # if getattr(provider, "hash_oid", False): # TODO implement hash_oid in gdrive, then don't have this be conditional
    #     assert provider.hash_oid(test_file_deleted_oid) is None
    #     assert provider.hash_oid(test_oid_made_up) is None

    #   upload
    #       to a deleted file raises FNF, or untrashes the file, either is OK
    #       to a made up oid raises FNF
    # TODO: uploading to a deleted file might not raise an FNF, it might just untrash the file
    assert provider.exists_oid(test_file_deleted_oid) is False
    assert provider.exists_path(test_file_deleted_path) is False
    try:
        info = provider.upload(test_file_deleted_oid, data(), None)
        # This succeeded so the file must exist now, at the same oid as before
        assert info.oid == test_file_deleted_oid
        assert provider.exists_path(test_file_deleted_path) is True
        assert provider.exists_oid(test_file_deleted_oid) is True
        re_delete = True
    except CloudFileNotFoundError:
        re_delete = False
        pass
    if re_delete:
        provider.delete(test_file_deleted_oid)

    with pytest.raises(CloudFileNotFoundError):
        provider.upload(test_oid_made_up, data(), None)

    #   create
    #       to a non-existent folder, raises FNF
    #       to a previously deleted folder, raises FNF
    with pytest.raises(CloudFileNotFoundError):
        provider.create(test_path_made_up + "/junk", data(), None)
    with pytest.raises(CloudFileNotFoundError):
        provider.create(test_folder_deleted_path + "/junk", data(), None)

    #   upload: to the OID of a deleted folder, raises FNFE
    with pytest.raises(CloudFileNotFoundError):
        provider.upload(test_folder_deleted_oid, data(), None)

    #   download
    #       on a deleted oid raises FNF
    #       on a made up oid raises FNF
    with pytest.raises(CloudFileNotFoundError):
        provider.download(test_file_deleted_oid, data())
    with pytest.raises(CloudFileNotFoundError):
        provider.download(test_oid_made_up, data())

    #   rename
    #       from a deleted oid raises FNF
    #       from a made up oid raises FNF
    #       to a non-existent folder raises [something], conditionally
    #       to a previously deleted folder raises
    #       check the rename source to see if there are others
    with pytest.raises(CloudFileNotFoundError):
        provider.rename(test_file_deleted_oid, test_file_deleted_path)
    with pytest.raises(CloudFileNotFoundError):
        provider.rename(test_folder_deleted_oid, test_folder_deleted_path)
    with pytest.raises(CloudFileNotFoundError):
        provider.rename(test_oid_made_up, test_path_made_up)

    #   mkdir
    #       to a non-existent folder raises FNF
    #       to a previously deleted folder as parent folder raises FNF
    #       to a previously deleted file as parent folder raises FNF
    with pytest.raises(CloudFileNotFoundError):
        provider.mkdir(test_path_made_up + "/junk")
    with pytest.raises(CloudFileNotFoundError):
        provider.mkdir(test_folder_deleted_path + "/junk")
    with pytest.raises(CloudFileNotFoundError):
        provider.mkdir(test_file_deleted_path + "/junk")

    #   delete
    #       on a deleted file oid does not raise
    #       on a deleted folder oid does not raise
    #       on a made up oid does not raise
    provider.delete(test_file_deleted_oid)
    provider.delete(test_folder_deleted_oid)
    provider.delete(test_oid_made_up)

    # delete: create a file, delete it, then create a new file at that path, then re-delete the deleted oid, raises FNFE
    temp_path = provider.temp_name()
    info1 = provider.create(temp_path, BytesIO(b"Hello"))
    provider.delete(info1.oid)
    info2 = provider.create(temp_path, BytesIO(b"world"))
    if provider.oid_is_path:
        assert provider.exists_oid(info1.oid)
        assert provider.exists_path(temp_path)
        assert provider.exists_oid(info2.oid)
    else:
        assert not provider.exists_oid(info1.oid)
        assert provider.exists_oid(info2.oid)
        provider.delete(info1.oid)
        assert provider.exists_path(temp_path)
        assert provider.exists_oid(info2.oid)

    #   listdir
    #       on a deleted file raises FNF
    #       on a deleted folder raises FNF
    #       on a made up path raises FNF
    with pytest.raises(CloudFileNotFoundError):
        list(provider.listdir(test_file_deleted_oid))
    with pytest.raises(CloudFileNotFoundError):
        list(provider.listdir(test_folder_deleted_oid))
    with pytest.raises(CloudFileNotFoundError):
        list(provider.listdir(test_oid_made_up))

    # TODO: Google drive raises FNF when it can't find the root... can we test for that here?


def test_file_exists(provider):
    dat = os.urandom(32)

    def data(da=dat):
        return BytesIO(da)

    def create_and_delete_file():
        create_and_delete_file_name = provider.temp_name()
        file_info = provider.create(create_and_delete_file_name, data(), None)
        provider.delete(file_info.oid)
        return create_and_delete_file_name, file_info.oid

    def create_and_delete_folder():
        create_and_delete_folder_name = provider.temp_name()
        create_and_delete_folder_oid = provider.mkdir(create_and_delete_folder_name)
        provider.delete(create_and_delete_folder_oid)
        return create_and_delete_folder_name, create_and_delete_folder_oid

    def create_and_rename_file():
        file_name1 = provider.temp_name()
        file_name2 = provider.temp_name()
        assert file_name1 != file_name2
        file_info1 = provider.create(file_name1, data(), None)
        provider.rename(file_info1.oid, file_name2)
        return file_name1, file_info1.oid

    def create_and_rename_folder():
        folder_name1 = provider.temp_name()
        folder_name2 = provider.temp_name()
        assert folder_name1 != folder_name2
        folder_oid1 = provider.mkdir(folder_name1)
        provider.rename(folder_oid1, folder_name2)
        return folder_name1, folder_oid1

    def create_file(create_file_name=None):
        if create_file_name is None:
            create_file_name = provider.temp_name()
        file_info = provider.create(create_file_name, data(), None)
        return create_file_name, file_info.oid

    def create_folder(create_folder_name=None):
        if create_folder_name is None:
            create_folder_name = provider.temp_name()
        create_folder_oid = provider.mkdir(create_folder_name)
        return create_folder_name, create_folder_oid

    # Test that operations on existent file system objects raise CloudExistsError
    # when appropriate, and don't when inappropriate
    # api methods to check for FileExists:
    #   vulnerable to existing paths:
    #       mkdir, create, rename
    #   Possible issues to potentially check each of the vulnerable api methods:
    #       target path has a component in the parent folder that already exists as a file
    #       target path exists
    #       target path exists, but the type of the existing object at that location is different from expected
    #       target path exists, but the type of the existing object at that location is what was expected
    #       target path existed, but was deleted, different type as source
    #       target path existed, but was deleted, same type as source
    #       target path existed, but was renamed, different type as source
    #       target path existed, but was renamed, same type as source
    #
    #   vulnerable to existing OIDs:
    #       upload, delete
    #   Possible issues to potentially check each of the vulnerable api methods:
    #       target OID exists, but the type of the existing object at that location is different from expected
    #       target OID existed, but was trashed, should un-trash the object
    #       target OID is a non-empty folder, delete should raise FEx
    #

    # The enumerated tests:
    #   mkdir: where target path has a parent folder that already exists as a file, raises FEx
    name, _ = create_file()
    with pytest.raises(CloudFileExistsError):
        provider.mkdir(name + "/junk")

    #   mkdir: where target path exists as a file, raises FEx
    name, _ = create_file()
    with pytest.raises(CloudFileExistsError):
        provider.mkdir(name)

    #   mkdir: where target path exists as a folder, does not raise
    name1, oid1 = create_folder()
    oid2 = provider.mkdir(name1)
    assert oid1 == oid2

    #   mkdir: creating a file, deleting it, then creating a folder at the same path, should not raise an FEx
    name1, oid1 = create_and_delete_file()
    oid2 = provider.mkdir(name1)
    assert oid1 != oid2 or provider.oid_is_path

    #   mkdir: creating a folder, deleting it, then creating a folder at the same path, should not raise an FEx
    name1, oid1 = create_and_delete_folder()
    oid2 = provider.mkdir(name1)
    assert oid1 != oid2 or provider.oid_is_path

    #   mkdir: target path existed as file, but was renamed
    name1, oid1 = create_and_rename_file()
    _, oid2 = create_folder(name1)
    assert oid1 != oid2 or provider.oid_is_path

    #   mkdir: target path existed as folder, but was renamed
    name1, oid1 = create_and_rename_folder()
    _, oid2 = create_folder(name1)
    assert oid1 != oid2 or provider.oid_is_path

    #   upload: where target OID is a folder, raises FEx
    _, oid = create_folder()
    with pytest.raises(CloudFileExistsError):
        provider.upload(oid, data(), None)

    #   delete: a non-empty folder, raises FEx
    name1, oid1 = create_folder()
    create_file(name1 + "/junk")
    with pytest.raises(CloudFileExistsError):
        provider.delete(oid1)

    #   create: where target path exists, raises FEx
    name, _ = create_file()
    with pytest.raises(CloudFileExistsError):
        create_file(name)

    def get_contents(oid):
        temp_contents = BytesIO()
        provider.download(oid, temp_contents)
        temp_contents.seek(0)
        return temp_contents.getvalue()

    #   create: creating a file, deleting it, then creating a file at the same path, should not raise an FEx
    name1, oid1 = create_and_delete_file()
    _, oid2 = create_file(name1)
    assert oid1 != oid2 or provider.oid_is_path
    if provider.oid_is_path:
        assert provider.exists_oid(oid1)
    else:
        assert not provider.exists_oid(oid1)

    assert provider.exists_oid(oid2)
    # piggyback test -- uploading to the deleted oid should not step on the file that replaced it at that path
    if not provider.oid_is_path:
        try:
            new_contents = b"yo"  # bytes(os.urandom(16).hex(), 'utf-8')
            new_info = provider.upload(oid1, BytesIO(new_contents))
            assert new_info.oid != oid1
            assert new_info.oid != oid2
            assert not provider.exists_oid(oid1)
            contents2 = get_contents(oid2)
            assert contents2 == new_contents
            contents1 = get_contents(oid1)
            assert contents1 == new_contents
        except CloudFileNotFoundError:
            pass

    #   create: creating a folder, deleting it, then creating a file at the same path, should not raise an FEx
    name1, oid1 = create_and_delete_folder()
    _, oid2 = create_file(name1)
    assert oid1 != oid or provider.oid_is_path

    #   create: where target path has a parent folder that already exists as a file, raises FEx
    name, _ = create_file()
    with pytest.raises(CloudFileExistsError):
        create_file(name + "/junk")

    #   create: target path existed as folder, but was renamed
    name, _ = create_and_rename_folder()
    create_file(name)

    #   create: target path existed as file, but was renamed
    name, _ = create_and_rename_file()
    create_file(name)

    #   rename: rename folder over empty folder succeeds
    name1, oid1 = create_folder()
    create_file(name1 + "/junk")
    name2, oid2 = create_folder()
    assert oid1 != oid2
    contents1 = [x.name for x in provider.listdir(oid1)]
    provider.rename(oid1, name2)
    if provider.oid_is_path:
        log.debug("oid1 %s, oid2 %s", oid1, oid2)
        assert not provider.exists_oid(oid1)
        assert provider.exists_oid(oid2)
        contents2 = [x.name for x in provider.listdir(oid2)]
    else:
        assert provider.exists_oid(oid1)
        assert not provider.exists_oid(oid2)
        contents2 = [x.name for x in provider.listdir(oid1)]
    assert contents1 == contents2

    #   rename: rename folder over non-empty folder raises FEx
    _, oid1 = create_folder()
    name2, oid2 = create_folder()
    assert oid1 != oid2
    create_file(name2 + "/junk")
    with pytest.raises(CloudFileExistsError):
        provider.rename(oid1, name2)

    #   rename: target has a parent folder that already exists as a file, raises FEx
    folder_name, _ = create_file()  # notice that I am creating a file, and calling it a folder
    with pytest.raises(CloudFileExistsError):
        create_file(folder_name + "/junk")

    #   rename: renaming file over empty folder, raises FEx
    folder_name, folder_oid = create_folder()
    file_name, file_oid = create_file()
    other_file_name, other_file_oid = create_file()
    with pytest.raises(CloudFileExistsError):
        provider.rename(file_oid, folder_name)

    #   rename: renaming file over non-empty folder, raises FEx
    create_file(folder_name + "/test")
    with pytest.raises(CloudFileExistsError):
        provider.rename(file_oid, folder_name)  # reuse the same file and folder from the last test

    #   rename: renaming a folder over a file, raises FEx
    with pytest.raises(CloudFileExistsError):
        provider.rename(folder_oid, file_name)  # reuse the same file and folder from the last test

    #   rename: renaming a folder over a file, raises FEx
    with pytest.raises(CloudFileExistsError):
        provider.rename(file_oid, other_file_name)  # reuse the same file and folder from the last test

    #   rename: create a file, delete it, then rename a file to the same path as the deleted, does not raise
    deleted_file_name, deleted_file_oid = create_and_delete_file()
    name2, oid2 = create_file()
    provider.rename(oid2, deleted_file_name)

    #   rename: create a folder, delete it, then rename file to the same path as the deleted, does not raise
    deleted_folder_name, deleted_folder_oid1 = create_and_delete_folder()
    name2, oid2 = create_file()
    provider.rename(oid2, deleted_folder_name)

    #   rename: create a file, delete it, then rename a folder to the same path as the deleted, does not raise
    deleted_file_name, deleted_file_oid = create_and_delete_file()
    name2, oid2 = create_folder()
    provider.rename(oid2, deleted_file_name)

    #   rename: create a folder, delete it, then rename folder to the same path as the deleted, does not raise
    deleted_folder_name, deleted_folder_oid1 = create_and_delete_folder()
    name2, oid2 = create_folder()
    provider.rename(oid2, deleted_folder_name)

    #   rename: target folder path existed, but was renamed away, folder type as source
    name1, oid1 = create_and_rename_folder()
    name2, oid2 = create_folder()
    provider.rename(oid2, name1)

    #   rename: target folder path existed, but was renamed away, file type as source
    name1, oid1 = create_folder()
    name2, oid2 = create_file()
    temp = provider.temp_name()
    provider.rename(oid1, temp)
    provider.rename(oid2, name1)

    #   rename: target file path existed, but was renamed away, folder type as source
    name1, oid1 = create_file()
    name2, oid2 = create_folder()
    temp = provider.temp_name()
    provider.rename(oid1, temp)
    provider.rename(oid2, name1)

    #   rename: target file path existed, but was renamed away, file type as source
    name1, oid1 = create_file()
    name2, oid2 = create_file()
    temp = provider.temp_name()
    provider.rename(oid1, temp)
    provider.rename(oid2, name1)


def test_cursor(provider):
    # get the ball rolling
    provider.create("/file1", BytesIO(b"hello"))
    for i in provider.events():
        log.debug("event = %s", i)
    current_csr1 = provider.current_cursor
    log.debug(f"type of cursor is {type(current_csr1)}")
    provider.current_cursor = current_csr1  # test the setter

    # do something to create an event
    log.debug(f"csr1={current_csr1} current={provider.current_cursor} latest={provider.latest_cursor}")
    info = provider.create("/file2", BytesIO(b"there"))
    log.debug(f"current={provider.current_cursor} latest={provider.latest_cursor}")
    found = False
    for e in provider.events_poll(timeout=600, until=lambda: found):
        log.debug("event = %s", e)
        if e.oid == info.oid:
            found = True
    assert found

    current_csr2 = provider.current_cursor
    log.debug(f"current={provider.current_cursor} latest={provider.latest_cursor}")

    if (current_csr1 is None and current_csr2 is None):
        # some providers don't support cursors... they will walk on start, always
        return

    assert current_csr1 != current_csr2

    if provider.name == 'box':
        # box can't seem to handle going backwards reliably?
        # this will be an issue if the event manager crashes and events were received but not yet processed...
        return

    # check that we can go backwards
    provider.disconnect()
    provider.reconnect()
    provider.current_cursor = current_csr1
    log.debug(f"current={provider.current_cursor} latest={provider.latest_cursor}")
    found = False
    for i in provider.events_poll(timeout=10, until=lambda: found):
        log.debug("event = %s", i)
        if i.oid == info.oid:
            found = True
    assert found

# TODO: test that renaming A over B replaces B's OID with A's OID, and B's OID is trashed


def test_listdir(provider):
    outer = provider.temp_name()
    root = provider.dirname(outer)
    temp_name = provider.is_subpath(root, outer)

    outer_oid_rm = provider.mkdir(outer)
    assert [] == list(provider.listdir(outer_oid_rm))
    provider.delete(outer_oid_rm)

    outer_oid = provider.mkdir(outer)

    assert provider.exists_path(outer)
    assert provider.exists_oid(outer_oid)
    old_list = provider.listdir(outer_oid)
    inner = outer + temp_name
    inner_oid = provider.mkdir(inner)
    assert provider.exists_oid(inner_oid)
    new_list = provider.listdir(outer_oid)
    assert old_list != new_list  # confirm that the folder contents are not cached
    provider.create(outer + "/file1", BytesIO(b"hello"))
    provider.create(outer + "/file2", BytesIO(b"there"))
    provider.create(inner + "/file3", BytesIO(b"world"))
    contents = [x.name for x in provider.listdir(outer_oid)]
    assert len(contents) == 3
    expected = ["file1", "file2", temp_name[1:]]
    log.info("contents %s", contents)
    assert sorted(contents) == sorted(expected)


def test_upload_to_a_path(provider):
    temp_name = provider.temp_name()
    info = provider.create(temp_name, BytesIO(b"test"))
    assert info.hash
    # test uploading to a path instead of an OID. should raise something
    # This test will need to flag off whether the provider uses paths as OIDs or not
    with pytest.raises(Exception):
        info = provider.upload(temp_name, BytesIO(b"test2"))


def test_upload_zero_bytes(provider):
    temp_name = provider.temp_name()
    info = provider.create(temp_name, BytesIO(b""))
    info2 = provider.upload(info.oid, BytesIO(b""))
    dest = BytesIO()
    provider.download(info.oid, dest)
    assert info
    assert info2
    assert info.hash == info2.hash


def test_delete_doesnt_cross_oids(provider):
    temp_name = provider.temp_name()
    info1 = provider.create(temp_name, BytesIO(b"test1"))
    provider.delete(info1.oid)
    info2 = provider.create(temp_name, BytesIO(b"test2"))
    if not provider.oid_is_path:
        assert info1.oid != info2.oid
        assert not provider.exists_oid(info1.oid)
    assert provider.exists_oid(info2.oid)

    if not provider.oid_is_path:
        provider.delete(info1.oid)
        assert not provider.exists_oid(info1.oid)
        assert provider.exists_oid(info2.oid)

    # test uploading to a path instead of an OID. should raise something
    # This test will need to flag off whether the provider uses paths as OIDs or not
    with pytest.raises(Exception):
        provider.upload(temp_name, BytesIO(b"test2"))


@pytest.mark.parametrize("otype", ["file", "folder"])
def test_rename_case_change(provider, otype):
    temp_namel = provider.temp_name().lower()
    temp_nameu = temp_namel.upper()
    if otype == "file":
        infol = provider.create(temp_namel, BytesIO(b"test"))
    else:
        l_oid = provider.mkdir(temp_namel)
        infol = provider.info_oid(l_oid)
    assert infol.path == temp_namel
    new_oid = provider.rename(infol.oid, temp_nameu)
    assert new_oid
    infou = provider.info_oid(new_oid)
    assert infou.path == temp_nameu
    infopu = provider.info_path(temp_nameu)
    infopl = provider.info_path(temp_namel)

    assert infopu
    assert infopu.path == temp_nameu

    if provider.case_sensitive:
        assert not infopl
    else:
        assert infopl
        assert infopl.path == temp_nameu


def test_report_info(provider):
    assert provider.name
    temp_name = provider.temp_name()

    u1 = provider.get_quota()["used"]
    log.info("used %s", u1)

    provider.create(temp_name, BytesIO(b"test"))

    pinfo2 = provider.get_quota()

    # note this may be memoized (gdrive does this internally)
    # so there is no guarantee that the used != 0 afer create
    # or that creating a file increases used
    # so providers need to implement this *at least* for create
    # otherwise this info is not helpful for uploads
    # todo: more extensive provider requirements on cached quotas

    assert pinfo2['used'] > 0
    assert pinfo2['limit'] > 0
    assert pinfo2['used'] > u1

    log.info("info %s", pinfo2)

    login = pinfo2.get('login')

    # most providers give this info, but for some it's not relevant, so just limit this to the ones that do
    if provider.name in ("gdrive", "dropbox", "mock", "onedrive", "box"):
        assert login


def test_quota_limit(mock_provider):
    mock_provider.set_quota(1024)
    mock_provider.create("/foo", BytesIO(b'0' * 1024))
    with pytest.raises(CloudOutOfSpaceError):
        mock_provider.create("/bar", BytesIO(b'0' * 2))
    assert not mock_provider.info_path("/bar")


class FakeFile:
    def __init__(self, size, repeat=b'0'):
        self.loc = 0
        self.size = size
        self.repeat = repeat
        self.closed = False

    def fileno(self):
        raise io.UnsupportedOperation()

    def write(self, data):
        raise io.UnsupportedOperation()

    def read(self, size=None):
        if size is None:
            size = self.size
        end = min(self.loc + size, self.size)
        size = end - self.loc
        if size <= 0:
            return b''
        self.loc += size
        return self.repeat * size

    def seek(self, offset, whence=SEEK_SET):
        if whence == SEEK_SET:
            self.loc = offset
        elif whence == SEEK_END:
            self.loc = self.size - offset
        elif whence == SEEK_CUR:
            self.loc += offset
        return

    def seekable(self):
        return True

    def close(self):
        self.closed = True

    def tell(self):
        return self.loc


def test_large_file_support(provider):
    # fix multipart upload size to something small
    if not provider.large_file_size:
        pytest.skip("provider doesn't need multipart tests")

    provider.large_file_size = 4 * 1024 * 1024
    provider.upload_block_size = 1 * 1024 * 1024
    target_size = 5 * 1024 * 1024
    fh = FakeFile(target_size, repeat=b'0')
    provider.create("/foo", fh)
    info = provider.info_path("/foo")
    assert info
    fh = FakeFile(target_size, repeat=b'1')
    provider.upload(info.oid, fh)
    log.debug("info=%s", info)
    root_info = provider.info_path("/")
    assert root_info
    dir_list = list(provider.listdir(root_info.oid))
    log.debug("dir_list=%s", dir_list)
    new_fh = BytesIO()
    provider.download_path("/foo", new_fh)
    new_fh.seek(0)
    assert new_fh.read(10) == b'1111111111'
    new_fh.seek(0, SEEK_END)
    new_len = new_fh.tell()
    assert new_len == target_size


def test_special_characters(provider):
    log.debug("start")
    fname = ""
    additional_invalid_characters = getattr(provider, "additional_invalid_characters", "")
    for i in range(32, 127):
        char = str(chr(i))
        if char in (provider.sep, provider.alt_sep):
            continue
        if char in """<>:"/\\|?*""":
            continue
        if char in additional_invalid_characters:
            continue
        fname = fname + str(chr(i))
    fname = "/fn-" + fname
    log.debug("fname = %s", fname)
    contents = b"hello world"
    info = provider.create(fname, BytesIO(contents))
    log.debug("info = %s", info)
    info2 = provider.info_path(fname)
    assert info2.oid == info.oid
    catch = BytesIO()
    provider.download(info.oid, catch)
    assert catch.getvalue() == contents
    # also test rename, mkdir, info_path, exists_path
    fname2 = fname + ".2"
    log.debug("fname2 = %s", fname2)
    new_oid = provider.rename(info.oid, fname2)
    info3 = provider.info_oid(new_oid)
    assert provider.exists_path(fname2)
    assert provider.info_path(fname2).oid == new_oid
    dirname = fname + ".dir"
    diroid = provider.mkdir(dirname)
    dirinfo = provider.info_path(dirname)
    assert dirinfo.otype == cloudsync.DIRECTORY
    assert dirinfo.oid == diroid
    newfname2 = provider.join(dirname, fname2)
    new_oid2 = provider.rename(new_oid, newfname2)
    test_newfname2 = provider.info_oid(new_oid2)
    newfname2info = provider.info_path(newfname2)
    assert newfname2info
    assert newfname2info.oid == new_oid2
    log.debug("done")


def test_cursor_error_during_listdir(provider):
    if provider.name != "dropbox":
        pytest.skip("dropbox specific test")

    provider.current_cursor = provider.latest_cursor

    dir_name = provider.temp_name()
    dir_oid = provider.mkdir(dir_name)
    provider.create(dir_name + "/file1", BytesIO(b"hello"))
    provider.create(dir_name + "/file2", BytesIO(b"there"))

    # listdir should not accidentally raise a cursor error (dropbox uses cursors for listing folders)
    def new_api(*a, **k):
        raise CloudCursorError("cursor error")
    orig_api = provider._api
    provider._api = new_api
    with pytest.raises(CloudTemporaryError):
        list(provider.listdir(dir_oid))
    provider._api = orig_api


@pytest.mark.manual
def test_authenticate(config_provider):
    provider = ProviderHelper(config_provider, connect=False)      # type: ignore
    if not provider.test_creds:
        pytest.skip("provider doesn't support testing auth")

    creds = provider.authenticate()
    provider.connect(creds)

    modded = False
    for k, v in creds.items():
        if type(v) is str:
            creds[k] = cast(str, creds[k]) + "junk"
            modded = True

    if modded:
        provider.disconnect()
        with pytest.raises(CloudTokenError):
            provider.connect(creds)
        assert not provider.connected


@pytest.mark.manual
def test_interrupt_auth(config_provider):
    provider = ProviderHelper(config_provider, connect=False)      # type: ignore
    if not provider.test_creds:
        pytest.skip("provider doesn't support testing auth")

    import time
    import threading
    threading.Thread(target=lambda: (time.sleep(0.5), provider.interrupt_auth()), daemon=True).start()  # type: ignore
    with pytest.raises(CloudTokenError):
        provider.authenticate()
<<<<<<< HEAD


def test_exists_immediately(provider):
    if not hasattr(provider.prov, '_clear_cache'):
        raise pytest.skip("test only runs if provider implements _clear_cache method")
    root_oid = provider.info_path('/').oid
    dir_name = provider.temp_name()
    file_name1 = dir_name + "/file1"
    file_name2 = dir_name + "/file2"

    dir_oid = provider.mkdir(dir_name)
    assert dir_oid
    provider.prov._clear_cache()
    contents = list(provider.listdir(root_oid))
    log.debug("contents=%s", contents)
    oids = [i.oid for i in contents]
    assert dir_oid in oids

    file_info1 = provider.create(file_name1, BytesIO(b"hello"))
    file_info2 = provider.create(file_name2, BytesIO(b"hello"))
    provider.prov._clear_cache()
    contents = list(provider.listdir(dir_oid))
    log.debug("contents=%s", contents)
    oids = [i.oid for i in contents]
    assert file_info1.oid in oids
    assert file_info2.oid in oids

    provider.delete(file_info1.oid)
    provider.prov._clear_cache()
    contents = list(provider.listdir(dir_oid))
    log.debug("contents=%s", contents)
    oids = [i.oid for i in contents]
    assert file_info1.oid not in oids
    assert file_info2.oid in oids
=======
    assert not provider.connected


@pytest.fixture
def suspend_capture(pytestconfig):
    class suspend_guard:
        def __init__(self):
            self.capmanager = pytestconfig.pluginmanager.getplugin('capturemanager')
        def __enter__(self):
            self.capmanager.suspend_global_capture(in_=True)
        def __exit__(self, _1, _2, _3):
            self.capmanager.resume_global_capture()

    yield suspend_guard()


@pytest.mark.manual
def test_revoke_auth(config_provider, suspend_capture):
    provider = ProviderHelper(config_provider, connect=False)      # type: ignore
    if not provider.test_creds:
        pytest.skip("provider doesn't support testing auth")
    creds = provider.authenticate()
    provider.connect(creds)

    with suspend_capture:
        input("PLEASE GO TO THE PROVIDER AND REVOKE ACCESS NOW")

    with pytest.raises(CloudTokenError):
        # some providers cache connections, so this test may not work for everyone
        while True:
            log.error("sleep 5")
            time.sleep(5)
            log.error("still connected %s, %s", provider.prov.info_path("/"), provider.prov.get_quota())
    assert not provider.connected
>>>>>>> 8ec4f845
<|MERGE_RESOLUTION|>--- conflicted
+++ resolved
@@ -53,15 +53,9 @@
             # if the provider class doesn't specify a testing root
             # then just make one up
             self.test_root = "/" + os.urandom(16).hex()
-<<<<<<< HEAD
-            self.test_root_id = self.prov.mkdir(self.test_root)
-            if not self.test_root_id:
-                log.error("no id returned from mkdir")
-=======
-
-        log.debug("mkdir %s", self.test_root)
-        self.prov.mkdir(self.test_root)
->>>>>>> 8ec4f845
+        self.test_root_id = self.prov.mkdir(self.test_root)
+        if not self.test_root_id:
+            log.error("no id returned from mkdir")
 
     def _api(self, *ar, **kw):
         return self.prov_api_func(*ar, **kw)
@@ -252,57 +246,6 @@
 
 
 @pytest.fixture
-<<<<<<< HEAD
-def config_provider(request, provider_config):
-#    try:
-#        request.raiseerror("foo")
-#    except Exception as e:
-#        FixtureLookupError = type(e)
-
-    if provider_config.name == "external":
-        # if there's a fixture available, use it
-        return request.getfixturevalue("cloudsync_provider")
-        # deferring imports to prevent needing deps we don't want to require for everyone
-    elif provider_config.name == "mock":
-        return mock_provider_instance(*provider_config.param)
-    elif provider_config.name == "gdrive":
-        from .providers.gdrive import gdrive_provider
-        return gdrive_provider()
-    elif provider_config.name == "onedrive":
-        from .providers.onedrive import onedrive_provider
-        return onedrive_provider()
-    elif provider_config.name == "dropbox":
-        from .providers.dropbox import dropbox_provider
-        return dropbox_provider()
-    elif provider_config.name == "box":
-        from .providers.box import box_provider
-        return box_provider()
-    else:
-        assert False, "Must provide a valid --provider name or use the -p <plugin>"
-
-
-known_providers = ('gdrive', 'external', 'dropbox', 'mock', 'box', 'onedrive')
-
-
-def configs_from_name(name):
-    provs: List[ProviderConfig] = []
-
-    if name == "mock":
-        provs += [ProviderConfig("mock", (False, True), "mock_oid_cs")]
-        provs += [ProviderConfig("mock", (True, True), "mock_path_cs")]
-    else:
-        provs += [ProviderConfig(name)]
-
-    return provs
-
-
-def configs_from_keyword(kw):
-    provs: List[ProviderConfig] = []
-    # crappy approximation of pytest evaluation routine, because
-    false = {}
-    for known_prov in known_providers:
-        false[known_prov] = False
-=======
 def config_provider(request, provider_name):
     try:
         yield request.getfixturevalue("cloudsync_provider")
@@ -311,7 +254,6 @@
         if provider_name == "external":
             raise
         yield cloudsync.registry.provider_by_name(provider_name).test_instance()
->>>>>>> 8ec4f845
 
 
 @pytest.fixture(name="provider")
@@ -1615,7 +1557,7 @@
     threading.Thread(target=lambda: (time.sleep(0.5), provider.interrupt_auth()), daemon=True).start()  # type: ignore
     with pytest.raises(CloudTokenError):
         provider.authenticate()
-<<<<<<< HEAD
+    assert not provider.connected
 
 
 def test_exists_immediately(provider):
@@ -1650,8 +1592,6 @@
     oids = [i.oid for i in contents]
     assert file_info1.oid not in oids
     assert file_info2.oid in oids
-=======
-    assert not provider.connected
 
 
 @pytest.fixture
@@ -1667,6 +1607,7 @@
     yield suspend_guard()
 
 
+# noinspection PyUnreachableCode
 @pytest.mark.manual
 def test_revoke_auth(config_provider, suspend_capture):
     provider = ProviderHelper(config_provider, connect=False)      # type: ignore
@@ -1684,5 +1625,4 @@
             log.error("sleep 5")
             time.sleep(5)
             log.error("still connected %s, %s", provider.prov.info_path("/"), provider.prov.get_quota())
-    assert not provider.connected
->>>>>>> 8ec4f845
+    assert not provider.connected