# pylint: disable=protected-access, too-many-lines

"""Exported provider tests.

This test suite can be imported by using:

```
from cloudsync.tests import *
```

Plugins seeking to implement providers should import these tests to be sure they conform.

Conforming providers should work well with the real-time sync engines.

Under the LGPL, there is no obligation to publish your plugins.
"""

import os
import errno
import logging
import io
from io import BytesIO
from os import SEEK_SET, SEEK_CUR, SEEK_END
import threading
import time

from typing import Optional, Generator, TYPE_CHECKING, List, cast
from unittest.mock import patch

import requests
import msgpack
import pytest
from _pytest.fixtures import FixtureLookupError

import cloudsync
import cloudsync.providers

from cloudsync import Event, CloudException, CloudFileNotFoundError, CloudDisconnectedError, CloudTemporaryError, CloudFileExistsError, \
        CloudOutOfSpaceError, CloudCursorError, CloudTokenError, CloudNamespaceError
from cloudsync.tests.fixtures import Provider, MockProvider
from cloudsync.runnable import time_helper
from cloudsync.types import OInfo


# pylint: disable=missing-docstring

log = logging.getLogger(__name__)

# this is, apparently, the only way to deal with mixins, see: https://github.com/python/mypy/issues/5837
if TYPE_CHECKING:
    # we know that the providerhelper will always be mixed in with a provider
    ProviderBase = Provider
else:
    # but we can't actually derive from it or stuff will break
    ProviderBase = object


def wrap_retry(func):                 # pylint: disable=too-few-public-methods
    count = 4

    def wrapped(prov, *args, **kwargs):
        ex: CloudException = None
        mult = 1.0
        for i in range(count):
            if i > 0:
                log.warning("retry %s after %s", func.__name__, repr(ex))
            try:
                return func(prov, *args, **kwargs)
            except CloudTemporaryError as e:
                ex = e
            except CloudDisconnectedError as e:
                prov.reconnect()
                ex = e
            time.sleep(mult * (prov._test_event_timeout / 5))
            mult = mult * 1.4
        raise ex
    return wrapped


class ProviderTextMixin(ProviderBase):
    """Mixin class that supports testing providers.

    Features:
        - automatic retry and reconnect from CloudTemporaryError and CloudDisconnectedError
        - use of test_ exports for timeouts, CI creds, etc.
        - automatic root for tests inside a test folder, with automatic translation
    """

    def __init__(self, prov, connect=True, short_poll_only=True, isolation_string=None):
        # if you plan on patching _api you must use a scoped_provider!!!

        self.api_retry = True
        self.prov = prov

        self.test_parent = getattr(self.prov, "test_root", "/")
        self._test_event_timeout = getattr(self.prov, "_test_event_timeout", 20)
        self._test_event_sleep = getattr(self.prov, "_test_event_sleep", 1)
        self._test_creds = getattr(self.prov, "_test_creds", {})
        if not isolation_string:
            isolation_string = os.urandom(16).hex()
        self.test_root: str = self.join(self.test_parent, isolation_string)

        self.prov_api_func = self.prov._api
        self.prov._api = lambda *ar, **kw: self.__api_retry(self._api, *ar, **kw)

        prov.test_short_poll_only(short_poll_only=short_poll_only)

        self.__patches = []

        # ensure requests lib is used correctly
        old_send = requests.Session.send

        def new_send(*args, **kwargs):
            if not kwargs.get("timeout", None):
                log.error("requests called without timout", stack_info=True)
                assert False
            return old_send(*args, **kwargs)

        p = patch.object(requests.Session, "send", new_send)
        p.start()
        self.__patches.append(p)

        if connect:
            try:
                self.prov.connect(self._test_creds)
            except CloudTokenError:
                prov.connection_id = None
                self.prov.connect(self._test_creds)
            assert prov.connection_id
            self.make_root()
        else:
            self.prov.disconnect()

    @wrap_retry
    def _raw_mkdir(self, path):
        return self.prov.mkdir(path)

    def make_root(self):
        ns = self.prov.list_ns()
        if ns:
            self.prov.namespace = self.prov._test_namespace

        log.debug("mkdir test_root %s", self.test_root)
        self._raw_mkdir(self.test_root)

    def _api(self, *ar, **kw):
        return self.prov_api_func(*ar, **kw)

    def __api_retry(self, func, *ar, **kw):
        # the cloud providers themselves should *not* have their own backoff logic
        # rather, they should punt rate limit and temp errors to the sync system
        # since we're not testing the sync system here, we need to make our own
        if not self.api_retry:
            return func(*ar, **kw)

        ex = None
        try:
            for _ in time_helper(timeout=self._test_event_timeout, sleep=self._test_event_sleep):
                try:
                    return func(*ar, **kw)
                except CloudTemporaryError as e:
                    log.info("api retry %s %s %s", func, ar, kw)
                    ex = e
        except TimeoutError as e:
            raise ex or e

    # TEST-ROOT WRAPPER

    @wrap_retry
    def __getattr__(self, k):
        return getattr(self.prov, k)

    def events(self) -> Generator[Event, None, None]:
        for e in self.prov.events():
            if self.__filter_root(e) or not e.exists:
                yield e

    def walk(self, path, recursive=True):
        path = self.__add_root(path)
        log.debug("TEST WALK %s", path)
        for e in self.prov.walk(path, recursive=recursive):
            if self.__filter_root(e):
                yield e

    @wrap_retry
    def download(self, *args, **kwargs):
        return self.__strip_root(self.prov.download(*args, **kwargs))

    @wrap_retry
    def download_path(self, path: str, *args, **kwargs):
        path = self.__add_root(path)
        return self.__strip_root(self.prov.download_path(path, *args, **kwargs))

    @wrap_retry
    def create(self, path, file_like, metadata=None):
        path = self.__add_root(path)
        log.debug("CREATE %s", path)
        return self.__strip_root(self.prov.create(path, file_like, metadata))

    @wrap_retry
    def upload(self, *args, **kwargs):
        return self.__strip_root(self.prov.upload(*args, **kwargs))

    @wrap_retry
    def rename(self, oid, path):
        path = self.__add_root(path)
        return self.__strip_root(self.prov.rename(oid, path))

    @wrap_retry
    def mkdir(self, path):
        path = self.__add_root(path)
        return self.__strip_root(self.prov.mkdir(path))

    @wrap_retry
    def rmtree(self, *args, **kwargs):
        log.debug("rmtree %s %s", args, kwargs)
        return self.__strip_root(self.prov.rmtree(*args, **kwargs))

    @wrap_retry
    def delete(self, *args, **kwargs):
        log.debug("DELETE %s %s", args, kwargs)
        return self.__strip_root(self.prov.delete(*args, **kwargs))

    @wrap_retry
    def exists_oid(self, oid):
        return self.prov.exists_oid(oid)

    @wrap_retry
    def exists_path(self, path):
        path = self.__add_root(path)
        return self.prov.exists_path(path)

    @wrap_retry
    def info_path(self, path: str, use_cache=True) -> Optional[OInfo]:
        path = self.__add_root(path)
        return self.__strip_root(self.prov.info_path(path, use_cache))

    @wrap_retry
    def info_oid(self, oid: str, use_cache=True) -> Optional[OInfo]:
        return self.__strip_root(self.prov.info_oid(oid))

    @wrap_retry
    def listdir(self, oid):
        for e in self.prov.listdir(oid):
            if self.__filter_root(e):
                yield e

    @wrap_retry
    def listdir_path(self, path):
        path = self.__add_root(path)
        for e in self.prov.listdir_path(path):
            if self.__filter_root(e):
                yield e

    @wrap_retry
    def listdir_oid(self, oid, path=None):
        path = self.__add_root(path)
        for e in self.prov.listdir_oid(oid, path):
            if self.__filter_root(e):
                yield e

    def __add_root(self, path):
        return self.prov.join(self.test_root, path)

    def __filter_root(self, obj):
        if hasattr(obj, "path"):
            raw_path = obj.path

            if not raw_path:
                info = self.prov.info_oid(obj.oid)
                if info:
                    raw_path = info.path

            if not raw_path:
                # pathless objects always get passed through
                # so isolation is not perfect
                return True

            if not self.prov.is_subpath(self.test_root, raw_path):
                return False

            self.__strip_root(obj)

        return True

    def __strip_root(self, obj):
        if hasattr(obj, "path"):
            path = obj.path
            if path:
                relative = self.prov.is_subpath(self.test_root, path)
                assert relative
                path = relative
                # TODO: This does not obey provider control over paths. Frex, consider windows paths and "C:"
                if not path.startswith(self.prov.sep):
                    path = self.prov.sep + path
                obj.path = path
        return obj
    # HELPERS

    def temp_name(self, name="tmp", *, folder=None):
        fname = self.prov.join(folder or self.prov.sep, os.urandom(16).hex() + "(." + name)
        return fname

    def events_poll(self, timeout=None, until=None) -> Generator[Event, None, None]:
        if timeout is None:
            timeout = self._test_event_timeout

        if timeout == 0:
            yield from self.events()
            return

        for _ in time_helper(timeout, sleep=self._test_event_sleep):
            got = False
            for e in self.events():
                yield e
                got = True
            if not until and got:
                break
            if until and until():
                break

    def __cleanup(self, oid):
        try:
            self.rmtree(oid)
        except (CloudFileNotFoundError, CloudFileExistsError):
            # exists error can happen when deleting root oid
            pass
        except Exception as e:
            log.error("error during cleanup %s", repr(e))

    def test_cleanup(self, *, connected):
        for p in self.__patches:
            p.stop()

        if not connected:
            return

        if not self.prov.connected:
            self.prov.connect(self._test_creds)
        info = self.prov.info_path(self.test_root)
        if info:
            self.__cleanup(info.oid)

    @wrap_retry
    def prime_events(self):
        self.current_cursor = self.latest_cursor

    @property
    def current_cursor(self):
        return self.prov.current_cursor

    @current_cursor.setter
    def current_cursor(self, val):
        self.prov.current_cursor = val

    @property                           # type: ignore
    def connection_id(self) -> str:     # type: ignore
        return self.prov.connection_id

    @connection_id.setter
    def connection_id(self, val: str):  # type: ignore
        self.prov.connection_id = val

    @property           # type: ignore
    @wrap_retry
    def namespace(self):
        return self.prov.namespace

    @namespace.setter   # type: ignore
    @wrap_retry
    def namespace(self, val):
        self.prov.namespace = val

    @property
    def namespace_id(self):
        return self.prov.namespace_id

    @namespace_id.setter
    def namespace_id(self, val):
        self.prov.namespace_id = val


def mixin_provider(prov, connect=True, short_poll_only=True):
    assert prov
    if isinstance(prov, Generator):
        prov = next(prov)
    if not isinstance(prov, List):
        prov = [prov]
    for curr_prov in prov:
        assert isinstance(curr_prov, Provider)
    instances = len(prov)

    isolation_string = None
    if instances > 1:
        isolation_string = os.urandom(16).hex()

    providers = []
    for i in range(instances):
        providers.append(ProviderTextMixin(prov[i], connect=connect, short_poll_only=short_poll_only, isolation_string=isolation_string))  # type: ignore
    if len(providers) == 1:
        yield providers[0]
    else:
        yield providers

    for curr_prov in providers:
        curr_prov.test_cleanup(connected=connect)


@pytest.fixture
def provider_params():
    return None


def config_provider_impl(request, provider_name, instances):
    provs = list()
    for i in range(instances):
        try:
            provs.append(request.getfixturevalue("cloudsync_provider"))
        except FixtureLookupError:
            if provider_name == "external":
                raise
            provs.append(cloudsync.registry.get_provider(provider_name).test_instance())
    if len(provs) == 1:
        provs = provs[0]
    yield provs


@pytest.fixture(name="config_provider", scope="module")
def config_provider_fixture(request, provider_name, instances=1):
    yield from config_provider_impl(request, provider_name, instances)


@pytest.fixture(scope="module")
def two_config_providers(request, provider_name, instances=2):
    yield from config_provider_impl(request, provider_name, instances)


@pytest.fixture(name="provider", scope="module")
def provider_fixture(config_provider):
    yield from mixin_provider(config_provider)


# === function scoped, less efficient, good for connect/disconnect tests

@pytest.fixture(name="unwrapped_provider")
def unwrapped_provider_fixture(request, provider_name, instances=1):
    yield from config_provider_impl(request, provider_name, instances)


@pytest.fixture(name="unconnected_provider")
def provider_fixture_unconnected(config_provider):
    yield from mixin_provider(config_provider, connect=False)


@pytest.fixture(name="scoped_provider")
def scoped_provider_fixture(config_provider):
    yield from mixin_provider(config_provider)


@pytest.fixture(name="very_scoped_provider")
def very_scoped_provider_fixture(request, provider_name):
    yield from mixin_provider(config_provider_impl(request, provider_name, instances=1))


@pytest.fixture(name="two_scoped_providers")
def two_scoped_provider_fixture(request, provider_name):
    yield from mixin_provider(config_provider_impl(request, provider_name, instances=2))


# must be scoped because makes non-patched modification to provider
@pytest.fixture(name="long_poll_provider")
def scoped_provider_fixture_short_poll(config_provider):
    yield from mixin_provider(config_provider, short_poll_only=False)


_registered = False


def pytest_generate_tests(metafunc):
    global _registered
    if not _registered:
        # prevent xdist bugs!
        # https://stackoverflow.com/questions/25975038/py-test-with-xdist-skipping-all-the-tests-with-n-1
        # xdist requires parameters in order
        for known_prov in sorted(cloudsync.registry.known_providers()):
            metafunc.config.addinivalue_line(
                "markers", known_prov
            )
        _registered = True
        print("Known providers: ", cloudsync.registry.known_providers())

    if "provider_name" in metafunc.fixturenames:
        provs: List[str] = []

        for e in metafunc.config.getoption("provider", []):
            for n in e.split(","):
                n = n.strip()
                if n:
                    provs += [n]

        for e in os.environ.get("CLOUDSYNC_TEST_PROVIDER", "").split(','):
            e = e.strip()
            if e:
                provs += [e]

        kw = metafunc.config.getoption("keyword", "")
        if not provs and kw == "external":
            provs += ["external"]

        if not provs and kw in sorted(cloudsync.registry.known_providers()):
            provs += [kw]

        if not provs:
            provs = ["mock_oid_ci", "mock_path_cs"]

        marks = [pytest.param(p, marks=[getattr(pytest.mark, p)]) for p in provs]

        metafunc.parametrize("provider_name", marks, scope="module")


def test_join(mock_provider):
    assert "/a/b/c" == mock_provider.join("a", "b", "c")
    assert "/a/c" == mock_provider.join("a", None, "c")
    assert "/a/b/c" == mock_provider.join("/a", "/b", "/c")
    assert "/a/c" == mock_provider.join("a", "/", "c")


def test_connect(scoped_provider):
    provider = scoped_provider

    assert provider.connected
    provider.disconnect()
    assert not provider.connected
    log.info("recon")
    provider.reconnect()
    assert provider.connected
    assert provider.connection_id
    provider.disconnect()
    provider.connection_id = "invalid"
    log.info("reset %s == %s", provider, provider.connection_id)
    with pytest.raises(CloudTokenError):
        provider.reconnect()
    assert not provider.connected
    provider.connection_id = None
    provider.reconnect()

    provider.disconnect()
    try:
        provider.get_quota()
        assert False
    except CloudDisconnectedError:
        pass
    provider.reconnect()


def test_info_root(provider):
    info = provider.info_path("/")

    assert info
    assert info.oid
    assert info.path == "/"


def test_create_upload_download(provider):
    dat = os.urandom(32)

    def data():
        return BytesIO(dat)

    dest = provider.temp_name("dest")

    try:
        provider.download_path(dest, BytesIO())
        assert False
    except CloudFileNotFoundError:
        pass

    info1 = provider.create(dest, data())

    info2 = provider.upload(info1.oid, data())

    assert info1.hash
    assert info2.hash

    # hash stuff must be jsonable... it can be complex, but must be comparable
    assert msgpack.loads(msgpack.dumps(info1.hash, use_bin_type=True), use_list=False, raw=False) == info1.hash

    assert info1.oid == info2.oid
    assert info1.hash == info2.hash
    assert info1.hash == provider.hash_data(data())

    assert provider.exists_path(dest)

    dest = BytesIO()
    provider.download(info2.oid, dest)

    dest.seek(0)
    assert dest.getvalue() == dat


def test_namespace(provider):
    ns = provider.list_ns()
    if not ns:
        return

    saved = provider.namespace

    try:
        provider.namespace = ns[0]
        nid = provider.namespace_id
        provider.namespace_id = nid

        assert provider.namespace == ns[0]

        if len(ns) > 1:
            provider.namespace = ns[1]
            log.info("test recon persist %s", ns[1])
            provider.disconnect()
            provider.reconnect()
            log.info("namespace is %s", provider.namespace)
            assert provider.namespace == ns[1]
        else:
            log.info("not test recon persist")
    finally:
        provider.namespace = saved


def test_rename(provider):
    dat = os.urandom(32)

    def data():
        return BytesIO(dat)

    dest = provider.temp_name("dest")
    info1 = provider.create(dest, data())
    dest2 = provider.temp_name("dest2")
    provider.rename(info1.oid, dest2)
    assert provider.exists_path(dest2)
    assert not provider.exists_path(dest)

    # test that renaming a folder renames the children
    folder_name1 = provider.temp_name()
    folder_name2 = provider.temp_name()
    file_name = os.urandom(16).hex()
    file_path1 = provider.join(folder_name1, file_name)
    file_path2 = provider.join(folder_name2, file_name)
    sub_folder_name = os.urandom(16).hex()
    sub_folder_path1 = provider.join(folder_name1, sub_folder_name)
    sub_folder_path2 = provider.join(folder_name2, sub_folder_name)
    sub_file_name = os.urandom(16).hex()
    sub_file_path1 = provider.join(sub_folder_path1, sub_file_name)
    sub_file_path2 = provider.join(sub_folder_path2, sub_file_name)

    folder_oid = provider.mkdir(folder_name1)
    sub_folder_oid = provider.mkdir(sub_folder_path1)
    file_info = provider.create(file_path1, data())
    sub_file_info = provider.create(sub_file_path1, data())

    assert provider.exists_path(file_path1)
    assert not provider.exists_path(file_path2)
    assert provider.exists_path(sub_file_path1)
    assert not provider.exists_path(sub_file_path2)
    assert provider.exists_oid(file_info.oid)
    assert provider.exists_oid(sub_file_info.oid)

    new_oid = provider.rename(folder_oid, folder_name2)

    assert provider.exists_path(file_path2)
    assert not provider.exists_path(file_path1)
    assert provider.exists_path(sub_file_path2)
    assert not provider.exists_path(sub_file_path1)
    assert provider.exists_oid(new_oid)

    if not provider.oid_is_path:
        assert provider.exists_oid(file_info.oid)
        assert provider.exists_oid(sub_file_info.oid)
        assert provider.info_oid(file_info.oid).path == file_path2
        assert provider.info_oid(sub_file_info.oid).path == sub_file_path2
    else:
        assert not provider.exists_oid(file_info.oid)
        assert not provider.exists_oid(sub_file_info.oid)

    # move to sub
    dest = provider.temp_name("movy")
    sub_file_name = os.urandom(16).hex()
    sub_file_path3 = provider.join(sub_folder_path2, sub_file_name)
    info1 = provider.create(dest, data())
    new_oid = provider.rename(info1.oid, sub_file_path3)

    # dup rename file
    provider.rename(new_oid, sub_file_path3)

    # dup rename folder
    sfp2 = provider.info_path(sub_folder_path2)
    provider.rename(sfp2.oid, sub_folder_path2)
    log.debug("finished rename test")


def test_mkdir(provider):
    dat = os.urandom(32)

    def data():
        return BytesIO(dat)
    dest = provider.temp_name("dest")
    o1 = provider.mkdir(dest)
    o2 = provider.mkdir(dest)
    assert o1 == o2
    info = provider.info_path(dest)
    assert info.otype == cloudsync.DIRECTORY
    sub_f = provider.temp_name("dest", folder=dest)
    log.debug("parent = %s, sub = %s", dest, sub_f)
    with pytest.raises(CloudFileExistsError):
        provider.create(dest, data(), None)
    assert provider.exists_path(dest)
    log.debug("folder %s exists", dest)
    provider.create(sub_f, data(), None)


def test_rmtree(provider):
    root = "/testroot"
    root_oid = provider.mkdir(root)
    for i in range(2):
        provider.mkdir(provider.join(root, str(i)))
        for j in range(2):
            provider.create(provider.join(root, str(i), str(j)), BytesIO(os.urandom(32)), None)
    provider.rmtree(root_oid)
    assert not provider.exists_oid(root_oid)
    assert not provider.exists_path(root)
    for i in range(2):
        assert not provider.exists_path(provider.join(root, str(i)))
        for j in range(2):
            assert not provider.exists_path(provider.join(root, str(i), str(j)))

    provider.rmtree(root_oid)

    new_file_name = provider.temp_name()
    new_file_info = provider.create(new_file_name, BytesIO(os.urandom(32)))
    provider.rmtree(new_file_info.oid)


def test_walk(scoped_provider):
    provider = scoped_provider
    temp = BytesIO(os.urandom(32))
    folder = provider.temp_name("folder")
    try:
        list(provider.walk(folder))
        assert False
    except CloudFileNotFoundError:
        pass
    provider.mkdir(folder)
    subfolder = provider.join(folder, provider.temp_name("subfolder"))
    provider.mkdir(subfolder)
    dest0 = provider.temp_name("dest0")
    dest1 = provider.join(folder, provider.temp_name("dest1"))
    dest2 = provider.join(subfolder, provider.temp_name("dest2"))
    oids = {}
    info = provider.create(dest0, temp, None)
    oids[dest0] = info.oid
    info = provider.create(dest1, temp, None)
    oids[dest1] = info.oid
    info = provider.create(dest2, temp, None)
    oids[dest2] = info.oid

    got_event = False
    found = {}
    for e in provider.walk("/"):
        if e.otype == cloudsync.DIRECTORY:
            continue
        log.debug("WALK %s", e)
        path = e.path
        if path is None:
            path = provider.info_oid(e.oid).path
        assert oids[path] == e.oid
        found[path] = True
        assert e.mtime
        assert e.exists
        got_event = True

    for x in [dest0, dest1, dest2]:
        assert found.get(x, False) is True
        log.debug("found %s", x)

    assert got_event

    # check non-rec
    found = {}
    for e in provider.walk("/", recursive=False):
        if e.otype == cloudsync.DIRECTORY:
            continue
        log.debug("WALK %s", e)
        path = e.path
        if path is None:
            path = provider.info_oid(e.oid).path
        assert oids[path] == e.oid
        found[path] = True

    for x in [dest0]:
        log.debug("found %s", x)
        assert found.get(x, False) is True

    for x in [dest1, dest2]:
        log.debug("found %s", x)
        assert found.get(x, False) is False

    # check bad oid
    with pytest.raises(CloudFileNotFoundError):
        list(provider.walk_oid("bad-oid"))


def check_event_path(event: Event, provider, target_path):
    # confirms that the path in the event matches the target_path
    # if the provider doesn't provide the path in the event, look it up by the oid in the event
    # if we can't get the path, that's OK if the file doesn't exist
    event_path = event.path
    if event_path is None:
        try:
            event_path = provider.info_oid(event.oid).path
            assert event_path == target_path
        except CloudFileNotFoundError:
            if event.exists:
                raise


# event tests use "prime events" to discard unrelated events, and ensure that the cursor is "ready"
def test_event_basic(provider):
    if provider.prov.name == 'gdrive':
        # TODO: fix this, why is gdrive unreliable at event delivery?
        pytest.xfail("gdrive is flaky")

    temp = BytesIO(os.urandom(32))
    dest = provider.temp_name("dest")
    dest2 = provider.temp_name("dest2")

    provider.prime_events()

    log.debug("create events")
    info1 = provider.create(dest, temp, None)
    info2 = provider.mkdir(dest2)
    assert info1 is not None  # TODO: check info1 for more things

    received_event = None
    received_event2 = None
    event_count1 = 0
    event_count2 = 0
    done = False

    for e in provider.events_poll(until=lambda: done):
        log.debug("got event %s", e)
        # you might get events for the root folder here or other setup stuff
        if e.exists:
            if not e.path:
                info = provider.info_oid(e.oid)
                if info:
                    e.path = info.path

            if e.path == dest:
                received_event = e
                event_count1 += 1

            if e.path == dest2:
                received_event2 = e
                event_count2 += 1

            done = event_count1 > 0 and event_count2 > 0

            event = threading.Event()

            def deadlocker(event):
                # this hits the api in another thread
                list(provider.listdir(info2))
                event.set()

            # make sure nobody holds an rlock during event yields
            threading.Thread(target=deadlocker, daemon=True, args=(event,)).start()

            # this will fail if there's a deadlock
            assert event.wait(timeout=provider.default_sleep)

    assert done
    assert received_event is not None
    assert received_event.oid
    path = received_event.path
    if path is None:
        path = provider.info_oid(received_event.oid).path
    assert path == dest
    assert received_event.mtime
    assert received_event.exists
    deleted_oid = received_event.oid
    deleted_oid2 = received_event2.oid
    path2 = provider.info_oid(received_event2.oid).path

    log.debug("delete event")

    provider.delete(oid=deleted_oid)
    provider.delete(oid=deleted_oid)  # Tests that deleting a non-existing file does not raise a FNFE
    provider.delete(oid=deleted_oid2)  # Tests that deleting a non-existing file does not raise a FNFE

    received_event = None
    received_event2 = None
    for e in provider.events_poll(until=lambda: received_event is not None and received_event2 is not None):
        log.debug("event-before %s", e)
        if e.exists and e.path is None:
            info2 = provider.info_oid(e.oid)
            if info2:
                e.path = info2.path
            else:
                e.exists = False
            # assert not e.exists or e.path is not None  # This is actually OK, google will do this legitimately

        assert e.otype is not None

        log.debug("event-after %s", e)
        if (not e.exists and e.oid == deleted_oid) or (e.path and path in e.path):
            received_event = e
        if (not e.exists and e.oid == deleted_oid2) or (e.path and path2 in e.path):
            received_event2 = e

    assert received_event is not None
    assert received_event2 is not None
    assert received_event.oid
    assert not received_event.exists
    if received_event.path is not None:
        # assert that the basename of the path and dest are the same
        assert provider.split(received_event.path)[1] == provider.split(dest)[1]
    assert received_event.oid == deleted_oid
    assert received_event.mtime


def test_event_del_create(provider):
    if provider.prov.name == 'box':
        dnll = logging.getLogger('boxsdk.network.default_network').getEffectiveLevel()
        cpll = logging.getLogger('urllib3.connectionpool').getEffectiveLevel()
        logging.getLogger('boxsdk.network.default_network').setLevel(logging.INFO)
        logging.getLogger('urllib3.connectionpool').setLevel(logging.DEBUG)

    if provider.prov.name == 'gdrive':
        # TODO: fix this, why is gdrive unreliable at event delivery?
        pytest.xfail("gdrive is flaky")

    temp = BytesIO(os.urandom(32))
    temp2 = BytesIO(os.urandom(32))
    dest = provider.temp_name("dest")

    provider.prime_events()

    info1 = provider.create(dest, temp)
    provider.delete(info1.oid)
    info2 = provider.create(dest, temp2)

    done = False

    log.info("test oid 1 %s", info1.oid)
    log.info("test oid 2 %s", info2.oid)
    events = []
    event_num = 1
    create1, delete1, create2 = [None] * 3
    for event in provider.events_poll(provider._test_event_timeout * 2, until=lambda: done):
        log.info("test event %s", event)
        # you might get events for the root folder here or other setup stuff
        path = event.path
        if not event.path:
            info = provider.info_oid(event.oid)
            if info:
                path = info.path

        # always possible to get events for other things
        if not (path == dest or event.oid in (info1.oid, info2.oid)):
            continue

        events.append(event)

        if event.exists:
            if event.oid == info1.oid and (not provider.oid_is_path or create1 is None):
                create1 = event_num
            if event.oid == info2.oid or (provider.oid_is_path and event.oid == info1.oid and create1 is not None):
                create2 = event_num
        else:
            if event.oid == info1.oid:
                delete1 = event_num

        if create2 and (create1 is None or delete1 is not None):
            done = True
        event_num = event_num + 1

    assert len(events), "Event loop timed out before getting any events"
    if create1 is not None:
        assert delete1 is not None  # make sure we got delete1 if we got create1
    assert create2  # we definitely have to see the second create

    if provider.oid_is_path:  # ordering is important for oid_is_path, so these are ordering tests
        # The provider may compress out create1, or compress out the create1 and delete1, or deliver both
        # So, if we saw create1, make sure we got delete1 and that it came after create1
        # If we didn't see create1, it doesn't matter if we saw delete1.
        if create1 is not None:
            assert delete1 is not None
            assert create1 < delete1

        # If we got delete1, it needs to come before create2
        if delete1 is not None:
            assert delete1 < create2
    if provider.prov.name == 'box':
        logging.getLogger('boxsdk.network.default_network').setLevel(dnll)
        logging.getLogger('urllib3.connectionpool').setLevel(cpll)


def test_event_rename(provider):
    if provider.prov.name == 'gdrive':
        # TODO: fix this, why is gdrive unreliable at event delivery?
        pytest.xfail("gdrive is flaky")

    temp = BytesIO(os.urandom(32))
    dest = provider.temp_name("dest")
    dest2 = provider.temp_name("dest")
    dest3 = provider.temp_name("dest")

    provider.prime_events()

    info1 = provider.create(dest, temp)
    oid2 = provider.rename(info1.oid, dest2)
    if provider.oid_is_path:
        info1.oid = provider.info_path(dest2).oid
    oid3 = provider.rename(info1.oid, dest3)
    if provider.oid_is_path:
        info1.oid = provider.info_path(dest3).oid

    seen = set()
    last_event = None
    second_to_last = None
    done = False
    for e in provider.events_poll(provider._test_event_timeout * 2, until=lambda: done):
        if provider.oid_is_path:
            assert e.path
        log.debug("event %s", e)
        # you might get events for the root folder here or other setup stuff
        path = e.path
        if not e.path:
            info = provider.info_oid(e.oid)
            if info:
                path = info.path

        last_event = e
        seen.add(e.oid)

        if provider.oid_is_path:
            # 2 and 3 are in order
            if path == dest2:
                second_to_last = True
            if path == dest3 and (second_to_last or not provider.oid_is_path):
                done = True
        else:
            done = info1.oid in seen

    if provider.oid_is_path:
        # providers with path based oids need to send intermediate renames accurately and in order
        assert len(seen) > 2
        assert last_event.path == dest3
        assert last_event.prior_oid == oid2
    else:
        # oid based providers just need to let us know something happend to that oid
        assert info1.oid in seen


def test_event_longpoll(long_poll_provider):
    provider = long_poll_provider
    temp = BytesIO(os.urandom(32))
    dest = provider.temp_name("dest")

    if provider.prov.name == 'gdrive':
        # TODO: fix this, why is gdrive unreliable at event delivery?
        pytest.xfail("gdrive is flaky")

    provider.prime_events()

    received_event = None

    def waiter():
        nonlocal received_event
        timeout = time.monotonic() + provider._test_event_timeout
        while time.monotonic() < timeout:
            for e in provider.events_poll(until=lambda: received_event):
                if e.exists:
                    if not e.path:
                        info = provider.info_oid(e.oid)
                        if info:
                            e.path = info.path

                    if e.path == dest:
                        received_event = e
                        return

    t = threading.Thread(target=waiter)
    t.start()

    saved_oid = provider.create(dest, temp, None)
    log.debug("create file %s oid=%s", dest, saved_oid)

    t.join(timeout=provider._test_event_timeout)

    assert received_event is not None


def test_api_failure(scoped_provider):
    provider = scoped_provider
    # assert that the cloud
    # a) uses an api function
    # b) does not trap CloudTemporaryError's

    def side_effect(*a, **k):
        raise CloudTemporaryError("fake disconnect")

    with patch.object(provider, "_api", side_effect=side_effect):
        with patch.object(provider, "api_retry", False):
            with pytest.raises(CloudTemporaryError):
                provider.exists_path("/notexists")


def test_file_not_found(provider):
    # Test that operations on nonexistent file system objects raise CloudFileNotFoundError
    # when appropriate, and don't when inappropriate
    dat = os.urandom(32)

    def data():
        return BytesIO(dat)

    def new_fake_oid(oid=None):
        retval = oid if oid else os.urandom(16).hex()
        if provider.name == "dropbox":
            retval = 'id:' + retval
        return retval

    test_file_deleted_path = provider.temp_name("dest1")  # Created, then deleted
    test_file_deleted_info = provider.create(test_file_deleted_path, data(), None)
    test_file_deleted_oid = test_file_deleted_info.oid
    provider.delete(test_file_deleted_oid)

    test_folder_deleted_path = provider.temp_name("dest1")  # Created, then deleted
    test_folder_deleted_oid = provider.mkdir(test_folder_deleted_path)
    provider.delete(test_folder_deleted_oid)

    test_path_made_up = provider.temp_name("dest2")  # Never created
    test_oid_made_up = new_fake_oid(oid="nevercreated")

    test_existent_file_path = provider.temp_name("dest3")
    test_existent_file_info = provider.create(test_existent_file_path, data(), None)
    test_existent_file_oid = test_existent_file_info.oid

    test_existent_folder_path = provider.temp_name("dest4")
    test_existent_folder_oid = provider.mkdir(test_existent_folder_path)

    # TODO: consider mocking info_path to always return None, and then call all the provider methods
    #  to see if they are handling the None, and not raising exceptions other than FNF

    # Tests:
    #   exists_path
    #       deleted file, returns false, does not raise
    #       deleted folder, returns false, does not raise
    #       never existed fsobj, returns false, does not raise
    assert provider.exists_path(test_file_deleted_path) is False
    assert provider.exists_path(test_folder_deleted_path) is False
    assert provider.exists_path(test_path_made_up) is False

    #   exists_oid
    #       deleted file, returns false, does not raise
    #       deleted folder, returns false, does not raise
    #       never existed fsobj, returns false, does not raise
    assert provider.exists_oid(test_file_deleted_oid) is False
    assert provider.exists_oid(test_folder_deleted_oid) is False
    assert provider.exists_oid(test_oid_made_up) is False

    #   info_path
    #       deleted file returns None
    #       deleted folder returns None
    #       never existed fsobj returns None
    assert provider.info_path(test_file_deleted_path) is None
    assert provider.info_path(test_folder_deleted_path) is None
    assert provider.info_path(test_path_made_up) is None

    #   info_oid
    #       deleted file returns None
    #       deleted folder returns None
    #       never existed fsobj returns None
    assert provider.info_oid(test_file_deleted_oid) is None
    assert provider.info_oid(test_folder_deleted_oid) is None
    assert provider.info_oid(test_oid_made_up) is None

    #   hash_oid
    #       deleted file returns None
    #       never existed file returns None
    # if getattr(provider, "hash_oid", False): # TODO implement hash_oid in gdrive, then don't have this be conditional
    #     assert provider.hash_oid(test_file_deleted_oid) is None
    #     assert provider.hash_oid(test_oid_made_up) is None

    #   upload
    #       to a deleted file raises FNF, or untrashes the file, either is OK
    #       to a made up oid raises FNF
    # TODO: uploading to a deleted file might not raise an FNF, it might just untrash the file
    assert provider.exists_oid(test_file_deleted_oid) is False
    assert provider.exists_path(test_file_deleted_path) is False
    try:
        info = provider.upload(test_file_deleted_oid, data(), None)
        # This succeeded so the file must exist now, at the same oid as before
        assert info.oid == test_file_deleted_oid
        assert provider.exists_path(test_file_deleted_path) is True
        assert provider.exists_oid(test_file_deleted_oid) is True
        re_delete = True
    except CloudFileNotFoundError:
        re_delete = False
        pass
    if re_delete:
        provider.delete(test_file_deleted_oid)

    with pytest.raises(CloudFileNotFoundError):
        provider.upload(test_oid_made_up, data(), None)

    #   create
    #       to a non-existent folder, raises FNF
    #       to a previously deleted folder, raises FNF
    with pytest.raises(CloudFileNotFoundError):
        provider.create(test_path_made_up + "/junk", data(), None)
    with pytest.raises(CloudFileNotFoundError):
        provider.create(test_folder_deleted_path + "/junk", data(), None)

    #   upload: to the OID of a deleted folder, raises FNFE
    with pytest.raises(CloudFileNotFoundError):
        provider.upload(test_folder_deleted_oid, data(), None)

    #   download
    #       on a deleted oid raises FNF
    #       on a made up oid raises FNF
    with pytest.raises(CloudFileNotFoundError):
        provider.download(test_file_deleted_oid, data())
    with pytest.raises(CloudFileNotFoundError):
        provider.download(test_oid_made_up, data())

    #   rename

    #       from a deleted oid raises FNF
    with pytest.raises(CloudFileNotFoundError):
        provider.rename(test_file_deleted_oid, test_file_deleted_path)
    #       from a deleted oid raises FNF
    with pytest.raises(CloudFileNotFoundError):
        provider.rename(test_folder_deleted_oid, test_folder_deleted_path)
    #       from a made up oid raises FNF
    with pytest.raises(CloudFileNotFoundError):
        provider.rename(test_oid_made_up, test_path_made_up)
    #       rename /a to /b/c where b does not exist, raises file not found
    with pytest.raises(CloudFileNotFoundError):
        provider.rename(test_existent_file_oid, test_path_made_up + "/junk")
    with pytest.raises(CloudFileNotFoundError):
        provider.rename(test_existent_folder_oid, test_path_made_up + "/junk")
    #       rename /a to /b/c where b was previously deleted, raises file not found
    with pytest.raises(CloudFileNotFoundError):
        provider.rename(test_existent_file_oid, test_file_deleted_path + "/junk")
    with pytest.raises(CloudFileNotFoundError):
        provider.rename(test_existent_folder_oid, test_folder_deleted_path + "/junk")
    #       TODO: check the rename source to see if there are others
    #       TODO: rename /a to /a/b raises [something]
    #       TODO: rename /a to /a/b/c where b exists, raises [the same something]
    #       rename /a to /a/b/c where b does not exist, raises file not found
    with pytest.raises(CloudFileNotFoundError):
        provider.rename(test_existent_file_oid, test_existent_folder_path + "/junk/junkier")
        provider.rename(test_existent_folder_oid, test_existent_folder_path + "/junk/junkier")

    #   mkdir
    #       to a non-existent folder raises FNF
    #       to a previously deleted folder as parent folder raises FNF
    #       to a previously deleted file as parent folder raises FNF
    with pytest.raises(CloudFileNotFoundError):
        provider.mkdir(test_path_made_up + "/junk")
    with pytest.raises(CloudFileNotFoundError):
        provider.mkdir(test_folder_deleted_path + "/junk")
    with pytest.raises(CloudFileNotFoundError):
        provider.mkdir(test_file_deleted_path + "/junk")

    #   delete
    #       on a deleted file oid does not raise
    #       on a deleted folder oid does not raise
    #       on a made up oid does not raise
    provider.delete(test_file_deleted_oid)
    provider.delete(test_folder_deleted_oid)
    provider.delete(test_oid_made_up)

    # delete: create a file, delete it, then create a new file at that path, then re-delete the deleted oid, raises FNFE
    temp_path = provider.temp_name()
    info1 = provider.create(temp_path, BytesIO(b"Hello"))
    provider.delete(info1.oid)
    info2 = provider.create(temp_path, BytesIO(b"world"))
    if provider.oid_is_path:
        assert provider.exists_oid(info1.oid)
        assert provider.exists_path(temp_path)
        assert provider.exists_oid(info2.oid)
    else:
        assert not provider.exists_oid(info1.oid)
        assert provider.exists_oid(info2.oid)
        provider.delete(info1.oid)
        assert provider.exists_path(temp_path)
        assert provider.exists_oid(info2.oid)

    #   listdir
    #       on a deleted file raises FNF
    #       on a deleted folder raises FNF
    #       on a made up path raises FNF
    with pytest.raises(CloudFileNotFoundError):
        list(provider.listdir(test_file_deleted_oid))
    with pytest.raises(CloudFileNotFoundError):
        list(provider.listdir(test_folder_deleted_oid))
    with pytest.raises(CloudFileNotFoundError):
        list(provider.listdir(test_oid_made_up))

    # TODO: Google drive raises FNF when it can't find the root... can we test for that here?


def test_file_exists(provider):
    dat = os.urandom(32)

    def data(da=dat):
        return BytesIO(da)

    def create_and_delete_file():
        create_and_delete_file_name = provider.temp_name()
        file_info = provider.create(create_and_delete_file_name, data(), None)
        provider.delete(file_info.oid)
        return create_and_delete_file_name, file_info.oid

    def create_and_delete_folder():
        create_and_delete_folder_name = provider.temp_name()
        create_and_delete_folder_oid = provider.mkdir(create_and_delete_folder_name)
        provider.delete(create_and_delete_folder_oid)
        return create_and_delete_folder_name, create_and_delete_folder_oid

    def create_and_rename_file():
        file_name1 = provider.temp_name()
        file_name2 = provider.temp_name()
        assert file_name1 != file_name2
        file_info1 = provider.create(file_name1, data(), None)
        provider.rename(file_info1.oid, file_name2)
        return file_name1, file_info1.oid

    def create_and_rename_folder():
        folder_name1 = provider.temp_name()
        folder_name2 = provider.temp_name()
        assert folder_name1 != folder_name2
        folder_oid1 = provider.mkdir(folder_name1)
        provider.rename(folder_oid1, folder_name2)
        return folder_name1, folder_oid1

    def create_file(create_file_name=None):
        if create_file_name is None:
            create_file_name = provider.temp_name()
        file_info = provider.create(create_file_name, data(), None)
        return create_file_name, file_info.oid

    def create_folder(create_folder_name=None):
        if create_folder_name is None:
            create_folder_name = provider.temp_name()
        create_folder_oid = provider.mkdir(create_folder_name)
        return create_folder_name, create_folder_oid

    # Test that operations on existent file system objects raise CloudExistsError
    # when appropriate, and don't when inappropriate
    # api methods to check for FileExists:
    #   vulnerable to existing paths:
    #       mkdir, create, rename
    #   Possible issues to potentially check each of the vulnerable api methods:
    #       target path has a component in the parent folder that already exists as a file
    #       target path exists
    #       target path exists, but the type of the existing object at that location is different from expected
    #       target path exists, but the type of the existing object at that location is what was expected
    #       target path existed, but was deleted, different type as source
    #       target path existed, but was deleted, same type as source
    #       target path existed, but was renamed, different type as source
    #       target path existed, but was renamed, same type as source
    #
    #   vulnerable to existing OIDs:
    #       upload, delete
    #   Possible issues to potentially check each of the vulnerable api methods:
    #       target OID exists, but the type of the existing object at that location is different from expected
    #       target OID existed, but was trashed, should un-trash the object
    #       target OID is a non-empty folder, delete should raise FEx
    #

    # The enumerated tests:
    #   mkdir: where target path has a parent folder that already exists as a file, raises FEx
    name, _ = create_file()
    with pytest.raises(CloudFileExistsError):
        provider.mkdir(name + "/junk")

    #   mkdir: where target path exists as a file, raises FEx
    name, _ = create_file()
    with pytest.raises(CloudFileExistsError):
        provider.mkdir(name)

    #   mkdir: where target path exists as a folder, does not raise
    name1, oid1 = create_folder()
    oid2 = provider.mkdir(name1)
    assert oid1 == oid2

    #   mkdir: creating a file, deleting it, then creating a folder at the same path, should not raise an FEx
    name1, oid1 = create_and_delete_file()
    oid2 = provider.mkdir(name1)
    assert oid1 != oid2 or provider.oid_is_path

    #   mkdir: creating a folder, deleting it, then creating a folder at the same path, should not raise an FEx
    name1, oid1 = create_and_delete_folder()
    oid2 = provider.mkdir(name1)
    assert oid1 != oid2 or provider.oid_is_path

    #   mkdir: target path existed as file, but was renamed
    name1, oid1 = create_and_rename_file()
    _, oid2 = create_folder(name1)
    assert oid1 != oid2 or provider.oid_is_path

    #   mkdir: target path existed as folder, but was renamed
    name1, oid1 = create_and_rename_folder()
    _, oid2 = create_folder(name1)
    assert oid1 != oid2 or provider.oid_is_path

    #   upload: where target OID is a folder, raises FEx
    _, oid1 = create_folder()
    with pytest.raises(CloudFileExistsError):
        provider.upload(oid1, data(), None)

    #   delete: a non-empty folder, raises FEx
    name1, oid1 = create_folder()
    create_file(name1 + "/junk")
    with pytest.raises(CloudFileExistsError):
        provider.delete(oid1)

    #   create: where target path exists, raises FEx
    name, _ = create_file()
    with pytest.raises(CloudFileExistsError):
        create_file(name)

    def get_contents(oid):
        temp_contents = BytesIO()
        provider.download(oid, temp_contents)
        temp_contents.seek(0)
        return temp_contents.getvalue()

    #   create: creating a file, deleting it, then creating a file at the same path, should not raise an FEx
    name1, oid1 = create_and_delete_file()
    _, oid2 = create_file(name1)
    assert oid1 != oid2 or provider.oid_is_path
    if provider.oid_is_path:
        assert provider.exists_oid(oid1)
    else:
        assert not provider.exists_oid(oid1)

    assert provider.exists_oid(oid2)
    # piggyback test -- uploading to the deleted oid should not step on the file that replaced it at that path
    if not provider.oid_is_path:
        try:
            new_contents = b"yo"  # bytes(os.urandom(16).hex(), 'utf-8')
            new_info = provider.upload(oid1, BytesIO(new_contents))
            assert new_info.oid != oid1
            assert new_info.oid != oid2
            assert not provider.exists_oid(oid1)
            contents2 = get_contents(oid2)
            assert contents2 == new_contents
            contents1 = get_contents(oid1)
            assert contents1 == new_contents
        except CloudFileNotFoundError:
            pass

    #   create: creating a folder, deleting it, then creating a file at the same path, should not raise an FEx
    name1, oid1 = create_and_delete_folder()
    _, oid2 = create_file(name1)
    assert oid1 != oid2 or provider.oid_is_path

    #   create: where target path has a parent folder that already exists as a file, raises FEx
    name, _ = create_file()
    with pytest.raises(CloudFileExistsError):
        create_file(name + "/junk")

    #   create: target path existed as folder, but was renamed
    name, _ = create_and_rename_folder()
    create_file(name)

    #   create: target path existed as file, but was renamed
    name, _ = create_and_rename_file()
    create_file(name)

    #   rename: rename folder over empty folder succeeds
    name1, oid1 = create_folder()
    create_file(name1 + "/junk")
    name2, oid2 = create_folder()
    assert oid1 != oid2
    contents1 = [x.name for x in provider.listdir(oid1)]
    provider.rename(oid1, name2)
    if provider.oid_is_path:
        log.debug("oid1 %s, oid2 %s", oid1, oid2)
        assert not provider.exists_oid(oid1)
        assert provider.exists_oid(oid2)
        contents2 = [x.name for x in provider.listdir(oid2)]
    else:
        assert provider.exists_oid(oid1)
        assert not provider.exists_oid(oid2)
        contents2 = [x.name for x in provider.listdir(oid1)]
    assert contents1 == contents2

    #   rename: rename folder over non-empty folder raises FEx
    _, oid1 = create_folder()
    name2, oid2 = create_folder()
    assert oid1 != oid2
    create_file(name2 + "/junk")
    with pytest.raises(CloudFileExistsError):
        provider.rename(oid1, name2)

    #   rename: target has a parent folder that already exists as a file, raises FEx
    folder_name, _ = create_file()  # notice that I am creating a file, and calling it a folder
    with pytest.raises(CloudFileExistsError):
        create_file(folder_name + "/junk")

    #   rename: renaming file over empty folder, raises FEx
    folder_name, folder_oid = create_folder()
    file_name, file_oid = create_file()
    other_file_name, other_file_oid = create_file()
    with pytest.raises(CloudFileExistsError):
        provider.rename(file_oid, folder_name)

    #   rename: renaming file over non-empty folder, raises FEx
    create_file(folder_name + "/test")
    with pytest.raises(CloudFileExistsError):
        provider.rename(file_oid, folder_name)  # reuse the same file and folder from the last test

    #   rename: renaming a folder over a file, raises FEx
    with pytest.raises(CloudFileExistsError):
        provider.rename(folder_oid, file_name)  # reuse the same file and folder from the last test

    #   rename: renaming a folder over a file, raises FEx
    with pytest.raises(CloudFileExistsError):
        provider.rename(file_oid, other_file_name)  # reuse the same file and folder from the last test

    #   rename: create a file, delete it, then rename a file to the same path as the deleted, does not raise
    deleted_file_name, deleted_file_oid = create_and_delete_file()
    name2, oid2 = create_file()
    provider.rename(oid2, deleted_file_name)

    #   rename: create a folder, delete it, then rename file to the same path as the deleted, does not raise
    deleted_folder_name, deleted_folder_oid1 = create_and_delete_folder()
    name2, oid2 = create_file()
    provider.rename(oid2, deleted_folder_name)

    #   rename: create a file, delete it, then rename a folder to the same path as the deleted, does not raise
    deleted_file_name, deleted_file_oid = create_and_delete_file()
    name2, oid2 = create_folder()
    provider.rename(oid2, deleted_file_name)

    #   rename: create a folder, delete it, then rename folder to the same path as the deleted, does not raise
    deleted_folder_name, deleted_folder_oid1 = create_and_delete_folder()
    name2, oid2 = create_folder()
    provider.rename(oid2, deleted_folder_name)

    #   rename: target folder path existed, but was renamed away, folder type as source
    name1, oid1 = create_and_rename_folder()
    name2, oid2 = create_folder()
    provider.rename(oid2, name1)

    #   rename: target folder path existed, but was renamed away, file type as source
    name1, oid1 = create_folder()
    name2, oid2 = create_file()
    temp = provider.temp_name()
    provider.rename(oid1, temp)
    provider.rename(oid2, name1)

    #   rename: target file path existed, but was renamed away, folder type as source
    name1, oid1 = create_file()
    name2, oid2 = create_folder()
    temp = provider.temp_name()
    provider.rename(oid1, temp)
    provider.rename(oid2, name1)

    #   rename: target file path existed, but was renamed away, file type as source
    name1, oid1 = create_file()
    name2, oid2 = create_file()
    temp = provider.temp_name()
    provider.rename(oid1, temp)
    provider.rename(oid2, name1)


def test_file_exists_error_file_in_path(provider):
    dat = os.urandom(32)

    def data():
        return BytesIO(dat)

    def create_file(create_file_name=None):
        if create_file_name is None:
            create_file_name = provider.temp_name()
        file_info = provider.create(create_file_name, data(), None)
        return create_file_name, file_info.oid

    def create_folder(create_folder_name=None):
        if create_folder_name is None:
            create_folder_name = provider.temp_name()
        create_folder_oid = provider.mkdir(create_folder_name)
        return create_folder_name, create_folder_oid

    #   rename: target file path contains a file, raises FEx
    name1, oid1 = create_file()
    name2, oid2 = create_file()
    with pytest.raises(CloudFileExistsError):
        provider.rename(oid1, name2 + provider.temp_name())

    #   rename target folder path contains a file raises FEx
    name1, oid1 = create_folder()
    name2, oid2 = create_file()
    with pytest.raises(CloudFileExistsError):
        provider.rename(oid1, name2 + provider.temp_name())

def test_cursor(provider):
    if provider.prov.name == 'gdrive':
        # TODO: fix this, why is gdrive unreliable at event delivery?
        pytest.xfail("gdrive is flaky")
    # get the ball rolling
    provider.create("/file1", BytesIO(b"hello"))
    for i in provider.events():
        log.debug("event = %s", i)
    current_csr1 = provider.current_cursor
    log.debug(f"type of cursor is {type(current_csr1)}")
    provider.current_cursor = current_csr1  # test the setter

    # do something to create an event
    log.debug(f"csr1={current_csr1} current={provider.current_cursor} latest={provider.latest_cursor}")
    info = provider.create("/file2", BytesIO(b"there"))
    log.debug(f"current={provider.current_cursor} latest={provider.latest_cursor}")
    found = False
    for e in provider.events_poll(timeout=600, until=lambda: found):
        log.debug("event = %s", e)
        if e.oid == info.oid:
            found = True
    assert found

    current_csr2 = provider.current_cursor
    log.debug(f"current={provider.current_cursor} latest={provider.latest_cursor}")

    if (current_csr1 is None and current_csr2 is None):
        # some providers don't support cursors... they will walk on start, always
        return

    assert current_csr1 != current_csr2

    # check that we can go backwards
    provider.prov._clear_cache()
    provider.current_cursor = current_csr1
    log.debug(f"current={provider.current_cursor} latest={provider.latest_cursor}")
    found = False
    for i in provider.events_poll(timeout=10, until=lambda: found):
        log.debug("event = %s", i)
        if i.oid == info.oid:
            found = True
    assert found

# TODO: test that renaming A over B replaces B's OID with A's OID, and B's OID is trashed


def test_listdir(provider):
    outer = provider.temp_name()
    root = provider.dirname(outer)
    temp_name = provider.is_subpath(root, outer)

    try:
        list(provider.listdir_path(outer))
        assert False
    except CloudFileNotFoundError:
        pass

    outer_oid_rm = provider.mkdir(outer)
    assert [] == list(provider.listdir(outer_oid_rm))
    provider.delete(outer_oid_rm)

    outer_oid = provider.mkdir(outer)

    assert provider.exists_path(outer)
    assert provider.exists_oid(outer_oid)
    old_list = provider.listdir(outer_oid)
    inner = outer + temp_name
    inner_oid = provider.mkdir(inner)
    assert provider.exists_oid(inner_oid)
    new_list = provider.listdir(outer_oid)
    assert old_list != new_list  # confirm that the folder contents are not cached
    provider.create(outer + "/file1", BytesIO(b"hello"))
    provider.create(outer + "/file2", BytesIO(b"there"))
    provider.create(inner + "/file3", BytesIO(b"world"))
    contents = list(provider.listdir(outer_oid))
    assert all([x.oid for x in contents])
    assert all([x.otype for x in contents])
    names = [x.name for x in contents]
    assert len(names) == 3
    expected = ["file1", "file2", temp_name[1:]]
    log.info("names %s", names)
    assert sorted(names) == sorted(expected)

    paths1 = [x.path for x in contents]
    contents2 = list(provider.listdir_oid(outer_oid, path=outer))
    paths2 = [x.path for x in contents2]
    assert all(paths2)
    if any(paths1):
        assert sorted(paths1) == sorted(paths2)


def test_listdir_paginates(provider):
    root = '/' + os.urandom(16).hex()
    root_oid = provider.mkdir(root)
    if not provider._listdir_page_size:
        pytest.skip("provider doesn't support listdir pagination")

    provider._listdir_page_size = 5
    for _ in range(provider._listdir_page_size):
        provider.mkdir(root + "/" + os.urandom(16).hex())
    assert len(list(provider.listdir(root_oid))) == provider._listdir_page_size

    provider.mkdir(root + "/" + os.urandom(16).hex())
    assert len(list(provider.listdir(root_oid))) == provider._listdir_page_size + 1


def test_upload_to_a_path(provider):
    temp_name = provider.temp_name()
    info = provider.create(temp_name, BytesIO(b"test"))
    assert info.hash
    # test uploading to a path instead of an OID. should raise something
    # This test will need to flag off whether the provider uses paths as OIDs or not
    with pytest.raises(Exception):
        info = provider.upload(temp_name, BytesIO(b"test2"))


def test_upload(provider):
    temp_name = provider.temp_name()
    info = provider.create(temp_name, BytesIO(b"test"))
    assert info.hash
    provider.upload(info.oid, BytesIO(b"test2"))


def test_upload_zero_bytes(provider):
    temp_name = provider.temp_name()
    info = provider.create(temp_name, BytesIO(b""))
    info2 = provider.upload(info.oid, BytesIO(b""))
    dest = BytesIO()
    provider.download(info.oid, dest)
    assert info
    assert info2
    assert info.hash == info2.hash


def test_delete_doesnt_cross_oids(provider):
    temp_name = provider.temp_name()
    info1 = provider.create(temp_name, BytesIO(b"test1"))
    provider.delete(info1.oid)
    info2 = provider.create(temp_name, BytesIO(b"test2"))
    if not provider.oid_is_path:
        assert info1.oid != info2.oid
        assert not provider.exists_oid(info1.oid)
    assert provider.exists_oid(info2.oid)

    if not provider.oid_is_path:
        provider.delete(info1.oid)
        assert not provider.exists_oid(info1.oid)
        assert provider.exists_oid(info2.oid)

    # test uploading to a path instead of an OID. should raise something
    # This test will need to flag off whether the provider uses paths as OIDs or not
    with pytest.raises(Exception):
        provider.upload(temp_name, BytesIO(b"test2"))


def test_exists_oid(provider):
    file_name = provider.temp_name()
    file_info = provider.create(file_name, BytesIO(os.urandom(32)))
    provider._clear_cache()
    assert(provider.exists_oid(file_info.oid))

    provider.delete(file_info.oid)
    assert(not provider.exists_oid(file_info.oid))


@pytest.mark.parametrize("otype", ["file", "folder"])
def test_rename_case_change(provider, otype):
    temp_namel = provider.temp_name().lower()
    temp_nameu = temp_namel.upper()
    if otype == "file":
        infol = provider.create(temp_namel, BytesIO(b"test"))
    else:
        l_oid = provider.mkdir(temp_namel)
        infol = provider.info_oid(l_oid)
    assert infol.path == temp_namel
    new_oid = provider.rename(infol.oid, temp_nameu)
    assert new_oid
    infou = provider.info_oid(new_oid)
    assert infou.path == temp_nameu
    infopu = provider.info_path(temp_nameu)
    infopl = provider.info_path(temp_namel)

    assert infopu
    assert infopu.path == temp_nameu

    if provider.case_sensitive:
        assert not infopl
    else:
        assert infopl
        assert infopl.path == temp_nameu


def test_report_info(provider):
    assert provider.name
    temp_name = provider.temp_name()

    u1 = provider.get_quota()["used"]
    log.info("used %s", u1)

    provider.create(temp_name, BytesIO(b"test" * 10000))

    pinfo2 = provider.get_quota()

    # note this may be memoized (gdrive does this internally)
    # so there is no guarantee that the used != 0 afer create
    # or that creating a file increases used
    # so providers need to implement this *at least* for create
    # otherwise this info is not helpful for uploads
    # todo: more extensive provider requirements on cached quotas

    log.info("info %s", pinfo2)

    assert pinfo2['used'] > 0
    assert pinfo2['limit'] > 0
    if provider.name not in ("box",):
        assert pinfo2['used'] > u1


def test_quota_limit(mock_provider):
    mock_provider._set_quota(1024)
    mock_provider.create("/foo", BytesIO(b'0' * 1024))
    with pytest.raises(CloudOutOfSpaceError):
        mock_provider.create("/bar", BytesIO(b'0' * 2))
    assert not mock_provider.info_path("/bar")


class FakeFile:
    def __init__(self, size, repeat=b'0'):
        self.loc = 0
        self.size = size
        self.repeat = repeat
        self.closed = False

    def fileno(self):
        raise io.UnsupportedOperation()

    def write(self, data):
        raise io.UnsupportedOperation()

    def read(self, size=None):
        if size is None:
            size = self.size
        end = min(self.loc + size, self.size)
        size = end - self.loc
        if size <= 0:
            return b''
        self.loc += size
        return self.repeat * size

    def seek(self, offset, whence=SEEK_SET):
        if whence == SEEK_SET:
            self.loc = offset
        elif whence == SEEK_END:
            self.loc = self.size - offset
        elif whence == SEEK_CUR:
            self.loc += offset
        return

    def seekable(self):
        return True

    def close(self):
        self.closed = True

    def tell(self):
        return self.loc


def test_large_file_support(provider):
    # fix multipart upload size to something small
    if not provider.large_file_size:
        pytest.skip("provider doesn't need multipart tests")

    provider.large_file_size = 4 * 1024 * 1024
    provider.upload_block_size = 1 * 1024 * 1024
    target_size = 6 * 1024 * 1024
    fh = FakeFile(target_size, repeat=b'0')
    provider.create("/foo", fh)
    info = provider.info_path("/foo")
    assert info
    fh = FakeFile(target_size, repeat=b'1')
    provider.upload(info.oid, fh)
    log.debug("info=%s", info)
    root_info = provider.info_path("/")
    assert root_info
    dir_list = list(provider.listdir(root_info.oid))
    log.debug("dir_list=%s", dir_list)
    new_fh = BytesIO()
    provider.download_path("/foo", new_fh)
    new_fh.seek(0)
    assert new_fh.read(10) == b'1111111111'
    new_fh.seek(0, SEEK_END)
    new_len = new_fh.tell()
    assert new_len == target_size


def test_special_characters(provider):
    log.debug("start")
    fname = ""
    additional_invalid_characters = getattr(provider, "_additional_invalid_characters", "")
    for i in range(32, 127):
        char = str(chr(i))
        if char in (provider.sep, provider.alt_sep):
            continue
        if char in """<>:"/\\|?*""":
            continue
        if char in additional_invalid_characters:
            continue
        fname = fname + str(chr(i))
    fname = "/fn-" + fname
    log.debug("fname = %s", fname)
    contents = b"hello world"
    info = provider.create(fname, BytesIO(contents))
    log.debug("info = %s", info)
    info2 = provider.info_path(fname)
    assert info2.oid == info.oid
    catch = BytesIO()
    provider.download(info.oid, catch)
    assert catch.getvalue() == contents
    # also test rename, mkdir, info_path, exists_path
    fname2 = fname + ".2"
    log.debug("fname2 = %s", fname2)
    new_oid = provider.rename(info.oid, fname2)
    info3 = provider.info_oid(new_oid)
    assert provider.exists_path(fname2)
    assert provider.info_path(fname2).oid == new_oid
    dirname = fname + ".dir"
    diroid = provider.mkdir(dirname)
    dirinfo = provider.info_path(dirname)
    assert dirinfo.otype == cloudsync.DIRECTORY
    assert dirinfo.oid == diroid
    newfname2 = provider.join(dirname, fname2)
    new_oid2 = provider.rename(new_oid, newfname2)
    test_newfname2 = provider.info_oid(new_oid2)
    newfname2info = provider.info_path(newfname2)
    assert newfname2info
    assert newfname2info.oid == new_oid2
    log.debug("done")


def test_cursor_error_during_listdir(provider):
    if provider.name != "dropbox":
        pytest.skip("dropbox specific test")

    provider.current_cursor = provider.latest_cursor

    dir_name = provider.temp_name()
    dir_oid = provider.mkdir(dir_name)
    provider.create(dir_name + "/file1", BytesIO(b"hello"))
    provider.create(dir_name + "/file2", BytesIO(b"there"))

    # listdir should not accidentally raise a cursor error (dropbox uses cursors for listing folders)
    def new_api(*a, **k):
        raise CloudCursorError("cursor error")
    orig_api = provider._api
    provider._api = new_api
    with pytest.raises(CloudTemporaryError):
        list(provider.listdir(dir_oid))
    provider._api = orig_api


def test_set_creds(config_provider):
    provider = ProviderTextMixin(config_provider, connect=False)      # type: ignore
    if not provider._test_creds:
        pytest.skip("provider doesn't support testing creds")
    provider.set_creds(provider._test_creds)
    provider.reconnect()
    assert provider.connected


def test_set_ns_offline(unwrapped_provider):
    provider = ProviderTextMixin(unwrapped_provider, connect=False)      # type: ignore
    try:
        provider.list_ns()
        pytest.skip("provider doesn't use online namespace listings")
    except CloudDisconnectedError:
        pass

    provider.namespace_id = 'bad-namespace-is-ok-at-least-when-offline'
    provider.connect(provider._test_creds)
    log.info("ns id %s", provider.namespace_id)
    with pytest.raises(CloudNamespaceError):
        log.info("ns list %s", list(provider.listdir_path("/")))


@pytest.mark.manual
def test_authenticate(unwrapped_provider):
    provider = ProviderTextMixin(unwrapped_provider, connect=False)      # type: ignore
    if not provider._test_creds:
        pytest.skip("provider doesn't support testing auth")

    creds = provider.authenticate()
    log.info(creds)
    provider.connect(creds)
    provider.disconnect()
    provider.connect(creds)

    modded = False
    for k, v in creds.items():
        if type(v) is str:
            creds[k] = cast(str, v) + "junk"
            modded = True

    if modded:
        provider.disconnect()
        with pytest.raises(CloudTokenError):
            provider.connect(creds)
        assert not provider.connected


@pytest.mark.manual
def test_interrupt_auth(unwrapped_provider):
    provider = ProviderTextMixin(unwrapped_provider, connect=False)      # type: ignore
    if not provider._test_creds:
        pytest.skip("provider doesn't support testing auth")

    import time
    import threading
    threading.Thread(target=lambda: (time.sleep(0.5), provider.interrupt_auth()), daemon=True).start()  # type: ignore
    with pytest.raises(CloudTokenError):
        provider.authenticate()
    assert not provider.connected


def test_exists_immediately(provider):
    if not provider.prov._clear_cache():
        raise pytest.skip("test only runs if provider implements _clear_cache method")
    root_oid = provider.info_path('/').oid
    dir_name = "/testdir"  # provider.temp_name()
    file_name1 = dir_name + "/file1"
    file_name2 = dir_name + "/file2"

    dir_oid = provider.mkdir(dir_name)
    assert dir_oid
    provider.prov._clear_cache()
    contents = list(provider.listdir(root_oid))
    log.debug("contents=%s", contents)
    oids = [i.oid for i in contents]
    assert dir_oid in oids
    provider.prov._clear_cache()
    oinfo = provider.info_path(dir_name)
    assert oinfo

    file_info1 = provider.create(file_name1, BytesIO(b"hello"))
    file_info2 = provider.create(file_name2, BytesIO(b"hello"))
    provider.prov._clear_cache()
    contents = list(provider.listdir(dir_oid))
    log.debug("contents=%s", contents)
    oids = [i.oid for i in contents]
    assert file_info1.oid in oids
    assert file_info2.oid in oids
    provider.prov._clear_cache()
    oinfo1 = provider.info_path(file_name1)
    oinfo2 = provider.info_path(file_name2)
    assert oinfo1
    assert oinfo2

    provider.delete(file_info1.oid)
    provider.prov._clear_cache()
    contents = list(provider.listdir(dir_oid))
    log.debug("contents=%s", contents)
    oids = [i.oid for i in contents]
    assert file_info1.oid not in oids
    assert file_info2.oid in oids
    provider.prov._clear_cache()
    oinfo1 = provider.info_path(file_name1)
    oinfo2 = provider.info_path(file_name2)
    assert not oinfo1
    assert oinfo2


@pytest.fixture
def suspend_capture(pytestconfig):
    class suspend_guard:
        def __init__(self):
            self.capmanager = pytestconfig.pluginmanager.getplugin('capturemanager')
        def __enter__(self):
            self.capmanager.suspend_global_capture(in_=True)
        def __exit__(self, _1, _2, _3):
            self.capmanager.resume_global_capture()

    yield suspend_guard()


# noinspection PyUnreachableCode
@pytest.mark.manual
def test_revoke_auth(unwrapped_provider, suspend_capture):
    provider = ProviderTextMixin(unwrapped_provider, connect=False)      # type: ignore
    if not provider._test_creds:
        pytest.skip("provider doesn't support testing auth")
    creds = provider.authenticate()
    provider.connect(creds)

    with suspend_capture:
        input("PLEASE GO TO THE PROVIDER AND REVOKE ACCESS NOW")

    with pytest.raises(CloudTokenError):
        # some providers cache connections, so this test may not work for everyone
        while True:
            log.error("sleep 5")
            time.sleep(5)
            log.error("still connected %s, %s", provider.prov.info_path("/"), provider.prov.get_quota())
    assert not provider.connected


# testing the test framework
def test_specific_test_root():
    """
    assure that the provider helper uses the requested test root
    assure it never deletes it
    cryptvfs relies on this
    """

    class MockProvRooted(MockProvider):
        test_root = "/banana"
    base = MockProvRooted(False, False)
    base.connect("whatever")
    base.mkdir("/banana")

    provider = ProviderTextMixin(base)                             # type: ignore
    # i use whatever root the test instance specified
    assert provider.test_root.startswith("/banana/")
    # i but i put my tests in their own folder
    assert provider.test_root != "/banana/"

    # and i created it
    assert base.info_path(provider.test_root).otype == cloudsync.DIRECTORY 

    provider.test_cleanup(connected=True)

    # and i dont delete the test root
    assert list(base.listdir_path("/banana")) == []


def test_provider_interface(unconnected_provider):
    provider = unconnected_provider
    base_dir = set([x for x in dir(Provider) if not x.startswith('_')])
    base_dir = set(dir(Provider))
    log.debug("basedir = %s", base_dir)
    prov_dir = set([x for x in dir(provider.prov) if not x.startswith('_')])
    log.debug("provdir = %s", prov_dir)
    for x in base_dir:
        if x in prov_dir:
            prov_dir.remove(x)
    if len(prov_dir) > 0:
        msg = "provider %s exposes public interfaces not exposed by the base class:" % provider.prov.name
        for x in prov_dir:
            msg += "\n     %s" % x
        log.error(msg)
    assert len(prov_dir) == 0


def test_cache(two_scoped_providers):
    (prov1, prov2) = two_scoped_providers
    assert prov1 is not prov2
    assert prov1.prov is not prov2.prov

    # First, determine if the provider uses caching
    #   - create a file using prov1
    #   - check existence using prov2 to cache it
    #   - delete the file using prov1
    #   - check existence using prov2. If it exists, it's cached. If not, then the provider class isn't caching
    cache_test_info = prov1.create("/cachetest", BytesIO(b"cachetests"))
    if not prov2.exists_path("/cachetest"):
        pytest.skip("can't test caching if provider does not implement shared storage mechanism")
    prov1.delete(cache_test_info.oid)
    if not prov2.exists_path("/cachetest"):
        pytest.skip("provider apparently doesn't use caching")

    # apparently, the provider does use caching, so now proceed to ensure it is used correctly

    # test to make sure the provider implements _clear_cache. all caching providers must do this.
    assert prov1.prov._clear_cache()

    # test to make sure that deleting a folder causes the folder's kids to be uncached
    folder_name = "/folder"
    file_name = folder_name + "/file1"
    folder_oid = prov1.mkdir(folder_name)
    file1_info = prov1.create(file_name, BytesIO(b"hello, world"))
    assert prov1.exists_path(folder_name)
    assert prov1.exists_path(file_name)
    # delete the file using provider2, emptying the folder, so that provider1 can delete the folder while the file
    # still exists in the cache, but not on the shared filesystem
    prov2.delete(file1_info.oid)
    prov1.delete(folder_oid)
    # file should have been removed from the cache on prov1 when the folder was deleted
    assert not prov1.exists_path("/folder/file1")

    # test to make sure that renaming a folder renames the kids
    old_folder_name = "/folder2"
    new_folder_name = "/folder3"
    old_file_name = old_folder_name + "/file2"
    new_file_name = new_folder_name + "/file2"
    folder_oid = prov1.mkdir(old_folder_name)
    prov1.create(old_file_name, BytesIO(b"hello, world"))
    prov1.prov._clear_cache()
    assert prov1.exists_path(old_file_name)
    prov1.rename(folder_oid, new_folder_name)
    assert not prov1.exists_path(old_file_name)
    assert prov1.exists_path(new_file_name)


def test_bug_create(very_scoped_provider):
    provider = very_scoped_provider
    if provider.name == "box":
        # TODO: box needs some mechanism for failing an upload
        # right now, it just creates a zero byte file
        # removing use of the sdk should fix
        raise pytest.skip("box issue, skipping for now")

    def raises_ex(*a, **kw):
        raise OSError("some os problem reading - not a base exception")

    with patch.object(provider, "api_retry", False):
        file_like = BytesIO(b"hello")

        file_like.read = raises_ex          # type: ignore

        with pytest.raises(Exception):
            provider.create("/bug_create", file_like)

        assert not provider.exists_path("/bug_create")

    file_like = BytesIO(b"hello")

    def raises_tmp(*a, **kw):
        # if the underlying api calls raise a temp error, then...
        raise CloudTemporaryError("cloud temp error")

    with patch.object(provider, "_api", raises_tmp), patch.object(provider, "_test_event_timeout", .0001):
        with pytest.raises(CloudTemporaryError):
            provider.create("/bug_create", file_like)

    assert not provider.exists_path("/bug_create")


def test_root_rename(unwrapped_provider):
    provider = unwrapped_provider
    if hasattr(provider, "_test_creds"):
        provider.connect(provider._test_creds)
    tfn1 = "/" + os.urandom(24).hex()
    tfn2 = "/" + os.urandom(24).hex()
    oinfo = provider.create(tfn1, BytesIO(b'hello'))
    oid = provider.rename(oinfo.oid, tfn2)
    provider.delete(oid)


def test_connect_saves_creds(unwrapped_provider):
    provider = unwrapped_provider
    if not hasattr(provider, "_test_creds") or not provider._test_creds:
        pytest.skip("need creds")
    # a) uses an api function
    # b) does not trap CloudTemporaryError's
    # c) saves the creds even if the api raises

    def side_effect(*a, **k):
        raise CloudDisconnectedError("fake disconnect")

    with patch.object(provider, "_api", side_effect=side_effect):
        assert not provider.connected
        creds = provider._test_creds
        with pytest.raises(CloudDisconnectedError):
            provider.connect(creds)
    provider.reconnect()
    assert provider.connected


small_fsize = 600 * 1024  # 600 KiB
large_fsize = (4 * 1024 * 1024) * 5  # 20 MiB. Note that we upload in chunks of 4 MiB.


@pytest.mark.parametrize("content_len", (small_fsize, large_fsize), ids=("small", "large"))
@pytest.mark.parametrize("operation", ["create", "upload"])
def test_broken_upload(very_scoped_provider, content_len, operation):
    provider = very_scoped_provider
    # Explicitly disable API retries to make logs simpler
    provider.api_retry = False
    assert provider.connected

    contents = b"a" * content_len

    class SleepyIO:
        """Simulate BytesIO, with the addition of an EIO on reads after the
        first half of the file.

        Used to simulate strange, unexpected errors in the uploader.
        """
        def __init__(self, *args, **kwargs):
            self._b = BytesIO(*args, **kwargs)
            self.len = len(self._b.getvalue())

            # Pass these functions through
            self.seek = self._b.seek
            self.tell = self._b.tell

        def read(self, size=-1):
            max_offset = content_len // 2
            req_offset = self._b.tell() + size

            # Check if the requested offset would go too far, or whether a read
            # of the entire file was requested.
            if req_offset > max_offset or (size < 0 or size is None):
                log.info("SleepyIO: Raising EIO")
                raise OSError(errno.EIO, "Fake IOError")

            return self._b.read(size)

    path = f"/truncated_file_{content_len}_{operation}.txt"

    # By default, assume that the full file will be uploaded
    expected_fsize = content_len

    # If we're testing upload, we need to pre-create the file
    if operation == "upload":
        upload_info = provider.create(path, BytesIO())

    # Note: reenable this patch to get extra logging
    try:
        if operation == "create":
            info = provider.create(path, SleepyIO(contents))
        else:
            info = provider.upload(upload_info.oid, SleepyIO(contents))

        log.info("Exception not raised: info is %s", info)

        # If we get an oid, we expect the file to exist now
        expect_path_exists = info is not None
    except (OSError, CloudDisconnectedError, CloudTemporaryError) as e:
        log.info("Got exception in op: %s", repr(e))

        if operation == "create":
            expect_path_exists = False
        else:
            expect_path_exists = True
            expected_fsize = 0

    log.info("Done with upload. File expected to exist: %s", expect_path_exists)

    for _ in range(10):
        if provider.exists_path(path):
            break
        time.sleep(0.1)

    path_exists = provider.exists_path(path)

    if expect_path_exists:
        assert path_exists
    else:
        assert not path_exists

    if path_exists:
        log.info("Downloading file")
        data = BytesIO()
        provider.download_path(path, data)

        data_len = len(data.getvalue())
        assert (
            expected_fsize == data_len
        ), "File existed in the cloud, but had incorrect size"


def test_globalize_root(provider):
    # top path (do the subpath first, in order to test the sharing related code paths for case preservation)
    top_info = provider.info_path("/")
    top_gid = provider.globalize_oid(top_info.oid)
    top_oid = provider.localize_oid(top_gid)
    assert top_info.oid == top_oid


def test_globalize_subfolder(provider):
    # subpath
    sub_oid = provider.mkdir("/Sub")
    sub_gid = provider.globalize_oid(sub_oid)
    sub_info = provider.info_oid(sub_oid)
    assert sub_info.path == "/Sub"  # double check the name and case haven't changed when globalizing

    sub_local_oid = provider.localize_oid(sub_gid)
    assert sub_oid == sub_local_oid



    if sub_gid == sub_local_oid:
        pytest.skip("Provider oid == gid, skipping globalize/localize tests")

    # localize deleted
    provider.delete(sub_oid)
    not_oid = provider.localize_oid(sub_gid)
    assert not_oid is None

    # globalize deleted
    gid = provider.globalize_oid(sub_oid)
    assert gid is None

    # wrong value
    with pytest.raises(ValueError):
<<<<<<< HEAD
        oid = provider.localize_oid(oid)

def test_normalize_path(provider):
    upper = provider.join(["A", "B", "C", "DEF"])
    lower = provider.join(["a", "b", "c", "def"])
    mixed = provider.join(["A", "b", "C", "dEf"])

    if provider.case_sensitive:
        assert provider.normalize_path(upper) == upper
        assert provider.normalize_path(lower) == lower
        assert provider.normalize_path(mixed) == mixed
        assert provider.normalize_path(provider.join(["A", "", "c", "dEf"])) == provider.join(["A", "c", "dEf"])
    else: # case-insensitive
        assert provider.normalize_path(upper) == lower
        assert provider.normalize_path(lower) == lower
        assert provider.normalize_path(mixed) == lower
        assert provider.normalize_path(provider.join(["A", "", "c", "dEf"])) == provider.join(["a", "c", "def"])
        assert provider.normalize_path(upper, True) == provider.join(["a", "b", "c", "DEF"])
        assert provider.normalize_path(lower, True) == lower
        assert provider.normalize_path(mixed, True) == provider.join(["a", "b", "c", "dEf"])
        assert provider.normalize_path(provider.join(["A", "", "c", "dEf"]), True) == provider.join(["a", "c", "dEf"])

def test_paths_match(provider):
    s1 = provider.sep
    s2 = provider.alt_sep or s1

    abcd = ["a", "b", "c", "d"]
    abcd_ = ["a", "b", "c", "d", ""]
    abcD = ["a", "b", "c", "D"]
    abcD_ = ["a", "b", "c", "D", ""]
    ABCD = ["A", "B", "C", "D"]
    ABCD_ = ["A", "B", "C", "D", ""]
    aBcD = ["a", "B", "c", "D"]
    aBcD_ = ["a", "B", "c", "D", ""]

    if provider.case_sensitive:
        assert provider.paths_match(s1, s2)
        assert provider.paths_match(s1.join(abcd), s2.join(abcd_))
        assert not provider.paths_match(s1.join(abcd_), s2.join(abcD))
    else: #case-insensitive
        assert provider.paths_match(s1, s2)
        assert provider.paths_match(s1.join(ABCD), s2.join(aBcD_))
        assert provider.paths_match(s1.join(abcd_), s2.join(aBcD))
        assert provider.paths_match(s1, s2, True)
        assert provider.paths_match(s1.join(ABCD), s2.join(abcD_), True)
        assert provider.paths_match(s1.join(abcd), s2.join(abcd_), True)
        assert not provider.paths_match(s1.join(ABCD_), s2.join(abcd), True)
=======
        oid = provider.localize_oid(sub_oid)
>>>>>>> 55ac78d2
<|MERGE_RESOLUTION|>--- conflicted
+++ resolved
@@ -2403,8 +2403,7 @@
 
     # wrong value
     with pytest.raises(ValueError):
-<<<<<<< HEAD
-        oid = provider.localize_oid(oid)
+        provider.localize_oid(sub_oid)
 
 def test_normalize_path(provider):
     upper = provider.join(["A", "B", "C", "DEF"])
@@ -2450,7 +2449,4 @@
         assert provider.paths_match(s1, s2, True)
         assert provider.paths_match(s1.join(ABCD), s2.join(abcD_), True)
         assert provider.paths_match(s1.join(abcd), s2.join(abcd_), True)
-        assert not provider.paths_match(s1.join(ABCD_), s2.join(abcd), True)
-=======
-        oid = provider.localize_oid(sub_oid)
->>>>>>> 55ac78d2
+        assert not provider.paths_match(s1.join(ABCD_), s2.join(abcd), True)