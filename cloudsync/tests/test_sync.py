# pylint: disable=missing-docstring,protected-access,too-many-locals

import logging
import time
from io import BytesIO
from typing import List
from itertools import permutations

from unittest.mock import patch, MagicMock

import pytest

from cloudsync.tests.fixtures import WaitFor, RunUntilHelper
from cloudsync import SyncManager, SyncState, CloudFileNotFoundError, CloudFileNameError,\
        LOCAL, REMOTE, FILE, DIRECTORY, Event, CloudTemporaryError, Notification,\
        NotificationManager, NotificationType
from cloudsync.runnable import _BackoffError
from cloudsync.provider import Provider
from cloudsync.types import OInfo, IgnoreReason
from cloudsync.sync.state import TRASHED, SideState

log = logging.getLogger(__name__)

TIMEOUT = 4


class SyncMgrMixin(SyncManager, RunUntilHelper):
    def __init__(self, state, prov, trans, resolv, **kw):
        self.notifications: List[Notification] = []
        def handler(evt):
            self.notifications.append(evt)
        self.nmgr = NotificationManager(handler)
        super().__init__(state, prov, trans, resolv, notification_manager=self.nmgr, **kw)

    def process_notifications(self):
        self.nmgr.notify(None)
        self.nmgr.run()

    def process_events(self, side=None):
        for i in (LOCAL, REMOTE):
            prov = self.providers[i]
            if side is None or side == i:
                for e in prov.events():
                    self.state.update(i, e.otype, path=e.path, oid=e.oid, hash=e.hash, prior_oid=e.prior_oid, exists=e.exists)


def make_sync(_request, mock_provider_generator, shuffle, case_sensitive=True):
    providers = (mock_provider_generator(case_sensitive=case_sensitive), mock_provider_generator(oid_is_path=False, case_sensitive=case_sensitive))

    state = SyncState(providers, shuffle=shuffle)

    def translate(to, path):
        if to == LOCAL:
            return "/local" + path.replace("/remote", "")

        if to == REMOTE:
            return "/remote" + path.replace("/local", "")

        raise ValueError("bad path: %s" % path)

    def resolve(_f1, _f2):
        return None

    # two providers and a translation function that converts paths in one to paths in the other
    sync = SyncMgrMixin(state, providers, translate, resolve)

    yield sync

    sync.state.assert_index_is_correct()

    sync.done()


@pytest.fixture(name="sync")
def fixture_sync(request, mock_provider_generator):
    yield from make_sync(request, mock_provider_generator, shuffle=True)


@pytest.fixture(name="sync_ordered")
def fixture_sync_ordered(request, mock_provider_generator):
    yield from make_sync(request, mock_provider_generator, shuffle=False)


@pytest.fixture(name="sync_sh", params=[0, 1], ids=["sh0", "sh1"])
def fixture_sync_sh(request, mock_provider_generator):
    yield from make_sync(request, mock_provider_generator, shuffle=request.param)


@pytest.fixture(name="sync_ci")
def fixture_sync_ci(request, mock_provider_generator):
    yield from make_sync(request, mock_provider_generator, shuffle=True, case_sensitive=False)


def setup_remote_local(sync, *names, content=b'hello'):
    local, remote = sync.providers

    remote_parent = "/remote"
    local_parent = "/local"

    local.mkdir(local_parent)
    remote.mkdir(remote_parent)

    found = []
    if type(content) is bytes:
        content = [content]*len(names)

    paths = []
    for i, name in enumerate(names):
        is_dir = name.endswith("/")
        name = name.strip("/")

        remote_path1 = "/remote/" + name
        local_path1 = "/local/" + name
        if "/" in name:
            local_dir1 = "/local/" + remote.dirname(name)
            local.mkdir(local_dir1)
        if is_dir:
            local.mkdir(local_path1)
        else:
            local.create(local_path1, BytesIO(content[i]))
        found.append((REMOTE, remote_path1))
        paths.append((local_path1, remote_path1))

    sync.process_events()
    sync.run_until_found(*found)
    sync.run_until_clean(timeout=1)

    ret = []
    for path in paths:
        ret.append((local.info_path(path[0]), remote.info_path(path[1])))
    return ret


def test_sync_basic(sync: "SyncMgrMixin"):
    remote_parent = "/remote"
    local_parent = "/local"
    remote_path1 = Provider.join(remote_parent, "stuff1")
    local_path1 = sync.translate(LOCAL, remote_path1)
    local_path1.replace("\\", "/")
    assert local_path1 == "/local/stuff1"
    Provider.join(local_parent, "stuff2")  # "/local/stuff2"
    remote_path2 = Provider.join(remote_parent, "stuff2")  # "/remote/stuff2"

    sync.providers[LOCAL].mkdir(local_parent)
    sync.providers[REMOTE].mkdir(remote_parent)
    linfo = sync.providers[LOCAL].create(local_path1, BytesIO(b"hello"))

    # inserts info about some local path
    sync.create_event(LOCAL, FILE, path=local_path1,
                      oid=linfo.oid, hash=linfo.hash)

    sync.create_event(LOCAL, FILE, oid=linfo.oid, exists=True)

    assert sync.state.entry_count() == 1
    assert sync.state.changeset_len == 1
    assert sync.change_count(REMOTE) == 0
    assert sync.change_count(LOCAL) == 1

    rinfo = sync.providers[REMOTE].create(remote_path2, BytesIO(b"hello2"))

    # inserts info about some cloud path
    sync.create_event(REMOTE, FILE, oid=rinfo.oid,
                      path=remote_path2, hash=rinfo.hash)

    def done():
        has_info: List[OInfo] = [None] * 4
        try:
            has_info[0] = sync.providers[LOCAL].info_path("/local/stuff1")
            has_info[1] = sync.providers[LOCAL].info_path("/local/stuff2")
            has_info[2] = sync.providers[REMOTE].info_path("/remote/stuff2")
            has_info[3] = sync.providers[REMOTE].info_path("/remote/stuff2")
        except CloudFileNotFoundError as e:
            log.debug("waiting for %s", e)
            pass

        return all(has_info)

    # loop the sync until the file is found
    sync.run(timeout=TIMEOUT, until=done)

    assert done()

    info = sync.providers[LOCAL].info_path("/local/stuff2")
    assert info
    assert info.hash == sync.providers[LOCAL].hash_oid(info.oid)
    assert info.oid
    log.debug("all state %s", sync.state.get_all())

    sync.state.assert_index_is_correct()


def test_sync_conflict_rename_path(sync):
    base = "/some@.o dd/cr azy.path"
    join = sync.providers[LOCAL].join

    sync.providers[LOCAL].mkdirs(base)
    path = join(base, "to()a.doc.zip")
    sync.providers[LOCAL].create(path, BytesIO(b"hello"))
    oid, new, cpath = sync.conflict_rename(LOCAL, path)
    assert cpath == join(base, "to()a.conflicted.doc.zip")
    sync.providers[LOCAL].create(path, BytesIO(b"hello"))
    oid, new, cpath = sync.conflict_rename(LOCAL, path)
    assert cpath == join(base, "to()a.conflicted2.doc.zip")


def test_sync_rename(sync):
    remote_parent = "/remote"
    local_parent = "/local"
    local_path1 = Provider.join(local_parent, "stuff1")  # "/local/stuff1"
    local_path2 = Provider.join(local_parent, "stuff2")  # "/local/stuff2"
    remote_path1 = Provider.join(remote_parent, "stuff1")  # "/remote/stuff1"
    remote_path2 = Provider.join(remote_parent, "stuff2")  # "/remote/stuff2"

    sync.providers[LOCAL].mkdir(local_parent)
    sync.providers[REMOTE].mkdir(remote_parent)
    linfo = sync.providers[LOCAL].create(local_path1, BytesIO(b"hello"))

    # inserts info about some local path
    sync.create_event(LOCAL, FILE, path=local_path1,
                      oid=linfo.oid, hash=linfo.hash)

    sync.run_until_found((REMOTE, remote_path1))

    new_oid = sync.providers[LOCAL].rename(linfo.oid, local_path2)

    sync.create_event(LOCAL, FILE, path=local_path2,
                      oid=new_oid, hash=linfo.hash, prior_oid=linfo.oid)

    sync.run_until_found((REMOTE, remote_path2))

    assert sync.providers[REMOTE].info_path("/remote/stuff") is None
    sync.state.assert_index_is_correct()


def test_sync_hash(sync):
    remote_parent = "/remote"
    local_parent = "/local"
    local_path1 = "/local/stuff1"
    remote_path1 = "/remote/stuff1"

    sync.providers[LOCAL].mkdir(local_parent)
    sync.providers[REMOTE].mkdir(remote_parent)
    linfo = sync.providers[LOCAL].create(local_path1, BytesIO(b"hello"))

    # inserts info about some local path
    sync.create_event(LOCAL, FILE, path=local_path1,
                      oid=linfo.oid, hash=linfo.hash)

    sync.run_until_found((REMOTE, remote_path1))

    linfo = sync.providers[LOCAL].upload(linfo.oid, BytesIO(b"hello2"))

    sync.create_event(LOCAL, FILE, linfo.oid, hash=linfo.hash)

    sync.run_until_found(WaitFor(REMOTE, remote_path1, hash=linfo.hash))

    info = sync.providers[REMOTE].info_path(remote_path1)

    check = BytesIO()
    sync.providers[REMOTE].download(info.oid, check)

    assert check.getvalue() == b"hello2"
    sync.state.assert_index_is_correct()


def test_sync_rm(sync):
    remote_parent = "/remote"
    local_parent = "/local"
    local_path1 = Provider.join(local_parent, "stuff1")  # "/local/stuff1"
    remote_path1 = Provider.join(remote_parent, "stuff1")  # "/remote/stuff1"

    sync.providers[LOCAL].mkdir(local_parent)
    sync.providers[REMOTE].mkdir(remote_parent)
    linfo = sync.providers[LOCAL].create(local_path1, BytesIO(b"hello"))

    # inserts info about some local path
    sync.create_event(LOCAL, FILE, path=local_path1,
                      oid=linfo.oid, hash=linfo.hash)

    sync.run_until_found((REMOTE, remote_path1))

    sync.providers[LOCAL].delete(linfo.oid)
    sync.create_event(LOCAL, FILE, linfo.oid, exists=False)

    sync.run_until_found(WaitFor(REMOTE, remote_path1, exists=False))

    assert sync.providers[REMOTE].info_path(remote_path1) is None

    sync.state.assert_index_is_correct()


def test_sync_mkdir(sync):
    local_dir1 = "/local"
    local_path1 = "/local/stuff"
    remote_dir1 = "/remote"
    remote_path1 = "/remote/stuff"

    local_dir_oid1 = sync.providers[LOCAL].mkdir(local_dir1)
    local_path_oid1 = sync.providers[LOCAL].mkdir(local_path1)

    # inserts info about some local path
    sync.create_event(LOCAL, DIRECTORY, path=local_dir1,
                      oid=local_dir_oid1)
    sync.create_event(LOCAL, DIRECTORY, path=local_path1,
                      oid=local_path_oid1)

    sync.run_until_found((REMOTE, remote_dir1))
    sync.run_until_found((REMOTE, remote_path1))

    log.debug("BEFORE DELETE\n %s", sync.state.pretty_print())

    sync.providers[LOCAL].delete(local_path_oid1)
    sync.create_event(LOCAL, FILE, local_path_oid1, exists=False)

    log.debug("AFTER DELETE\n %s", sync.state.pretty_print())

    log.debug("wait for delete")
    sync.run_until_found(WaitFor(REMOTE, remote_path1, exists=False))

    assert sync.providers[REMOTE].info_path(remote_path1) is None
    sync.state.assert_index_is_correct()


def test_sync_conflict_simul(sync):
    remote_parent = "/remote"
    local_parent = "/local"
    local_path1 = Provider.join(local_parent, "stuff1")  # "/local/stuff1"
    remote_path1 = Provider.join(remote_parent, "stuff1")  # "/remote/stuff1"

    sync.providers[LOCAL].mkdir(local_parent)
    sync.providers[REMOTE].mkdir(remote_parent)

    linfo = sync.providers[LOCAL].create(local_path1, BytesIO(b"hello"))
    rinfo = sync.providers[REMOTE].create(remote_path1, BytesIO(b"goodbye"))

    # inserts info about some local path
    sync.create_event(LOCAL, FILE, path=local_path1,
                      oid=linfo.oid, hash=linfo.hash)
    sync.create_event(REMOTE, FILE, path=remote_path1,
                      oid=rinfo.oid, hash=rinfo.hash)

    # one of them is a conflict
    sync.run(until=lambda:
             sync.providers[REMOTE].exists_path("/remote/stuff1.conflicted")
             or
             sync.providers[LOCAL].exists_path("/local/stuff1.conflicted")
             )

    sync.run_until_found(
        (REMOTE, "/remote/stuff1"),
        (LOCAL, "/local/stuff1")
    )

    sync.providers[LOCAL]._log_debug_state("LOCAL")              # type: ignore
    sync.providers[REMOTE]._log_debug_state("REMOTE")            # type: ignore

    b1 = BytesIO()
    b2 = BytesIO()
    if sync.providers[REMOTE].exists_path("/remote/stuff1.conflicted"):
        sync.providers[REMOTE].download_path("/remote/stuff1.conflicted", b1)
        sync.providers[REMOTE].download_path("/remote/stuff1", b2)
    else:
        sync.providers[LOCAL].download_path("/local/stuff1.conflicted", b2)
        sync.providers[LOCAL].download_path("/local/stuff1", b1)

    # both files are intact
    assert b1.getvalue() != b2.getvalue()
    assert b1.getvalue() in (b"hello", b"goodbye")
    assert b2.getvalue() in (b"hello", b"goodbye")
    sync.state.assert_index_is_correct()


MERGE = 2


@pytest.mark.parametrize("keep", [True, False])
@pytest.mark.parametrize("side", [LOCAL, REMOTE, MERGE])
def test_sync_conflict_resolve(sync, side, keep):
    data = (b"hello", b"goodbye", b"merge")

    def resolver(f1, f2):
        if side == MERGE:
            return (BytesIO(data[MERGE]), keep)

        if f1.side == side:
            return (f1, keep)

        return (f2, keep)

    sync.set_resolver(resolver)

    remote_parent = "/remote"
    local_parent = "/local"
    local_path1 = Provider.join(local_parent, "stuff1")  # "/local/stuff1"
    remote_path1 = Provider.join(remote_parent, "stuff1")  # "/remote/stuff1"

    sync.providers[LOCAL].mkdir(local_parent)
    sync.providers[REMOTE].mkdir(remote_parent)

    linfo = sync.providers[LOCAL].create(local_path1, BytesIO(data[LOCAL]))
    rinfo = sync.providers[REMOTE].create(remote_path1, BytesIO(data[REMOTE]))

    # inserts info about some local path
    sync.create_event(LOCAL, FILE, path=local_path1,
                      oid=linfo.oid, hash=linfo.hash)
    sync.create_event(REMOTE, FILE, path=remote_path1,
                      oid=rinfo.oid, hash=rinfo.hash)

    # ensure events are flushed a couple times
    sync.run_until_found((REMOTE, "/remote/stuff1"))

    sync.run_until_clean(timeout=1)

    sync.providers[LOCAL]._log_debug_state("LOCAL")      # type: ignore
    sync.providers[REMOTE]._log_debug_state("REMOTE")    # type: ignore

    b1 = BytesIO()
    b2 = BytesIO()
    sync.providers[REMOTE].download_path("/remote/stuff1", b2)
    sync.providers[LOCAL].download_path("/local/stuff1", b1)

    # both files are intact
    assert b1.getvalue() == data[side]
    assert b2.getvalue() == data[side]

    if not keep:
        assert not sync.providers[LOCAL].exists_path("/local/stuff1.conflicted")
        assert not sync.providers[REMOTE].exists_path("/remote/stuff1.conflicted")
    else:
        assert sync.providers[LOCAL].exists_path("/local/stuff1.conflicted") or sync.providers[REMOTE].exists_path("/remote/stuff1.conflicted")

    assert not sync.providers[LOCAL].exists_path("/local/stuff1.conflicted.conflicted")
    assert not sync.providers[REMOTE].exists_path("/remote/stuff1.conflicted.conflicted")
    assert not sync.providers[LOCAL].exists_path("/local/stuff1.conflicted2")
    assert not sync.providers[REMOTE].exists_path("/remote/stuff1.conflicted2")

    sync.state.assert_index_is_correct()


def test_sync_conflict_path(sync):
    remote_parent = "/remote"
    local_parent = "/local"
    local_path1 = "/local/stuff"
    remote_path1 = "/remote/stuff"
    local_path2 = "/local/stuff-l"
    remote_path2 = "/remote/stuff-r"

    sync.providers[LOCAL].mkdir(local_parent)
    sync.providers[REMOTE].mkdir(remote_parent)

    linfo = sync.providers[LOCAL].create(local_path1, BytesIO(b"hello"))

    # inserts info about some local path
    sync.create_event(LOCAL, FILE, path=local_path1, oid=linfo.oid, hash=linfo.hash)

    sync.run_until_found((REMOTE, remote_path1))

    rinfo = sync.providers[REMOTE].info_path(remote_path1)

    assert len(sync.state.get_all()) == 1

    ent = sync.state.get_all().pop()

    sync.providers[REMOTE]._log_debug_state("BEFORE")        # type: ignore

    new_oid_l = sync.providers[LOCAL].rename(linfo.oid, local_path2)
    new_oid_r = sync.providers[REMOTE].rename(rinfo.oid, remote_path2)

    sync.providers[REMOTE]._log_debug_state("AFTER")         # type: ignore

    sync.create_event(LOCAL, FILE, path=local_path2, oid=new_oid_l, hash=linfo.hash, prior_oid=linfo.oid)

    assert len(sync.state.get_all()) == 1
    assert ent[REMOTE].oid == new_oid_r

    sync.create_event(REMOTE, FILE, path=remote_path2, oid=new_oid_r, hash=rinfo.hash, prior_oid=rinfo.oid)

    assert len(sync.state.get_all()) == 1

    log.debug("TABLE 0:\n%s", sync.state.pretty_print())

    # defer to the one renamed "first", which in this case is local
    sync.run_until_found((LOCAL, local_path2))
    sync.run_until_found((REMOTE, "/remote/stuff-l"))

    log.debug("TABLE 1:\n%s", sync.state.pretty_print())

    assert not sync.providers[REMOTE].exists_path(remote_path2)
    assert not sync.providers[LOCAL].exists_path(local_path1)
    assert not sync.providers[REMOTE].exists_path(remote_path1)
    assert not sync.providers[LOCAL].exists_path("/local/stuff-r")
    sync.state.assert_index_is_correct()


def test_sync_cycle(sync: SyncMgrMixin):
    l_parent = "/local"
    r_parent = "/remote"
    lp1, lp2, lp3 = "/local/a", "/local/b", "/local/c",
    rp1, rp2, rp3 = "/remote/a", "/remote/b", "/remote/c",
    templ = "/local/d"

    l_parent_oid = sync.providers[LOCAL].mkdir(l_parent)
    r_parent_oid = sync.providers[REMOTE].mkdir(r_parent)

    linfo1 = sync.providers[LOCAL].create(lp1, BytesIO(b"hello1"))
    sync.create_event(LOCAL, FILE, path=lp1, oid=linfo1.oid, hash=linfo1.hash)
    sync.run_until_found((REMOTE, rp1), timeout=1)
    rinfo1 = sync.providers[REMOTE].info_path(rp1)

    linfo2 = sync.providers[LOCAL].create(lp2, BytesIO(b"hello2"))
    sync.create_event(LOCAL, FILE, path=lp2, oid=linfo2.oid, hash=linfo2.hash)
    sync.run_until_found((REMOTE, rp2))
    rinfo2 = sync.providers[REMOTE].info_path(rp2)

    linfo3 = sync.providers[LOCAL].create(lp3, BytesIO(b"hello3"))
    sync.create_event(LOCAL, FILE, path=lp3, oid=linfo3.oid, hash=linfo3.hash)
    sync.run_until_found((REMOTE, rp3))
    rinfo3 = sync.providers[REMOTE].info_path(rp3)

    sync.providers[REMOTE]._log_debug_state("BEFORE")                # type: ignore
    tmp1oid = sync.providers[LOCAL].rename(linfo1.oid, templ)
    lp1oid = sync.providers[LOCAL].rename(linfo3.oid, lp1)
    lp3oid = sync.providers[LOCAL].rename(linfo2.oid, lp3)
    lp2oid = sync.providers[LOCAL].rename(tmp1oid, lp2)

    # a->temp, c->a, b->c, temp->b

    log.debug("TABLE 0:\n%s", sync.state.pretty_print())
    sync.create_event(LOCAL, FILE, path=templ, oid=tmp1oid, hash=linfo1.hash, prior_oid=linfo1.oid)
    log.debug("TABLE 1:\n%s", sync.state.pretty_print())
    sync.create_event(LOCAL, FILE, path=lp1, oid=lp1oid, hash=linfo3.hash, prior_oid=linfo3.oid)
    log.debug("TABLE 2:\n%s", sync.state.pretty_print())
    sync.create_event(LOCAL, FILE, path=lp3, oid=lp3oid, hash=linfo2.hash, prior_oid=linfo2.oid)
    log.debug("TABLE 3:\n%s", sync.state.pretty_print())
    sync.create_event(LOCAL, FILE, path=lp2, oid=lp2oid, hash=linfo1.hash, prior_oid=tmp1oid)
    log.debug("TABLE 4:\n%s", sync.state.pretty_print())
    assert len(sync.state.get_all()) == 3
    sync.providers[REMOTE]._log_debug_state("MIDDLE")                # type: ignore

    sync.run_until_clean(timeout=1)
    sync.providers[REMOTE]._log_debug_state("AFTER")                 # type: ignore

    i1 = sync.providers[REMOTE].info_path(rp1)
    i2 = sync.providers[REMOTE].info_path(rp2)
    i3 = sync.providers[REMOTE].info_path(rp3)
    ldir = sorted([x.name for x in sync.providers[LOCAL].listdir(l_parent_oid)])
    rdir = sorted([x.name for x in sync.providers[REMOTE].listdir(r_parent_oid)])

    log.debug("ldir=%s", ldir)
    log.debug("rdir=%s", rdir)
    log.debug("path %s has info %s", rp1, i1)
    log.debug("path %s has info %s", rp2, i2)
    log.debug("path %s has info %s", rp3, i3)

    assert i1
    assert i2
    assert i3

    assert rinfo1
    assert rinfo2
    assert rinfo3

    assert i1.hash == rinfo3.hash
    assert i2.hash == rinfo1.hash
    assert i3.hash == rinfo2.hash


def test_sync_conflict_path_combine(sync):
    remote_parent = "/remote"
    local_parent = "/local"
    local_path1 = "/local/stuff1"
    local_path2 = "/local/stuff2"
    remote_path1 = "/remote/stuff1"
    remote_path2 = "/remote/stuff2"
    local_path3 = "/local/stuff"
    remote_path3 = "/remote/stuff"

    sync.providers[LOCAL].mkdir(local_parent)
    sync.providers[REMOTE].mkdir(remote_parent)

    linfo1 = sync.providers[LOCAL].create(local_path1, BytesIO(b"hello"))
    rinfo2 = sync.providers[REMOTE].create(remote_path2, BytesIO(b"hello"))

    # inserts info about some local path
    sync.create_event(LOCAL, FILE, path=local_path1,
                      oid=linfo1.oid, hash=linfo1.hash)

    sync.create_event(REMOTE, FILE, path=remote_path2,
                      oid=rinfo2.oid, hash=rinfo2.hash)

    sync.run_until_found((REMOTE, remote_path1), (LOCAL, local_path2))

    log.debug("TABLE 0:\n%s", sync.state.pretty_print())

    new_oid1 = sync.providers[LOCAL].rename(linfo1.oid, local_path3)
    prior_oid = sync.providers[LOCAL].oid_is_path and linfo1.oid
    sync.create_event(LOCAL, FILE, path=local_path3, oid=new_oid1, prior_oid=prior_oid)

    new_oid2 = sync.providers[REMOTE].rename(rinfo2.oid, remote_path3)
    prior_oid = sync.providers[REMOTE].oid_is_path and rinfo2.oid
    sync.create_event(REMOTE, FILE, path=remote_path3, oid=new_oid2, prior_oid=prior_oid)

    log.debug("TABLE 1:\n%s", sync.state.pretty_print())

    ok = lambda: (
        sync.providers[REMOTE].exists_path("/remote/stuff.conflicted")
        or
        sync.providers[LOCAL].exists_path("/local/stuff.conflicted")
    )
    sync.run(until=ok, timeout=3)

    log.debug("TABLE 2:\n%s", sync.state.pretty_print())

    assert ok()


def test_event_order_del_create(sync):
    local_parent, remote_parent = ("/local", "/remote")
    local, remote = sync.providers
    local.mkdir(local_parent)
    remote.mkdir(remote_parent)

    remote_path1 = Provider.join(remote_parent, "stuff1")
    local_path1 = sync.translate(LOCAL, remote_path1).replace("\\", "/")
    rinfo1 = sync.providers[REMOTE].create(remote_path1, BytesIO(b"hello"))

    # insert the delete event before the create event, file exists, confirm it exists locally after syncing
    sync.create_event(REMOTE, FILE, path=remote_path1, oid=rinfo1.oid, hash=rinfo1.hash, exists=False)
    sync.run_until_clean(timeout=1)
    sync.create_event(REMOTE, FILE, oid=rinfo1.oid, exists=True)
    sync.run_until_clean(timeout=1)

    assert sync.providers[LOCAL].info_path(local_path1) is not None

    remote_path2 = "/remote/stuff2"
    local_path2 = "/local/stuff2"
    rinfo2 = sync.providers[REMOTE].create(remote_path2, BytesIO(b"hello"))
    sync.providers[REMOTE].delete(rinfo2.oid)

    # insert the delete event before the create event, file trashed, confirm it doesn't exist locally after syncing
    sync.create_event(REMOTE, FILE, path=remote_path2, oid=rinfo2.oid, hash=rinfo2.hash, exists=False)
    sync.run_until_clean(timeout=1)
    sync.create_event(REMOTE, FILE, oid=rinfo2.oid, exists=True)
    sync.run_until_clean(timeout=1)

    assert sync.providers[LOCAL].info_path(local_path2) is None


@pytest.mark.manual
@pytest.mark.parametrize("order", list(permutations(range(6), 6)))
def test_event_order_permute(order, sync):  # pragma: no cover
    local_parent, remote_parent = ("/local", "/remote")
    local, remote = sync.providers
    local.mkdir(local_parent)
    remote.mkdir(remote_parent)

    def target_hash(suffix):
        return local.hash_data(BytesIO(b"hello" + bytes(str(suffix), "utf8")))

    fn_suffix = "".join([str(i) for i in order])
    log.debug("test ordering = %s", fn_suffix)
    local_path_a = "/local/stuffa" + fn_suffix
    local_path_b = "/local/stuffb" + fn_suffix
    local_path_c = "/local/stuffc" + fn_suffix
    remote_path_a = "/remote/stuffa" + fn_suffix
    remote_path_b = "/remote/stuffb" + fn_suffix
    remote_path_c = "/remote/stuffc" + fn_suffix

    rinfo_1 = remote.create(remote_path_b, BytesIO(b"hello1"))
    remote.delete(rinfo_1.oid)
    rinfo_2 = remote.create(remote_path_a, BytesIO(b"hello2"))
    remote.rename(rinfo_2.oid, remote_path_b)
    remote.rename(rinfo_2.oid, remote_path_c)
    rinfo_3 = remote.create(remote_path_b, BytesIO(b"hello3"))

    # Event(otype=, oid=, path=, hash=, exists=, mtime=, prior_oid=, new_cursor=)
    events = [
        Event(otype=FILE, oid=rinfo_1.oid, path=remote_path_a, hash=rinfo_1.hash, exists=True, mtime=1),  # create b
        Event(otype=FILE, oid=rinfo_1.oid, path=remote_path_a, hash=rinfo_1.hash, exists=False, mtime=2),  # trash b

        Event(otype=FILE, oid=rinfo_2.oid, path=remote_path_a, hash=rinfo_2.hash, exists=True, mtime=3),  # create a
        Event(otype=FILE, oid=rinfo_2.oid, path=remote_path_b, hash=rinfo_2.hash, exists=True, mtime=4),  # rename to b
        Event(otype=FILE, oid=rinfo_2.oid, path=remote_path_c, hash=rinfo_2.hash, exists=True, mtime=5),  # rename to c

        Event(otype=FILE, oid=rinfo_3.oid, path=remote_path_b, hash=rinfo_3.hash, exists=True, mtime=6),  # create b
    ]
    for event_no in order:
        event = events[event_no]
        log.info("Processing event %s:%s", event.mtime, event)
        sync.insert_event(REMOTE, event)
        sync.run_until_clean(timeout=1)

    linfo_a = local.info_path(local_path_a)
    linfo_b = local.info_path(local_path_b)
    linfo_c = local.info_path(local_path_c)
    assert linfo_a is None
    assert linfo_b.hash == target_hash("3")
    assert linfo_c.hash == target_hash("2")


def test_create_then_move(sync):  # TODO: combine with the reverse test
    remote_parent = "/remote"
    local_parent = "/local"
    local_folder = "/local/folder"
    local_file1 = "/local/file"
    remote_file1 = "/remote/file"
    local_file2 = "/local/folder/file"
    remote_file2 = "/remote/folder/file"

    sync.providers[LOCAL].mkdir(local_parent)
    sync.providers[REMOTE].mkdir(remote_parent)
    linfo1 = sync.providers[LOCAL].create(local_file1, BytesIO(b"hello"))
    sync.create_event(LOCAL, FILE, path=local_file1, oid=linfo1.oid, hash=linfo1.hash)
    sync.run_until_found((REMOTE, remote_file1))

    log.debug("TABLE 0:\n%s", sync.state.pretty_print())

    folder_oid = sync.providers[LOCAL].mkdir(local_folder)
    sync.create_event(LOCAL, DIRECTORY, path=local_folder, oid=folder_oid, hash=None)

    new_oid = sync.providers[LOCAL].rename(linfo1.oid, local_file2)
    sync.create_event(LOCAL, FILE, path=local_file2, oid=new_oid, hash=linfo1.hash, prior_oid=linfo1.oid)

    log.debug("TABLE 1:\n%s", sync.state.pretty_print())
    sync.run_until_found((REMOTE, remote_file2), timeout=2)
    log.debug("TABLE 2:\n%s", sync.state.pretty_print())


def test_create_then_move_reverse(sync):  # TODO: see if this can be combined with the reverse test
    remote_parent = "/remote"
    local_parent = "/local"
    remote_folder = "/remote/folder"
    local_file1 = "/local/file"
    remote_file1 = "/remote/file"
    local_file2 = "/local/folder/file"
    remote_file2 = "/remote/folder/file"

    oid = sync.providers[LOCAL].mkdir(local_parent)
    oid = sync.providers[REMOTE].mkdir(remote_parent)
    rinfo1 = sync.providers[REMOTE].create(remote_file1, BytesIO(b"hello"))
    sync.create_event(REMOTE, FILE, path=remote_file1, oid=rinfo1.oid, hash=rinfo1.hash)
    sync.run_until_found((LOCAL, local_file1))

    log.debug("TABLE 0:\n%s", sync.state.pretty_print())

    folder_oid = sync.providers[REMOTE].mkdir(remote_folder)
    sync.create_event(REMOTE, DIRECTORY, path=remote_folder, oid=folder_oid, hash=None)

    sync.providers[REMOTE].rename(rinfo1.oid, remote_file2)
    sync.create_event(REMOTE, FILE, path=remote_file2, oid=rinfo1.oid, hash=rinfo1.hash)

    log.debug("TABLE 1:\n%s", sync.state.pretty_print())
    sync.run_until_found((LOCAL, local_file2), timeout=2)
    log.debug("TABLE 2:\n%s", sync.state.pretty_print())


def _test_rename_folder_with_kids(sync, source, dest):
    parent = ["/local", "/remote"]
    folder1 = ["/local/folder1", "/remote/folder1"]
    file1 = ["/local/folder1/file", "/remote/folder1/file"]
    folder2 = ["/local/folder2", "/remote/folder2"]
    file2 = ["/local/folder2/file", "/remote/folder2/file"]

    for loc in (source, dest):
        sync.providers[loc].mkdir(parent[loc])
    folder_oid = sync.providers[source].mkdir(folder1[source])
    sync.create_event(source, DIRECTORY, path=folder1[source], oid=folder_oid, hash=None)

    file_info: OInfo = sync.providers[source].create(file1[source], BytesIO(b"hello"))
    sync.create_event(source, FILE, path=file1[source], oid=file_info.oid, hash=None)

    log.debug("TABLE 0:\n%s", sync.state.pretty_print())
    sync.run_until_found((dest, folder1[dest]))

    log.debug("TABLE 1:\n%s", sync.state.pretty_print())

    new_oid = sync.providers[source].rename(folder_oid, folder2[source])
    sync.create_event(source, DIRECTORY, path=folder2[source], oid=new_oid, hash=None, prior_oid=folder_oid)

    log.debug("TABLE 2:\n%s", sync.state.pretty_print())
    sync.run_until_found(
        (source, file2[source]),
        (dest, file2[dest])
    )
    log.debug("TABLE 3:\n%s", sync.state.pretty_print())


@pytest.mark.parametrize("ordering", [(LOCAL, REMOTE), (REMOTE, LOCAL)])
def test_rename_folder_with_kids(sync_sh, ordering):
    _test_rename_folder_with_kids(sync_sh, *ordering)


def test_aging(sync):
    local_parent = "/local"
    local_file1 = "/local/file"
    remote_file1 = "/remote/file"
    local_file2 = "/local/file2"
    remote_file2 = "/remote/file2"

    sync.providers[LOCAL].mkdir(local_parent)
    linfo1 = sync.providers[LOCAL].create(local_file1, BytesIO(b"hello"))

    # aging slows things down
    sync.aging = 0.2
    sync.create_event(LOCAL, FILE, path=local_file1, oid=linfo1.oid, hash=linfo1.hash)
    sync.do()
    sync.do()
    sync.do()
    log.debug("TABLE 2:\n%s", sync.state.pretty_print())

    assert not sync.providers[REMOTE].info_path(local_file1)

    sync.run_until_found((REMOTE, remote_file1), timeout=2)

    assert sync.providers[REMOTE].info_path(remote_file1)

    sync.aging = 0
    linfo2 = sync.providers[LOCAL].create(local_file2, BytesIO(b"hello"))
    sync.create_event(LOCAL, FILE, path=local_file2, oid=linfo2.oid, hash=linfo2.hash)
    sync.do()
    sync.do()
    sync.do()
    log.debug("TABLE 2:\n%s", sync.state.pretty_print())

    assert sync.providers[REMOTE].info_path(remote_file2)
    # but withotu it, things are fast


def test_remove_folder_with_kids(sync_sh):
    sync = sync_sh
    parent = ["/local", "/remote"]
    folder1 = ["/local/folder1", "/remote/folder1"]
    file1 = ["/local/folder1/file", "/remote/folder1/file"]

    for loc in (LOCAL, REMOTE):
        sync.providers[loc].mkdir(parent[loc])
    folder_oid = sync.providers[LOCAL].mkdir(folder1[LOCAL])
    sync.create_event(LOCAL, DIRECTORY, path=folder1[LOCAL], oid=folder_oid, hash=None)

    file_info: OInfo = sync.providers[LOCAL].create(file1[LOCAL], BytesIO(b"hello"))
    sync.create_event(LOCAL, FILE, path=file1[LOCAL], oid=file_info.oid, hash=None)

    log.debug("TABLE 0:\n%s", sync.state.pretty_print())
    sync.run_until_found((REMOTE, file1[REMOTE]))

    log.debug("TABLE 1:\n%s", sync.state.pretty_print())

    sync.providers[LOCAL].delete(file_info.oid)
    sync.providers[LOCAL].delete(folder_oid)

    sync.create_event(LOCAL, DIRECTORY, oid=file_info.oid, exists=False)
    sync.create_event(LOCAL, DIRECTORY, oid=folder_oid, exists=False)

    log.debug("TABLE 2:\n%s", sync.state.pretty_print())

    sync.run_until_found(WaitFor(REMOTE, file1[REMOTE], exists=False), WaitFor(REMOTE, folder1[REMOTE], exists=False))


def test_dir_rm(sync):
    remote_parent = "/remote"
    local_parent = "/local"
    local_dir = Provider.join(local_parent, "dir")
    remote_dir = Provider.join(remote_parent, "dir")
    local_file = Provider.join(local_dir, "file")
    remote_file = Provider.join(remote_dir, "file")

    lparent = sync.providers[LOCAL].mkdir(local_parent)
    rparent = sync.providers[REMOTE].mkdir(remote_parent)
    ldir = sync.providers[LOCAL].mkdir(local_dir)
    rdir = sync.providers[REMOTE].mkdir(remote_dir)
    lfile = sync.providers[LOCAL].create(local_file, BytesIO(b"hello"))

    sync.create_event(LOCAL, DIRECTORY, path=local_dir, oid=ldir)
    sync.create_event(LOCAL, FILE, path=local_file, oid=lfile.oid, hash=lfile.hash)

    sync.run_until_found((REMOTE, remote_file), (REMOTE, remote_dir))

    rfile = sync.providers[REMOTE].info_path(remote_file)
    sync.providers[REMOTE].delete(rfile.oid)
    sync.providers[REMOTE].delete(rdir)

    # Directory delete - should punt because of children
    # aging needs to be at most negative punt_secs or this test will be flaky, because the parent folder
    # will de-age when it punts by that amount, and then the folder won't have aged enough to get deleted on time
    sync.aging = 0 - max(sync.state._punt_secs)
    sync.create_event(REMOTE, DIRECTORY, path=remote_dir, oid=rdir, exists=False)
    sync.do()
    assert len(list(sync.providers[LOCAL].listdir(ldir))) == 1

    sync.create_event(REMOTE, FILE, path=remote_file, oid=rfile.oid, exists=False)
    sync.do()
    assert len(list(sync.providers[LOCAL].listdir(ldir))) == 0

    # Now it should successfully rmdir
    sync.do()
    assert len(list(sync.providers[LOCAL].listdir(lparent))) == 0

    sync.state.assert_index_is_correct()


def test_no_change_does_nothing(sync):
    local_parent = "/local"
    local_file1 = "/local/file"
    remote_file1 = "/remote/file"

    sync.providers[LOCAL].mkdir(local_parent)
    linfo1 = sync.providers[LOCAL].create(local_file1, BytesIO(b"hello"))

    sync.create_event(LOCAL, FILE, path=local_file1, oid=linfo1.oid, hash=linfo1.hash)

    sync.run_until_clean(timeout=1)

    rinfo1 = sync.providers[REMOTE].info_path(remote_file1)

    log.debug("TABLE 1:\n%s", sync.state.pretty_print())

    sync.state.lookup_oid(LOCAL, linfo1.oid)[LOCAL].changed = 1
    sync.state.lookup_oid(REMOTE, rinfo1.oid)[REMOTE].changed = 1

    assert sync.state.changeset_len
    assert not sync.state.lookup_oid(LOCAL, linfo1.oid)[LOCAL].needs_sync()
    assert not sync.state.lookup_oid(REMOTE, rinfo1.oid)[REMOTE].needs_sync()

    sync.run_until_clean(timeout=1)

    assert sync.state.lookup_oid(LOCAL, linfo1.oid)[LOCAL].sync_path
    assert sync.state.lookup_oid(REMOTE, rinfo1.oid)[REMOTE].sync_path
    assert sync.state.lookup_oid(LOCAL, linfo1.oid)[LOCAL].sync_hash
    assert sync.state.lookup_oid(REMOTE, rinfo1.oid)[REMOTE].sync_hash


def test_file_name_error(sync):
    local_parent = "/local"
    local_file1 = "/local/file"
    remote_file1 = "/remote/file"

    sync.providers[LOCAL].mkdir(local_parent)
    linfo1 = sync.providers[LOCAL].create(local_file1, BytesIO(b"hello"))

    sync.create_event(LOCAL, FILE, path=local_file1, oid=linfo1.oid, hash=linfo1.hash)

    _create = sync.providers[REMOTE].create

    throws = True
    called = False

    def _called(name, data):
        nonlocal called
        called = True
        if throws:
            raise CloudFileNameError("file name error")
        return _create(name, data)

    with patch.object(sync.providers[REMOTE], "create", new=_called):
        sync.run(until=lambda: called, timeout=1)

    sync.do()

    assert not sync.providers[REMOTE].info_path(remote_file1)

    assert sync.state.lookup_oid(LOCAL, linfo1.oid).ignored == IgnoreReason.IRRELEVANT


def test_modif_rename(sync):
    local_parent = "/local"
    local_file1 = "/local/file"
    local_file2 = "/local/file2"
    remote_file1 = "/remote/file"
    remote_file2 = "/remote/file2"

    sync.providers[LOCAL].mkdir(local_parent)
    linfo1 = sync.providers[LOCAL].create(local_file1, BytesIO(b"hello"))

    sync.create_event(LOCAL, FILE, path=local_file1, oid=linfo1.oid, hash=linfo1.hash)
    sync.run_until_found((REMOTE, remote_file1))

    linfo2 = sync.providers[LOCAL].upload(linfo1.oid, BytesIO(b"hello2"))
    sync.create_event(LOCAL, FILE, path=local_file1, oid=linfo1.oid, hash=linfo2.hash)
    new_loid = sync.providers[LOCAL].rename(linfo1.oid, local_file2)

    log.debug("CHANGE LF1 NO REN EVENT")
    log.debug("TABLE 0:\n%s", sync.state.pretty_print())
    sync.run(until=lambda: not sync.busy, timeout=1)

    if sync.providers[LOCAL].oid_is_path:
        # other providers can figure out the rename happend
        assert sync.providers[REMOTE].info_path(remote_file1) is not None

    log.debug("REN EVENT")
    sync.create_event(LOCAL, FILE, path=local_file2,
                      oid=new_loid, prior_oid=linfo1.oid)

    sync.run_until_found((REMOTE, remote_file2))

    assert sync.providers[REMOTE].info_path(remote_file2)


def test_re_mkdir_synced(sync):
    local_parent = "/local"
    local_sub = "/local/sub"
    local_file = "/local/sub/file"
    remote_sub = "/remote/sub"
    remote_file = "/remote/sub/file"

    sync.providers[LOCAL].mkdir(local_parent)
    lsub_oid = sync.providers[LOCAL].mkdir(local_sub)
    lfil = sync.providers[LOCAL].create(local_file, BytesIO(b"hello"))

    sync.create_event(LOCAL, FILE, path=local_file, oid=lfil.oid, hash=lfil.hash)

    sync.run_until_found((REMOTE, remote_file))

    rfil = sync.providers[REMOTE].info_path(remote_file)
    sync.providers[REMOTE].upload(rfil.oid, BytesIO(b"hello2"))

    sync.providers[LOCAL].delete(lfil.oid)
    sync.providers[LOCAL].delete(lsub_oid)

    sync.run(until=lambda: not sync.busy)
    sync.create_event(REMOTE, FILE, path=remote_file, oid=rfil.oid, hash=rfil.hash)

    log.info("TABLE 0:\n%s", sync.state.pretty_print())

    sync.run_until_found((LOCAL, local_file))


def test_path_conflict_deleted_remotely(sync):
    local_parent = "/local"
    remote_parent = "/remote"
    remote_path1 = "/remote/a"
    local_path1 = "/local/a"
    new_remote_path1 = "/remote/b"
    new_remote_path2 = "/remote/c"
    new_local_path1 = "/local/c"

    sync.providers[LOCAL].mkdir(local_parent)
    sync.providers[REMOTE].mkdir(remote_parent)
    local_oid = sync.providers[LOCAL].mkdir(local_path1)
    sync.create_event(LOCAL, DIRECTORY, path=local_path1, oid=local_oid)
    sync.run_until_found((REMOTE, remote_path1))
    remote_info = sync.providers[REMOTE].info_path(remote_path1)
    remote_oid = remote_info.oid
    new_local_oid = sync.providers[LOCAL].rename(local_oid, new_local_path1)
    new_remote_oid = sync.providers[REMOTE].rename(remote_oid, new_remote_path1)
    sync.providers[REMOTE].delete(new_remote_oid)
    sync.create_event(LOCAL, DIRECTORY, path=new_local_path1, oid=new_local_oid, prior_oid=local_oid)
    sync.create_event(REMOTE, DIRECTORY, path=new_remote_path1, oid=new_remote_oid, prior_oid=remote_oid, exists=False)
    sync.run_until_clean()  # with the bug, this will loop forever/timeout
    assert not sync.providers[LOCAL].info_oid(new_local_oid)
    assert not sync.providers[REMOTE].info_oid(new_remote_oid)


def test_folder_del_loop(sync):
    local_parent = "/local"
    local_sub = "/local/sub"
    local_file = "/local/sub/file"

    local_sub2 = "/local/sub2"
    local_file2 = "/local/sub2/file"

    remote_sub = "/remote/sub"
    remote_file = "/remote/sub/file"
    remote_sub2 = "/remote/sub2"

    sync.providers[LOCAL].mkdir(local_parent)
    lsub_oid = sync.providers[LOCAL].mkdir(local_sub)
    lfil = sync.providers[LOCAL].create(local_file, BytesIO(b"hello"))

    sync.create_event(LOCAL, FILE, path=local_file, oid=lfil.oid, hash=lfil.hash)

    sync.run_until_found((REMOTE, remote_file))

    rfil = sync.providers[REMOTE].info_path(remote_file)
    rsub_oid = sync.providers[REMOTE].info_path(remote_sub).oid
    sync.providers[REMOTE].delete(rfil.oid)
    sync.providers[REMOTE].delete(rsub_oid)
    lsub2_oid = sync.providers[LOCAL].rename(lsub_oid, local_sub2)
    lfil2 = sync.providers[LOCAL].info_path(local_file2)

    log.info("TABLE 0:\n%s", sync.state.pretty_print())

    sync.create_event(REMOTE, FILE, oid=rfil.oid, exists=TRASHED)
    sync.run(until=lambda: not sync.busy, timeout=1)

    sync.create_event(LOCAL, DIRECTORY, oid=lsub2_oid, path=local_sub2, prior_oid=lsub_oid)
    sync.create_event(LOCAL, FILE, oid=lfil2.oid, path=local_file2, prior_oid=lfil.oid)
    sync.create_event(REMOTE, DIRECTORY, oid=rsub_oid, exists=TRASHED)

    log.info("TABLE 1:\n%s", sync.state.pretty_print())

    sync.run(until=lambda: not sync.busy, timeout=1)

    assert not sync.providers[REMOTE].info_path(remote_sub)
    # Because of the order of operations above, we can't assert that the folder doesn't exist
    # Since we delete the remote folder and file, but only present the event for the file, and then sync,
    # when we do finally rename the local folder (and the file implicitly by the folder rename)
    # the sync of the local folder rename may happen before the remote folder delete event gets processed into the
    # state table. If so, then get_latest will update the remote.exists to Trashed, but not marked it changed
    # on the remote side because the event hasn't come in yet. To summarize, we have a changed, renamed folder locally
    # and an unchanged, Trashed file remotely, which looks exactly like a CREATE, so we do that. The event for the delete
    # then comes in, but we don't follow the advice of the event, instead we check if both sides match and they do,
    # so we ignore the event. This leaves the folder existing on both sides
    # instead, we'll simply assert that it exists locally and remotely, or is trashed locally and remotely
    remote_exists = sync.providers[REMOTE].info_path(remote_sub2) is not None
    assert not sync.providers[LOCAL].info_path(local_sub)
    local_exists = sync.providers[LOCAL].info_path(local_sub2) is not None
    if remote_exists:
        assert local_exists
    else:
        assert not local_exists


def test_sync_temporary_error(sync_ordered):
    sync = sync_ordered
    local_parent = "/local"
    remote_parent = "/remote"
    remote_path1 = "/remote/a"
    local_path1 = "/local/a"
    remote_path2 = "/remote/b"
    local_path2 = "/local/b"

    sync.providers[LOCAL].mkdir(local_parent)
    sync.providers[REMOTE].mkdir(remote_parent)
    local_info1 = sync.providers[LOCAL].create(local_path1, BytesIO(b'hello'))
    local_oid1 = local_info1.oid
    sync.create_event(LOCAL, DIRECTORY, path=local_path1, oid=local_oid1)
    sync.run_until_found((REMOTE, remote_path1))
    remote_info1 = sync.providers[REMOTE].info_path(remote_path1)
    remote_oid1 = remote_info1.oid

    sync.providers[REMOTE].delete(remote_oid1)
    sync.create_event(REMOTE, DIRECTORY, path=remote_path1, oid=remote_oid1, exists=False)

    time.sleep(.001)

    local_info2 = sync.providers[LOCAL].create(local_path2, BytesIO(b'world'))
    local_oid2 = local_info2.oid
    sync.create_event(LOCAL, DIRECTORY, path=local_path2, oid=local_oid2)

    with patch.object(sync.providers[LOCAL], "delete", side_effect=CloudTemporaryError):
        sync.run_until_found((REMOTE, remote_path2))  # with the bug, this will loop forever/timeout


@pytest.mark.parametrize("order", [LOCAL, REMOTE], ids=("local", "remote"))
def test_replace_rename(sync, order):
    (local, remote) = sync.providers

    (
        (la, ra),
        (lb, rb),
    ) = setup_remote_local(sync, "a", "b", content=(b'a', b'b'))

    log.info("TABLE 0\n%s", sync.state.pretty_print())

    local.upload(la.oid, BytesIO(b'tmp'))
    local._delete(la.oid, without_event=True)
    local.rename(lb.oid, la.path)

    sync.process_events(order)

    log.info("TABLE 1\n%s", sync.state.pretty_print())

    sync.run(until=lambda: not sync.busy, timeout=3)

    log.info("TABLE 2\n%s", sync.state.pretty_print())

    sync.process_events(1-order)

    sync.run(until=lambda: not sync.busy, timeout=3)

    log.info("TABLE 3\n%s", sync.state.pretty_print())

    log.info("%s->%s", ra.path + ".conflicted", remote.info_path(ra.path + ".conflicted"))
    log.info("%s", list(remote.walk("/remote")))

    assert not local.info_path(la.path + ".conflicted")
    assert not local.info_path(lb.path + ".conflicted")
    assert not remote.info_path(ra.path + ".conflicted")
    assert not remote.info_path(rb.path + ".conflicted")

    bio = BytesIO()
    remote.download_path(ra.path, bio)
    assert bio.getvalue() == b'b'


def test_rename_same_name(sync_ci):
    sync = sync_ci
    (local, remote) = sync.providers

    (
        (ld, rd),
        (la, ra),
        (lb, rb),
    ) = setup_remote_local(sync, "d/", "d/a", "d/b", content=(None, b'a', b'b'))

    # this is case insensitive
    assert remote.exists_path("/remote/d")
    assert remote.exists_path("/remote/D")

    ra.oid = remote.rename(ra.oid, "/remote/D/a")

    assert remote.exists_path("/remote/D/a")
    assert remote.exists_path("/remote/d/a")

    sync.create_event(REMOTE, FILE, path="/remote/D/a", oid=ra.oid, hash=ra.hash)

    log.info("TABLE 0\n%s", sync.state.pretty_print())

    log.info("remote %s", list(remote.listdir_path("/remote/d")))

    with patch.object(local, "rename") as m:
        sync.run(until=lambda: not sync.busy, timeout=3)
        assert not m.called

    log.info("TABLE 2\n%s", sync.state.pretty_print())


def test_delete_out_of_order_events(sync):
    (local, remote) = sync.providers

    (
        (lf, rf),
        (la, ra),
        (lb, rb),
    ) = setup_remote_local(sync, "f/", "f/a", "f/b")

    local.delete(la.oid)
    local.delete(lb.oid)
    local.delete(lf.oid)

    sync.create_event(LOCAL, FILE, path="/local/f/a", oid=la.oid, exists=False)
    sync.create_event(LOCAL, FILE, path="/local/f/b", oid=lb.oid, exists=False)
    sync.create_event(LOCAL, FILE, path="/local/f/b", oid=lb.oid, exists=True)  # liar!
    sync.create_event(LOCAL, FILE, path="/local/f", oid=lf.oid, exists=False)

    log.info("TABLE 0\n%s", sync.state.pretty_print())

<<<<<<< HEAD
    sync.run_until_clean()
=======
    sync.run(until=lambda:not remote.info_path("/remote/f"), timeout=2)
>>>>>>> 0e80e9e6

    log.info("TABLE 2\n%s", sync.state.pretty_print())

    assert not remote.info_path("/remote/f")

<<<<<<< HEAD
=======
def test_sync_unknown_ex(sync):
    (local, remote) = sync.providers

    (
        (lf, _rf),
    ) = setup_remote_local(sync, "a")

    local.delete(lf.oid)

    sync.create_event(LOCAL, FILE, path="/local/a", oid=lf.oid, exists=False)
    with patch.object(remote, "delete", side_effect=lambda *a, **kw: 4/0):
        # all exceptions are converted to backoff errors
        with pytest.raises(_BackoffError):
            sync.do()
            sync.do()

    # and then everything is ok
    sync.run(until=lambda:not remote.info_path("/remote/a"), timeout=2)
    log.info("TABLE 2\n%s", sync.state.pretty_print())


def test_sync_fnf_during_sync(sync):
    (local, _remote) = sync.providers
    setup_remote_local(sync)

    lb = local.create("/local/b", BytesIO(b'hello'))
    sync.create_event(LOCAL, FILE, path="/local/b", oid=lb.oid, exists=True, hash=local.hash_data(BytesIO(b'hello')))

    # just deletes local temp and retries - no backoff
    def fnf(*a, **k):
        raise FileNotFoundError

    # temp error
    def perm(*a, **k):
        raise PermissionError

    sync.nothing_happened = MagicMock()
    sync.process_notifications()
    log.info("notif 1 %s", sync.notifications)
    sync.notifications.clear()

    with patch.object(local, "download", side_effect=fnf),\
            patch.object(SideState, "clean_temp") as ct:
        sync.do()
        sync.do()
        ct.assert_called()

    sync.process_notifications()
    log.info("notif 2 %s", sync.notifications)
    assert not sync.notifications

    # when nothing happens, not even an exception, the nothing_happened flag gets set
    # this prevents backoff from being cleared on noop
    sync.nothing_happened.assert_called()

    with pytest.raises(_BackoffError):
        with patch.object(local, "download", side_effect=perm):
            sync.do()
            sync.do()

    # dump notification queue
    sync.process_notifications()

    log.info("notif %s", sync.notifications)

    assert sync.notifications[0].ntype == NotificationType.TEMPORARY_ERROR

    sync.run_until_found((REMOTE, "remote/b"))


@pytest.mark.parametrize("unverif", [True, False])
def test_sync_change_count(sync, unverif):
    (local, _remote) = sync.providers

    (
        (la, _ra),
    ) = setup_remote_local(sync, "a")

    local.delete(la.oid)

    lb = local.create("/local/b", BytesIO(b'hello'))

    # ignored event for verified counts, but not ignored for raw counts
    sync.create_event(LOCAL, FILE, path="/local/a", oid=la.oid, exists=False)
    # new file event, counted for both
    sync.create_event(LOCAL, FILE, path="/local/b", oid=lb.oid, exists=True, hash=local.hash_data(BytesIO(b'hello')))
    # irrelevant event, ignored for both
    sync.create_event(LOCAL, FILE, path="/irrelevant/a", oid=la.oid, exists=True)

    log.info("TABLE 2\n%s", sync.state.pretty_print())
    if unverif:
        assert sync.change_count(unverified=unverif) == 2
    else:
        assert sync.change_count(unverified=unverif) == 1

>>>>>>> 0e80e9e6

# TODO: test to confirm that a sync with an updated path name that is different but matches the old name will be ignored (eg: a/b -> a\b)<|MERGE_RESOLUTION|>--- conflicted
+++ resolved
@@ -1235,18 +1235,13 @@
 
     log.info("TABLE 0\n%s", sync.state.pretty_print())
 
-<<<<<<< HEAD
-    sync.run_until_clean()
-=======
     sync.run(until=lambda:not remote.info_path("/remote/f"), timeout=2)
->>>>>>> 0e80e9e6
 
     log.info("TABLE 2\n%s", sync.state.pretty_print())
 
     assert not remote.info_path("/remote/f")
 
-<<<<<<< HEAD
-=======
+
 def test_sync_unknown_ex(sync):
     (local, remote) = sync.providers
 
@@ -1342,6 +1337,5 @@
     else:
         assert sync.change_count(unverified=unverif) == 1
 
->>>>>>> 0e80e9e6
 
 # TODO: test to confirm that a sync with an updated path name that is different but matches the old name will be ignored (eg: a/b -> a\b)