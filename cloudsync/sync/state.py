--- conflicted
+++ resolved
@@ -15,12 +15,8 @@
 from threading import RLock
 from abc import ABC, abstractmethod
 from enum import Enum
-<<<<<<< HEAD
-from typing import Optional, Tuple, Any, List, Dict, Set, TYPE_CHECKING
-=======
 from typing import Optional, Tuple, Any, List, Dict, Set, cast, TYPE_CHECKING
 
->>>>>>> ee151d73
 from typing import Union
 from pystrict import strict
 
