# pylint: disable=attribute-defined-outside-init, protected-access, too-many-lines, missing-docstring
"""
SyncEntry[SideState, SideState] is a pair of entries, indexed by oid.  The SideState class makes
extensive use of __getattr__ logic to keep indexes up to date.

There may be no need to keep them in "pairs".   This is artificial. States should probably be
altered to independent, and not paired at all.
"""

import copy
import logging
import time
import os
import random
from threading import RLock
from abc import ABC, abstractmethod
from enum import Enum
from typing import Optional, Tuple, Any, List, Dict, Set, cast, TYPE_CHECKING, Callable, Generator, overload

from typing import Union, Sequence
import msgpack
from pystrict import strict

from cloudsync.types import DIRECTORY, FILE, NOTKNOWN, IgnoreReason, LOCAL, REMOTE
from cloudsync.types import OType
from cloudsync.log import TRACE
from cloudsync.utils import debug_sig, disable_log_multiline
if TYPE_CHECKING:
    from cloudsync import Provider

log = logging.getLogger(__name__)

__all__ = ['SyncState', 'SyncEntry', 'Storage', 'FILE', 'DIRECTORY', 'UNKNOWN']

# safe ternary, don't allow traditional comparisons


class Exists(Enum):
    """
    Whether a file exists, used throughout the system instead of booleans
    """
    UNKNOWN = "unknown"
    EXISTS = "exists"
    TRASHED = "trashed"
    MISSING = "missing"
    LIKELY_TRASHED = "likely-trashed"           # this oid was trashed, but then another event came in saying it wasn't

    def __bool__(self):
        """
        Protect against bool use
        """
        raise ValueError("never bool enums")


UNKNOWN = Exists.UNKNOWN
EXISTS = Exists.EXISTS
TRASHED = Exists.TRASHED
LIKELY_TRASHED = Exists.LIKELY_TRASHED
MISSING = Exists.MISSING


# state of a single object
@strict         # pylint: disable=too-many-instance-attributes
class SideState():
    """
    One half of a sync
    """
    hash: Any
    sync_hash: Any

    def __init__(self, parent: 'SyncEntry', side: int, otype: Optional[OType]):
        self._parent = parent
        self._side: int = side
        self._otype: Optional[OType] = otype
        self._hash: Optional[bytes] = None           # hash at provider
        # time of last change (we maintain this)
        self._changed: Optional[float] = None
        self._last_gotten: float = 0.0               # set to == changed when getting
        self._sync_hash: Optional[bytes] = None      # hash at last sync
        self._sync_path: Optional[str] = None        # path at last sync
        self._path: Optional[str] = None             # path at provider
        self._oid: Optional[str] = None              # oid at provider
        self._exists: Exists = UNKNOWN               # exists at provider
        self._temp_file: Optional[str] = None
        self.temp_file: str

    def __getattr__(self, k):
        if k[0] != "_":
            return getattr(self, "_" + k)
        raise AttributeError("%s not in SideState" % k)

    def __setattr__(self, k, v):
        if k[0] == "_":
            object.__setattr__(self, k, v)
            return

        self._parent.updated(self._side, k, v)

        if k == "exists":
            self._set_exists(v)
        else:
            object.__setattr__(self, "_" + k, v)

    def _set_exists(self, val: Union[bool, Exists]):
        if val is False:
            xval = TRASHED
        elif val is True:
            xval = EXISTS
        elif val is None:
            xval = UNKNOWN
        elif type(val) is Exists:
            xval = cast(Exists, val)
        else:
            xval = Exists(val)

        if type(xval) != Exists:
            raise ValueError("use enum for exists")

        self._exists = xval
        self._parent.updated(self._side, "exists", xval)

    def set_aged(self):
        # setting to an old mtime marks this as fully aged
        self.changed = 1

    def clear(self):
        self.exists = UNKNOWN
        self.changed = None
        self.hash = None
        self.sync_hash = None
        self.sync_path = None
        self.path = None
        self.oid = None

    def __repr__(self):
        d = self.__dict__.copy()
        d.pop("_parent", None)
        return self.__class__.__name__ + ":" + debug_sig(id(self)) + str(d)

    def needs_sync(self):
        return self.changed and self.oid and (
               self.hash != self.sync_hash or
<<<<<<< HEAD
               self.path != self.sync_path or
               self.exists in (TRASHED, LIKELY_TRASHED)  # do we want to add MISSING here?
        )
=======
               self.parent.paths_differ(self.side) or
               self.exists in (TRASHED, LIKELY_TRASHED))
>>>>>>> 03a617d9

    def clean_temp(self):
        if self.temp_file:
            try:
                os.unlink(self.temp_file)
            except FileNotFoundError:
                pass
            except OSError as e:
                log.debug("exception unlinking %s", e)
            except Exception as e:  # any exceptions here are pointless
                log.warning("exception unlinking %s", e)
                self.temp_file = None


def other_side(index):
    return 1-index


class Storage(ABC):
    """
    Abstract base storage class
    """
    @abstractmethod
    def create(self, tag: str, serialization: bytes) -> Any:
        """ take a serialization str, upsert it in sqlite, return the row id of the row as a persistence id"""
        ...

    @abstractmethod
    def update(self, tag: str, serialization: bytes, eid: Any) -> int:
        """ take a serialization str, update it in sqlite, return the count of rows updated """
        ...

    @abstractmethod
    def delete(self, tag: str, eid: Any):
        """ take a serialization str, upsert it in sqlite, return the row id of the row as a persistence id"""
        ...

    @overload
    @abstractmethod
    def read_all(self) -> Dict[str, Dict[Any, bytes]]:
        """yield all the serialized strings in a generator"""
        ...

    @overload
    @abstractmethod
    def read_all(self, tag: str) -> Dict[Any, bytes]:
        """yield all the serialized strings in a generator"""
        ...

    @abstractmethod
    def read_all(self, tag=None):
        """yield all the serialized strings in a generator"""
        ...

    @abstractmethod
    def read(self, tag: str, eid: Any) -> Optional[bytes]:
        """return one serialized string or None"""
        ...


# single entry in the syncs state collection
@strict         # pylint: disable=too-many-instance-attributes, too-many-public-methods
class SyncEntry:
    """
    A pair of side states, as well as their storage information, and sync priority.
    """
    def __init__(self, parent: 'SyncState',
                 otype: Optional[OType],
                 storage_init: Optional[Tuple[Any, bytes]] = None,
                 ignore_reason: IgnoreReason = IgnoreReason.NONE):
        super().__init__()
        assert otype is not None or storage_init
        self.__states: List[SideState] = [SideState(self, 0, otype), SideState(self, 1, otype)]
        self._ignored = ignore_reason
        self._storage_id: Any = None
        self._priority: float = 0         # 0 == normal, > 0 == high, < 0 == low
        self._parent = parent

        if storage_init is not None:
            self._storage_id = storage_init[0]
            self.deserialize(storage_init)
        log.debug("new syncent %s", debug_sig(id(self)))

        self.priority: float

    def __getattr__(self, k):
        if k[0] != "_":
            return getattr(self, "_" + k)
        raise AttributeError("%s not in SyncEntry" % k)

    def __setattr__(self, k, v):
        if k[0] == "_":
            object.__setattr__(self, k, v)
            return

        if getattr(self, "_" + k) != v:
            self.updated(None, k, v)
            object.__setattr__(self, "_" + k, v)

    def updated(self, side, key, val):
        self._parent.updated(self, side, key, val)

    def serialize(self) -> bytes:
        """converts SyncEntry into a json str"""
        def side_state_to_dict(side_state: SideState) -> dict:
            ret = dict()
            ret['otype'] = side_state.otype.value
            ret['side'] = side_state.side
            ret['hash'] = side_state.hash
            ret['changed'] = side_state.changed
            ret['sync_hash'] = side_state.sync_hash
            ret['path'] = side_state.path
            ret['sync_path'] = side_state.sync_path
            ret['oid'] = side_state.oid
            ret['exists'] = side_state.exists.value
            ret['temp_file'] = side_state.temp_file
            # storage_id does not get serialized, it always comes WITH a serialization when deserializing
            return ret

        ser: Dict[str, Any] = dict()
        ser['side0'] = side_state_to_dict(self.__states[0])
        ser['side1'] = side_state_to_dict(self.__states[1])
        ser['ignored'] = self._ignored.value
        ser['priority'] = self._priority
        return msgpack.dumps(ser, use_bin_type=True)

    def deserialize(self, storage_init: Tuple[Any, bytes]):
        """loads the values in the serialization dict into self"""
        def dict_to_side_state(side, side_dict: dict) -> SideState:
            otype = OType(side_dict['otype'])
            side_state = SideState(self, side, otype)
            side_state.side = side_dict['side']
            side_state.hash = side_dict['hash']
            side_state.changed = side_dict['changed']
            side_state.sync_hash = side_dict['sync_hash']
            side_state.sync_path = side_dict['sync_path']
            side_state.path = side_dict['path']
            side_state.oid = side_dict['oid']
            # back compat: 10/21/19
            if side_dict['exists'] is None:
                side_state.exists = UNKNOWN
            if side_dict['exists'] is True:
                side_state.exists = EXISTS
            if side_dict['exists'] is False:
                side_state.exists = TRASHED
            side_state.exists = side_dict['exists']
            side_state.temp_file = side_dict['temp_file']
            return side_state

        self.storage_id = storage_init[0]
        ser: dict = msgpack.loads(storage_init[1], use_list=False, raw=False)
        self.__states = [dict_to_side_state(0, ser['side0']),
                         dict_to_side_state(1, ser['side1'])]
        reason_string = ser.get('ignored', "")
        if reason_string:
            if reason_string == "trashed":
                reason_string = "discarded"
            try:
                reason = IgnoreReason(reason_string)
                self._ignored = reason
            except ValueError:  # reason was specified, but had an unrecognized value?
                log.warning("deserializing state, but ignored had bad value %s", reason_string)
                reason = IgnoreReason.DISCARDED
        elif ser.get('discarded', ""):
            self._ignored = IgnoreReason.DISCARDED
        elif ser.get('conflicted', ""):
            self._ignored = IgnoreReason.CONFLICT

        ser['priority'] = ser.get('priority', 0)

    def __getitem__(self, i):
        return self.__states[i]

    def __setitem__(self, side, val):
        # can't really move items.. just copy stuff
        new_path = val._path
        new_oid = val._oid

        # old value is no longer in charge of anything
        val.path = None
        val.oid = None

        # new value rulez
        val = copy.copy(val)
        val._path = new_path
        val._oid = new_oid
        val._parent = self

        assert type(val) is SideState
        assert val.side == side

        # we need to ensure a valid oid is present when changing the path
        if val._oid is None:
            self.updated(side, "path", val._path)
            self.updated(side, "oid", val._oid)
        else:
            self.updated(side, "oid", val._oid)
            self.updated(side, "path", val._path)

        self.updated(side, "changed", val._changed)

        self.__states[side] = copy.copy(val)

    def hash_conflict(self):
        if self[0].hash and self[1].hash and self[0].path and self[1].path:
            return self[0].hash != self[0].sync_hash and self[1].hash != self[1].sync_hash
        return False

    def is_path_change(self, changed):
        return self[changed].sync_path and self.paths_differ(changed)

    def is_creation(self, changed):
        return (not self[other_side(changed)].oid or self[other_side(changed)].exists in (TRASHED, MISSING)) \
                and self[changed].path and self[changed].exists == EXISTS

    def is_rename(self, changed):
        return self[changed].sync_path and self[changed].path and self.paths_differ(changed)

    def paths_match(self, side):
        prov = self.parent.providers[side]
        return prov.paths_match(self[side].sync_path, self[side].path, for_display=True)

    def paths_differ(self, side):
        return not self.paths_match(side)

    def needs_sync(self):
        for i in (LOCAL, REMOTE):
            if not self[i].changed:
                continue
            if self.paths_differ(i) and self[i].oid:
                return True
            if self[i].hash != self[i].sync_hash and self[i].oid:
                return True
        if self[LOCAL].exists != self[REMOTE].exists and \
           self[LOCAL].exists == TRASHED or self[REMOTE].exists == TRASHED:
            return True
        return False

    def is_pending_delete(self):
        pending_delete = False
        for a in (LOCAL, REMOTE):
            b = other_side(a)
            if self[a].exists == EXISTS and self[b].exists in (TRASHED, MISSING) and self[b].changed:
                pending_delete = True
        return pending_delete

    @property
    def is_discarded(self):
        return self.ignored in (IgnoreReason.DISCARDED, IgnoreReason.IRRELEVANT)

    @property
    def is_irrelevant(self):
        return self.ignored == IgnoreReason.IRRELEVANT

    @property
    def is_conflicted(self):
        return self.ignored == IgnoreReason.CONFLICT

    @property
    def is_trash(self):
        return self[LOCAL].oid is None and self[REMOTE].oid is None

    @property
    def is_temp_rename(self):
        return self.ignored == IgnoreReason.TEMP_RENAME

    def ignore(self, reason: IgnoreReason, previous_reasons: Union[Sequence[IgnoreReason], IgnoreReason] = (IgnoreReason.NONE,)):
        if isinstance(previous_reasons, IgnoreReason):
            previous_reasons = (previous_reasons,)

        # always ok to set the target reason if the current reason is none or is already the target reason
        if self._ignored not in (IgnoreReason.NONE, reason, *previous_reasons):
            log.warning("Ignoring entry for reason '%s' that should have been '%s' already, but was actually '%s':%s",
                        reason.value, [x.value for x in previous_reasons], self._ignored, self)
        if reason == IgnoreReason.NONE:
            log.warning("don't call ignore(IgnoreReason.NONE), call unignore() with the reason to stop ignoring")
        self.ignored = reason

    def unignore(self, reason: IgnoreReason):
        assert self.ignored in (reason, IgnoreReason.NONE)
        self.ignored = IgnoreReason.NONE

    @staticmethod
    def prettyheaders():
        ret = "%3s %3s %3s %6s %20s %6s %22s -- %6s %20s %6s %22s %s %s" % (
            "EID",  # _sig(id(self)),
            "SID",  # _sig(self.storage_id),
            "Typ",  # otype,
            "Change",  # secs(self[LOCAL].changed),
            "Path",  # self[LOCAL].path,
            "OID",  # _sig(self[LOCAL].oid),
            "Last Sync Path E H",  # str(self[LOCAL].sync_path) + ":" + lexv + ":" + lhma,
            "Change",  # secs(self[REMOTE].changed),
            "Path",  # self[REMOTE].path,
            "OID",  # _sig(self[REMOTE].oid),
            "Last Sync Path    ",  # str(self[REMOTE].sync_path) + ":" + rexv + ":" + rhma,
            "Priority",  # self.priority or ""
            "Ignored",  # self.ignored or ""
        )
        return ret

    def pretty_summary(self, use_sigs=True):
        def secs(t):
            if t:
                if t >= self.parent._pretty_time:
                    return str(int(1000*round(t-self.parent._pretty_time, 3)))
                return -t
            else:
                return 0

        def abbrev_exists(v):
            return v.value[0].upper()

        def abbrev_equiv(a, b, table):
            assert len(table) == 5                  # quick check
            if a is None and b is not None:
                return table["rightonly"]
            if a is not None and b is None:
                return table["leftonly"]
            if a is None and b is None:
                return table["neither"]
            if a == b:
                return table["equiv"]
            else:
                return table["mismatch"]

        lexv = abbrev_exists(self[LOCAL].exists)
        rexv = abbrev_exists(self[REMOTE].exists)
        abbrev_table = {
            "mismatch": "H",
            "leftonly": "<",
            "rightonly": ">",
            "equiv": "=",
            "neither": "0"
        }
        lhma = abbrev_equiv(self[LOCAL].hash, self[LOCAL].sync_hash, abbrev_table)
        rhma = abbrev_equiv(self[REMOTE].hash, self[REMOTE].sync_hash, abbrev_table)

        _sig: Callable[[Any], Any]
        if use_sigs:
            _sig = debug_sig
        else:
            _sig = lambda a: a      # noqa

        if use_sigs:
            _secs = secs
        else:
            _secs = lambda a: a     # noqa

        local_otype = self[LOCAL].otype.value if self[LOCAL].otype else '?'
        remote_otype = self[REMOTE].otype.value if self[REMOTE].otype else '?'

        if local_otype != remote_otype:
            otype = local_otype[0] + "-" + remote_otype[0]
        else:
            otype = local_otype

        return (
            _sig(id(self)),
            _sig(self.storage_id),
            otype[:3],

            _secs(self[LOCAL].changed),
            self[LOCAL].path,
            _sig(self[LOCAL].oid),
            str(self[LOCAL].sync_path), lexv, lhma,

            _secs(self[REMOTE].changed),
            self[REMOTE].path,
            _sig(self[REMOTE].oid),
            str(self[REMOTE].sync_path), rexv, rhma,

            self._priority or "",
            self.ignored.value if self.ignored.value != IgnoreReason.NONE else "",
            )

    def pretty_tuple(self, use_sigs=True):  # pretty(fixed=False) becomes pretty_tuple()
        s = self.pretty_summary(use_sigs=use_sigs)
        return (s[0], s[1], s[2],
                (s[3], s[4], s[5], ":".join(s[6:9])),
                (s[9], s[10], s[11], ":".join(s[12:15])),
                s[15], s[16])

    @staticmethod
    def pretty_format(widths, sep="|"):
        formats = ["%" + str(w) + "s" for w in widths]
        format_str = sep.join(formats[0:9]) + sep + "--" + sep + sep.join(formats[9:17])
        return format_str

    def pretty(self, use_sigs=True, summary=None, widths=None):  # pretty() or pretty(fixed=True) becomes pretty()
        summary = summary or self.pretty_summary(use_sigs=use_sigs)
        if widths is None:
            widths = (3, 3, 3, 6, 20, 6, 20, 1, 1, 6, 20, 6, 20, 1, 1, 0, 0)
        format_string = SyncEntry.pretty_format(widths)
        ret = ""  # if self.ignored == IgnoreReason.NONE else "# "
        ret += format_string % tuple(summary)
        return ret

    def __str__(self):
        return str(self.pretty_tuple())

    def __repr__(self):
        return str(self.pretty_tuple())

    def store(self, tag: str, storage: Storage):
        if not self.storage_id:
            self.storage_id = storage.create(tag, self.serialize())
        else:
            storage.update(tag, self.serialize(), self.storage_id)

    def punt(self):
        # do this one later
        self.priority += 1

    def get_latest(self, force=False):
        max_changed = max(self[LOCAL].changed or 0, self[REMOTE].changed or 0)
        for side in (LOCAL, REMOTE):
            if force or max_changed > self[side]._last_gotten:
                self._parent.unconditionally_get_latest(self, side)
                self[side]._last_gotten = max_changed

    def mark_dirty(self, side):
        self[side]._last_gotten = 0

    def is_latest(self) -> bool:
        max_changed = max(self[LOCAL].changed or 0, self[REMOTE].changed or 0)
        for side in (LOCAL, REMOTE):
            if max_changed > self[side]._last_gotten:
                return False
        return True

    def is_related_to(self, e):
        for side in (LOCAL, REMOTE):
            for attr in ("path", "sync_path"):
                if getattr(self[side], attr, None) and getattr(e[side], attr) == self._parent.providers[LOCAL].dirname(getattr(self[side], attr)):
                    return True
                if getattr(e[side], attr, None) and getattr(self[side], attr) == self._parent.providers[LOCAL].dirname(getattr(e[side], attr)):
                    return True
        return False


@strict
class SyncState:  # pylint: disable=too-many-instance-attributes, too-many-public-methods
    """
    Holds the entire sync engine state.

    Args:
        providers: pair of providers
        storage: optional `Storage`
        tag: unique string within `Storage` for this table of entries
        prioritize: callable that, given a path, returns a priority

    """
    headers = (
        "EID",  # _sig(id(self)),
        "SID",  # _sig(self.storage_id),
        "Typ",  # otype,
        "Change",  # secs(self[LOCAL].changed),
        "Path",  # self[LOCAL].path,
        "OID",  # _sig(self[LOCAL].oid),
        "Sync Path",  # str(self[LOCAL].sync_path)
        "E",  # lexv
        "H",  # lhma
        "Change",  # secs(self[REMOTE].changed),
        "Path",  # self[REMOTE].path,
        "OID",  # _sig(self[REMOTE].oid),
        "Sync Path",  # str(self[REMOTE].sync_path)
        "E",  # rexv
        "H",  # rhma
        "Prio",  # self.priority or ""
        "Ignored",  # self.ignored or ""
    )

    def __init__(self,
                 providers: Tuple['Provider', 'Provider'],
                 storage: Optional[Storage] = None,
                 tag: Optional[str] = None,
                 shuffle: bool = False,
                 prioritize: Callable[[int, str], int] = None):
        self._oids: Tuple[Dict[Any, SyncEntry], Dict[Any, SyncEntry]] = ({}, {})
        self._paths: Tuple[Dict[str, Dict[Any, SyncEntry]], Dict[str, Dict[Any, SyncEntry]]] = ({}, {})
        self._changeset: Set[SyncEntry] = set()
        self._dirtyset: Set[SyncEntry] = set()
        self._storage: Optional[Storage] = storage
        self._tag = tag
        self.providers = providers
        self._punt_secs = (providers[0].default_sleep/10.0, providers[1].default_sleep/10.0)
        self._pretty_time = time.time()
        self._last_changed_time = time.time()
        assert len(providers) == 2

        self.lock = RLock()
        self.data_id: Dict[str, Any] = dict()
        self.shuffle = shuffle
        self._loading = False
        if self._storage:
            assert self._tag
            self._loading = True
            storage_dict = self._storage.read_all(cast(str, tag))
            for eid, ent_ser in storage_dict.items():
                try:
                    ent = SyncEntry(self, None, (eid, ent_ser))
                    for side in [LOCAL, REMOTE]:
                        path, oid = ent[side].path, ent[side].oid
                        if path not in self._paths[side]:
                            self._paths[side][path] = {}
                        self._paths[side][path][oid] = ent
                        self._oids[side][oid] = ent
                        if ent[side].changed:
                            self._changeset.add(ent)
                except Exception as e:
                    log.error("exception during deserialization %s", e)
                    self._storage.delete(tag, eid)
            self._loading = False
        self.prioritize = prioritize
        if prioritize is None:
            self.prioritize = lambda side, path: 0

    def forget_oid(self, side, oid):
        ent = self._oids[side].pop(oid, None)
        if ent:
            self._paths[side][ent[side].path].pop(oid)

    def forget(self):
        self._oids = ({}, {})
        self._paths = ({}, {})
        self._changeset = set()
        self._dirtyset = set()
        self.data_id = {}
        if self._storage:
            storage_dict = self._storage.read_all(cast(str, self._tag))
            for eid, _ in storage_dict.items():
                self._storage.delete(self._tag, eid)

    def updated(self, ent, side, key, val):     # pylint: disable=too-many-branches
        if self._loading:
            return

        assert key

        if key == "path":
            self._change_path(side, ent, val, self.providers[side])
        elif key == "oid":
            self._change_oid(side, ent, val)
        elif key == "ignored":
            if val == IgnoreReason.DISCARDED:
                ent[LOCAL]._changed = False
                ent[REMOTE]._changed = False
                self._changeset.discard(ent)
        elif key == "changed":
            if (val and ent[side].oid) or (ent[other_side(side)].changed and ent[other_side(side)].oid):
                self._changeset.add(ent)
            else:
                self._changeset.discard(ent)
        elif key == "priority":
            if val > ent.priority and val > 0:
                # move to later on priority drop below zero
                if ent[LOCAL].changed:
                    ent[LOCAL].changed += ent._parent._punt_secs[LOCAL]
                if ent[REMOTE].changed:
                    ent[REMOTE].changed += ent._parent._punt_secs[REMOTE]

        self._dirtyset.add(ent)

    @property
    def changes(self):
        return tuple(self._changeset)

    @property
    def changeset_len(self):
        return len(self._changeset)

    def _change_path(self, side, ent, path, provider):
        assert type(ent) is SyncEntry
        if path:
            assert ent[side].oid

        prior_ent = ent
        prior_path = ent[side].path
        if prior_path == path:
            return

        if prior_path and prior_path in self._paths[side]:
            prior_ent = self._paths[side][prior_path].pop(ent[side].oid, None)
            if not self._paths[side][prior_path]:
                del self._paths[side][prior_path]
            prior_ent = None

        if path:
            if path not in self._paths[side]:
                self._paths[side][path] = {}

            path_ents = self._paths[side][path]
            if ent[side].oid in path_ents:
                prior_ent = path_ents[ent[side].oid]
                assert prior_ent is not ent
                # ousted this ent
                prior_ent[side]._path = None

            self._paths[side][path][ent[side].oid] = ent
            ent[side]._path = path

            self._update_kids(ent, side, prior_path, path, provider)

            new_priority = self.prioritize(side, path)
            if new_priority != ent.priority:
                ent.priority = new_priority

    def _update_kids(self, ent, side, prior_path, path, provider: 'Provider'):
        if ent[side].otype == DIRECTORY and prior_path != path and not prior_path is None:
            # changing directory also changes child paths
            for sub, relative in self.get_kids(prior_path, side):
                new_path = provider.join(path, relative)
                if provider.oid_is_path:
                    # TODO: state should not do online hits esp from event manager
                    # either
                    # a) have event manager *not* trigger this, maybe by passing none as the provider, etc
                    #    this may have knock on effects where the sync engine needs to process parent folders first
                    # b) have a special oid_from_path function that is guaranteed not to be "online"
                    #    assert not _api() called, etc.
                    new_info = provider.info_path(new_path)
                    if new_info:
                        sub[side].oid = new_info.oid
                sub[side].path = new_path

                # now do the same thing for the sync_path
                # do not change path! this can cause weird recursion, also it's wrong
                # you're not changing what it *should be* (path)
                # just what it is (sync_path)
                if sub[side].sync_path:
                    sync_rel = provider.is_subpath(prior_path, sub[side].sync_path)
                    if sync_rel:
                        new_sync_path = provider.join(path, sync_rel)
                        sub[side].sync_path = new_sync_path


    def _change_oid(self, side, ent, oid):
        assert type(ent) is SyncEntry

        for remove_oid in set([ent[side].oid, oid]):
            prior_ent = self._oids[side].pop(remove_oid, None)

            if prior_ent:
                if prior_ent[side].path:
                    prior_path = prior_ent[side].path
                    if prior_path in self._paths[side]:
                        self._paths[side][prior_path].pop(remove_oid, None)
                        if not self._paths[side][prior_path]:
                            del self._paths[side][prior_path]

                if prior_ent is not ent:
                    # no longer indexed by oid, also clear change bit
                    prior_ent[side].oid = None

        if oid is not None:
            ent[side]._oid = oid
            self._oids[side][oid] = ent

            assert self.lookup_oid(side, oid) is ent

        if oid is not None and ent[side].path:
            if ent[side].path not in self._paths[side]:
                self._paths[side][ent[side].path] = {}
            self._paths[side][ent[side].path][oid] = ent

        if oid is not None:
            # ent with oid goes in changeset
            assert self.lookup_oid(side, oid) is ent
            if ent[side].changed or ent[other_side(side)].changed:
                self._changeset.add(ent)
        else:
            # ent without oid doesn't go in changeset
            if ent[side].changed and not ent[other_side(side)].changed:
                self._changeset.discard(ent)

    def get_kids(self, parent_path: str, side: int) -> Generator[Tuple[SyncEntry, str], None, None]:
        provider = self.providers[side]
        for sub in self.get_all():
            if not sub[side].path:
                continue
            relpath = provider.is_subpath(parent_path, sub[side].path, strict=True)
            if relpath:
                yield sub, relpath

    def lookup_oid(self, side, oid) -> SyncEntry:
        try:
            ret = self._oids[side][oid]
            return ret
        except KeyError:
            return None

    def lookup_path(self, side, path, stale=False) -> List[SyncEntry]:
        try:
            ret: Sequence[SyncEntry] = list(self._paths[side][path].values())
            if ret:
                return [e for e in ret if stale or (not e.is_discarded and not e.is_conflicted)]
            return []
        except KeyError:
            return []

    def rename_dir(self, side, from_dir, to_dir, is_subpath, replace_path):
        """
        when a directory changes, utility to rename all kids
        """
        remove = []

        # TODO: refactor this so that a list of affected items is gathered, then the alterations happen to the final
        #    list, which will avoid having to remove after adding, which feels mildly risky
        # TODO: is this function called anywhere? ATM, it looks like no... It should be called or removed
        for path, oid_dict in self._paths[side].items():
            if is_subpath(from_dir, path):
                new_path = replace_path(path, from_dir, to_dir)
                remove.append(path)
                self._paths[side][new_path] = oid_dict
                for ent in oid_dict.values():
                    ent[side].path = new_path

        for path in remove:
            self._paths[side].pop(path)

    def update_entry(self, ent, side, oid, *, path=None, hash=None, exists=True, changed=False, otype=None):  # pylint: disable=redefined-builtin, too-many-arguments
        assert ent

        if oid is not None:
            if ent.is_discarded:
                if self.providers[side].oid_is_path:
                    if path:
                        if otype:
                            log.log(TRACE, "dropping old entry %s, and making new", ent)
                            ent = SyncEntry(self, otype)

            ent[side].oid = oid

        if otype is not None and otype != ent[side].otype:
            ent[side].otype = otype

        assert otype is not NOTKNOWN or not exists

        if path is not None and path != ent[side].path:
            ent[side].path = path

        if hash is not None and hash != ent[side].hash:
            ent[side].hash = hash

        if exists is not None and exists is not ent[side].exists:
            if ent[side].exists is TRASHED and exists:
                # oid was deleted, and then re-created, this can only happen for oid-is-path providers
                # we mark it as LIKELY_TRASHED, to protect against out-of-order events
                # see: https://vidaid.atlassian.net/browse/VFM-7246
                exists = LIKELY_TRASHED
            ent[side].exists = exists

        if changed:
            assert ent[side].path or ent[side].oid
            log.log(TRACE, "add %s to changeset", ent)
            self._mark_changed(side, ent)

        log.log(TRACE, "updated %s", ent)

    def _mark_changed(self, side, ent):
        ent[side].changed = time.time()
        # ensure that change times can't repeat and must increase
        # this is a problem on my windows vm, or any machine with a low resolution clock which can
        # produce the same time twice
        # also, this fixes time zone or daylight savings changes where the clock goes backward
        # time.monotonic() would fix the second problem, but not the first
        if ent[side].changed <= self._last_changed_time:
            ent[side].changed = self._last_changed_time + 0.001
        self._last_changed_time = ent[side].changed
        log.debug("change time for side %s is %s", side, ent[side].changed)
        assert ent in self._changeset

    def storage_get_data(self, data_tag):
        if data_tag is None:
            return None
        retval = None
        if self._storage is not None:
            if data_tag in self.data_id:
                retval = self._storage.read(data_tag, self.data_id[data_tag])
            # retval can be 0, but None is reserved
            if retval is None:
                datas = self._storage.read_all(data_tag)
                for eid, data in datas.items():
                    self.data_id[data_tag] = eid
                    retval = data
                if len(datas) > 1:
                    log.warning("Multiple datas found for %s", data_tag)
                    assert False
        log.debug("storage_get_data id=%s data=%s", data_tag, str(retval))
        return retval

    def storage_delete_tag(self, data_tag):
        if self._storage:
            storage_dict = self._storage.read_all(data_tag)
            for eid, _ in storage_dict.items():
                self._storage.delete(data_tag, eid)

    def storage_update_data(self, data_tag, data):
        if data_tag is None:
            return

        # None is reserved, cannot be stored
        assert data is not None

        updated = 0
        if self._storage is not None:
            # stuff cache
            self.storage_get_data(data_tag)
            # data_id's cannot be None, but 0 is valid
            if data_tag in self.data_id and self.data_id[data_tag] is not None:
                updated = self._storage.update(data_tag, data, self.data_id[data_tag])
                log.log(TRACE, "storage_update_data data %s %s -> %s", data_tag, data, updated)
            if not updated:
                self.data_id[data_tag] = self._storage.create(data_tag, data)
                log.log(TRACE, "storage_update_data data CREATE %s %s", data_tag, data)

    def pretty_log_state_table_diffs(self, header="table"):
        try:
            if log.isEnabledFor(TRACE):
                with disable_log_multiline():
                    log.log(TRACE, "%s\n%s", header, self.pretty_print(only_dirty=True))
        except Exception:
            pass  # logging shouldn't be the cause of other things breaking

    def storage_commit(self):
        self.pretty_log_state_table_diffs()
        for ent in self._dirtyset:
            self._storage_update(ent)
        self._dirtyset.clear()

    def _storage_update(self, ent: SyncEntry):
        if self._tag is None:
            return
        tag = cast(str, self._tag)

        log.log(TRACE, "storage_update eid%s", ent.storage_id)
        if self._storage is not None:
            if ent.storage_id is not None:
                if ent.is_trash:
                    self._storage.delete(tag, ent.storage_id)
                else:
                    self._storage.update(tag, ent.serialize(), ent.storage_id)
            else:
                if ent.is_trash:
                    return
                new_id = self._storage.create(tag, ent.serialize())
                ent.storage_id = new_id
                log.debug("storage_update creating eid%s", ent.storage_id)

    def __len__(self):
        return len(self.get_all())

    def update(self, side, otype, oid, path=None, hash=None, exists=True, prior_oid=None):   # pylint: disable=redefined-builtin, too-many-arguments
        """Called by the event manager when an event happens."""

        log.log(TRACE, "lookup oid %s, sig %s", oid, debug_sig(oid))
        ent: SyncEntry = self.lookup_oid(side, oid)

        prior_ent = None

        if prior_oid and prior_oid != oid:
            # this is an oid_is_path provider
            prior_ent = self.lookup_oid(side, prior_oid)
            log.debug("prior ent %s", prior_ent)

            # this is only needed when shuffling
            # run test_cs_folder_conflicts_del 100 times or so
            if prior_ent and prior_ent.is_discarded and prior_ent[side].exists in (TRASHED, MISSING):
                ent = prior_ent
                ent.ignored = IgnoreReason.NONE

            if prior_ent and not prior_ent.is_discarded:
                if not ent or not ent.is_conflicted:
                    # reuse prior_ent
                    _copy = None
                    if ent:
                        # copy information about the other side
                        if ent[1-side].oid:
                            _copy = ent[1-side]
                    ent = prior_ent
                    if _copy and not ent[1-side].oid:
                        log.debug("ent was abandoned with copy")
                        ent[1-side] = _copy
                    else:
                        log.debug("ent was abandoned without copy")
            elif not ent:
                path_ents = self.lookup_path(side, path, stale=True)
                for path_ent in path_ents:
                    ent = path_ent
                    ent.unignore(IgnoreReason.DISCARDED)
                    log.debug("matched existing entry %s:%s", debug_sig(oid), path)

        if not ent:
            log.debug("creating new entry because %s not found in %s", debug_sig(oid), side)
            ent = SyncEntry(self, otype)

        if exists is None:
            exists = Exists.UNKNOWN
        self.update_entry(ent, side, oid, path=path, hash=hash, exists=exists, changed=time.time(), otype=otype)

    def change(self, age):
        if not self._changeset:
            return None

        sort_key = lambda a: (a.priority, max(a[LOCAL].changed or 0, a[REMOTE].changed or 0))
        if self.shuffle:
            sort_key = lambda a: (a.priority, random.random())

        changes = sorted(self._changeset, key=sort_key)

        now = time.time()
        earlier_than = now - age
        for e in changes:
            if (e[LOCAL].changed and (e[LOCAL].changed <= earlier_than)) \
                    or (e[REMOTE].changed and (e[REMOTE].changed <= earlier_than)) \
                    or e.priority < 0:
                return e
            # else:
            #     log.debug("HERE now=%s age=%s earlier_than=%s changed=%s:%s %s", now, age, earlier_than, e[LOCAL].changed, e[REMOTE].changed, e)

        return None

    def finished(self, ent: SyncEntry):
        if ent[1].changed or ent[0].changed:
            log.debug("not marking finished: %s", ent)
            return

        log.debug("finished: %s", ent)
        self._changeset.discard(ent)

        for e in self._changeset:
            if e.priority > 0 and ent.is_related_to(e):
                log.debug("%s rel to %s, clearing", ent, e)
                # low priority items are brought back to normal any time a related entry changes
                e.priority = 0

    @staticmethod
    def pretty_headers(widths=None):
        if not widths:
            widths = (3, 3, 3, 6, 20, 6, 20, 1, 1, 6, 20, 6, 20, 1, 1, 0, 0)
        format_string = SyncEntry.pretty_format(widths, sep=" ")
        ret = format_string % SyncState.headers
        return ret

    @staticmethod
    def pretty_sort_key(ent: SyncEntry):
        if ent.ignored != IgnoreReason.NONE:
            return 2
        if ent[LOCAL].changed or ent[REMOTE].changed:
            return 0
        return 1

    def pretty_print(self, use_sigs=True, only_dirty=False):
        ents: List[SyncEntry] = list()
        widths: List[int] = [len(x) for x in SyncState.headers]
        if only_dirty:
            all_ents = self._dirtyset
        else:
            all_ents = self.get_all(discarded=True)  # allow conflicted to be printed

        e: SyncEntry
        for e in all_ents:
            ents.append(e)
            for i, val in enumerate(e.pretty_summary(use_sigs=use_sigs)):
                width = len(str(val))
                if width > widths[i]:
                    widths[i] = width

        for col, header in enumerate(SyncState.headers):
            if "path" in header.lower():
                widths[col] = 0 - widths[col]

        ret = SyncState.pretty_headers(widths=widths) + "\n"
        found_ignored = False
        for e in sorted(ents, key=self.pretty_sort_key):
            if e.ignored != IgnoreReason.NONE and not found_ignored:
                if not only_dirty:
                    ret += "------\n"
                found_ignored = True
            ret += e.pretty(widths=widths, use_sigs=use_sigs) + "\n"

        return ret

    def assert_index_is_correct(self):
        for ent in self._changeset:
            if not ent.is_discarded and not ent.is_conflicted:
                assert ent in self.get_all(), ("%s in changeset, not in index" % ent)

        for ent in self.get_all():
            assert ent

            if ent[LOCAL].path:
                assert ent in self.lookup_path(LOCAL, ent[LOCAL].path), ("%s local path not indexed" % ent)
            if ent[REMOTE].path:
                assert ent in self.lookup_path(REMOTE, ent[REMOTE].path), ("%s remote path not indexed" % ent)
            if ent[LOCAL].oid is not None:
                assert ent is self.lookup_oid(LOCAL, ent[LOCAL].oid), ("%s local oid not indexed" % ent)
            if ent[REMOTE].oid is not None:
                assert ent is self.lookup_oid(REMOTE, ent[REMOTE].oid), ("%s local oid not indexed" % ent)

            if ent[LOCAL].changed or ent[REMOTE].changed:
                if ent not in self._changeset:
                    assert False, ("changeset missing %s" % ent)

    def get_all(self, discarded=False) -> Set['SyncEntry']:
        ents = set()
        for ent in self._oids[LOCAL].values():
            assert ent
            if (ent.is_discarded or ent.is_conflicted) and not discarded:
                continue
            ents.add(ent)

        for ent in self._oids[REMOTE].values():
            assert ent
            if (ent.is_discarded or ent.is_conflicted) and not discarded:
                continue
            ents.add(ent)

        return ents

    def entry_count(self):
        return len(self.get_all())

    def split(self, ent):
        log.debug("splitting %s", ent)
        defer = REMOTE
        replace = LOCAL

        defer_ent = ent

        replace_ent = SyncEntry(self, ent[replace].otype)
        assert ent[replace].oid
        replace_ent[replace] = ent[replace]
        assert replace_ent[replace].oid

        if ent[replace].oid is not None:
            assert replace_ent in self.get_all()

        if defer_ent[replace].path:
            assert self.lookup_path(replace, defer_ent[replace].path)

        defer_ent[replace].clear()

        assert replace_ent[replace].oid
        assert replace_ent in self.get_all()

        self._mark_changed(replace, replace_ent)
        self._mark_changed(defer, defer_ent)

        assert replace_ent[replace].oid

        # we aren't synced
        replace_ent[replace].sync_path = None
        defer_ent[defer].sync_path = None

        log.debug("split: %s", defer_ent)
        log.debug("split: %s", replace_ent)

        self.pretty_log_state_table_diffs(header="SPLIT")

        assert replace_ent[replace].oid

        return defer_ent, defer, replace_ent, replace

    def unconditionally_get_no_info(self, ent, i):
        if ent[i].exists == UNKNOWN:
            if not self.providers[i].oid_is_path:
                # missing oid from oid provider == trashed
                ent[i].exists = TRASHED

        if ent[i].exists == LIKELY_TRASHED:
            if self.providers[i].oid_is_path:
                # note: oid_is_path providers are not supposed to do this
                # it's possible we are wrong, and there's a trashed event arriving soon
                log.info("possible out of order events received for trashed/exists: %s", ent)
            ent[i].exists = TRASHED

        if ent[i].exists != TRASHED:
            # we haven't gotten a trashed event yet
            ent[i].exists = MISSING

    def unconditionally_get_latest(self, ent, i):
        if ent[i].oid is None:
            if ent[i].exists not in (TRASHED, MISSING):
                ent[i].exists = UNKNOWN
            return

        info = self.providers[i].info_oid(ent[i].oid, use_cache=False)

        if not info:
            self.unconditionally_get_no_info(ent, i)
            return

        ent[i].exists = EXISTS

        if ent[i].hash != info.hash:
            ent[i].hash = info.hash
            if ent.ignored == IgnoreReason.NONE and not ent[i].changed:
                ent[i].changed = time.time()

        ent[i].otype = info.otype

        if ent[i].otype == FILE:
            if ent[i].hash is None:
                ent[i].hash = self.providers[i].hash_oid(ent[i].oid)

            if ent[i].exists == EXISTS:
                if ent[i].hash is None:
                    log.warning("Cannot sync %s, since hash is None", ent[i])

        if ent[i].path != info.path:
            ent[i].path = info.path
            if ent.ignored == IgnoreReason.NONE and not ent[i].changed:
                ent[i].changed = time.time()<|MERGE_RESOLUTION|>--- conflicted
+++ resolved
@@ -140,14 +140,8 @@
     def needs_sync(self):
         return self.changed and self.oid and (
                self.hash != self.sync_hash or
-<<<<<<< HEAD
-               self.path != self.sync_path or
-               self.exists in (TRASHED, LIKELY_TRASHED)  # do we want to add MISSING here?
-        )
-=======
                self.parent.paths_differ(self.side) or
-               self.exists in (TRASHED, LIKELY_TRASHED))
->>>>>>> 03a617d9
+               self.exists in (TRASHED, LIKELY_TRASHED))  # do we want to add MISSING here?
 
     def clean_temp(self):
         if self.temp_file:
