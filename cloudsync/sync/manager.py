--- conflicted
+++ resolved
@@ -29,7 +29,7 @@
     return 1-index
 
 
-class SyncManager(Runnable):
+class SyncManager(Runnable):  # pylint: disable=too-many-public-methods
     def __init__(self, state, providers: Tuple[Provider, Provider], translate):
         self.state: SyncState = state
         self.providers = providers
@@ -64,7 +64,7 @@
                 continue
 
             info = self.providers[i].info_oid(ent[i].oid)
-            
+
             if not info:
                 ent[i].exists = TRASHED
                 continue
@@ -104,18 +104,21 @@
 
         log.debug("table\n%s", self.state.pretty_print())
 
-<<<<<<< HEAD
-    def temp_file(self, ohash_str: str):
+    def temp_file(self):
         # prefer big random name over NamedTemp which can infinite loop in odd situations!
-        # Not a fan of importing Provider into sync.py for this...
-        return self.providers[LOCAL].join(self.tempdir, ohash_str)
-=======
-    def temp_file(self):
+        # TODO: this assumes that LOCAL is the local machine, which is always where temp_file is assumed to live,
+        #   regardless of the direction of file transfer in process at the moment. That way, if the local machine
+        #   is windows, it will use windows join. However, this will break on remote<->remote type syncing, so we
+        #   need an actual concept of what local means that really means local, and not some disambiguation
+        #   of two symmetrical sync providers.
+        ret = self.providers[LOCAL].join(self.tempdir, os.urandom(16).hex())
+        log.debug("tempdir %s -> %s", self.tempdir, ret)
+        return ret
+
+    def temp_file_old(self):
         # prefer big random name over NamedTemp which can near-infinite loop when there are folder-issues
         ret = os.path.join(self.tempdir, os.urandom(16).hex())
-        log.debug("tempdir %s -> %s", self.tempdir, ret)
         return ret
->>>>>>> 241265a8
 
     def finished(self, side, sync):
         sync[side].changed = None
@@ -133,14 +136,10 @@
             sync.temp_file = None
 
     def download_changed(self, changed, sync):
-<<<<<<< HEAD
         hash_str = sync[changed].hash
         if isinstance(hash_str, bytes):
             hash_str = hash_str.hex()
-        sync.temp_file = sync.temp_file or self.temp_file(hash_str)
-=======
         sync.temp_file = sync.temp_file or self.temp_file()
->>>>>>> 241265a8
 
         assert sync[changed].oid
 
@@ -392,24 +391,16 @@
             else:
                 return self.create_synced(changed, sync, translated_path)
         else:
-<<<<<<< HEAD
+            if self.providers[synced].paths_match(sync[synced].sync_path, translated_path):
+                return FINISHED
+
             log.debug("rename %s %s", sync[synced].sync_path, translated_path)
             try:
                 new_oid = self.providers[synced].rename(sync[synced].oid, translated_path)
-=======
-            if self.providers[synced].paths_match(sync[synced].sync_path, translated_path):
-                return FINISHED
-
-            log.debug("rename %s %s",
-                      sync[synced].sync_path, translated_path)
-            try:
-                new_oid = self.providers[synced].rename(
-                    sync[synced].oid, translated_path)
             except CloudFileNotFoundError:
                 log.debug("can't rename, do parent first maybe")
-                sync.punt()
+                sync.punt()  # TODO: don't punt forever... perhaps punt() should take care of that
                 return REQUEUE
->>>>>>> 241265a8
             except CloudFileExistsError:
                 log.debug("can't rename, file exists")
                 if sync.punted > 1:
