"""
Sync manager and associated tools.
"""
# pylint: disable=missing-docstring

import os
import logging
import tempfile
import shutil
import hashlib
import time

from typing import Tuple, Optional, Callable, TYPE_CHECKING, List, Dict, Any, cast, BinaryIO

import msgpack
from pystrict import strict

__all__ = ['SyncManager']

import cloudsync.exceptions as ex
from cloudsync.types import DIRECTORY, FILE, IgnoreReason
from cloudsync.runnable import Runnable
from cloudsync.log import TRACE
from cloudsync.utils import debug_sig
from cloudsync.notification import SourceEnum, Notification, NotificationType
from cloudsync.types import LOCAL, REMOTE
from cloudsync import Event
from .state import SyncState, SyncEntry, SideState, MISSING, TRASHED, EXISTS, UNKNOWN

if TYPE_CHECKING:
    from cloudsync.provider import Provider
    from cloudsync.notification import NotificationManager

log = logging.getLogger(__name__)

FINISHED = 1
PUNT = 0
REQUEUE = -1


def other_side(index):
    return 1-index


@strict                         # pylint: disable=too-many-instance-attributes
class ResolveFile():
    """
    File-like handed to caller when conflicts need resolving.

    Args:
        info: The side state that this instance holds a file for
        provider: The provider for the file
    """
    def __init__(self, info: SideState, provider: 'Provider'):
        self.info = info
        self.provider = provider
        self.path = info.path
        self.side = info.side
        self.hash = info.hash
        self.sync_hash = info.sync_hash
        self.otype = info.otype
        self.__temp_file = info.temp_file
        if self.otype == FILE:
            assert info.temp_file
        self.__fh: BinaryIO = None
        self.__len: int = None

    def download(self) -> str:
        """
        Downloads the conflicted file in question to a temp file.

        Returns:
            Full path to the temp file
        """
        if not os.path.exists(self.__temp_file):
            try:
                with open(self.__temp_file + ".tmp", "wb") as f:
                    log.debug("download %s %s", self.path, self.info.oid)
                    self.provider.download(self.info.oid, f)
                os.rename(self.__temp_file + ".tmp", self.__temp_file)
            except Exception as e:
                log.debug("error downloading %s", e)
                try:
                    os.unlink(self.__temp_file)
                except FileNotFoundError:
                    pass
                raise
        else:
            log.debug("using existing temp %s", self.path)
        return self.__temp_file

    @property
    def fh(self):
        """Readable file handle for contents"""
        if not self.__fh:
            self.download()  # NOOP if it was already downloaded
            self.__fh = open(self.__temp_file, "rb")
            log.debug("ResolveFile opening temp file %s for real file %s", self.__temp_file, self.path)
        return self.__fh

    def read(self, *a):
        return self.fh.read(*a)

    def write(self, buf):
        raise NotImplementedError()

    def close(self):
        # don't use self.fh, use self.__fh. No need to download and open it, just to close it
        if self.__fh:
            log.debug("ResolveFile closing temp file %s for real file %s", self.__temp_file, self.path)
            self.__fh.close()

    def seek(self, *a):
        return self.fh.seek(*a)

    def tell(self):
        return self.fh.tell()

    def __len__(self):
        """This is for requests_toolbox, which apparently requires it."""
        if self.__len is None:
            ptr = self.fh.tell()
            self.fh.seek(0, os.SEEK_END)
            self.__len = self.fh.tell()
            self.fh.seek(ptr)
        return self.__len


@strict     # pylint: disable=too-many-public-methods, too-many-instance-attributes
class SyncManager(Runnable):
    """
    Watches the provided state for changes and copies files between providers

    Args:
        state: current state
        providers: pair of providers
        translate: a callable that converts paths between providers
        resolve_conflict: a callable that is passed two `ResolveFile` instances
        notification_manager: and instance of NotificationManager
        sleep: a tuple of seconds to sleep
    """
    def __init__(self, state: SyncState,
                 providers: Tuple['Provider', 'Provider'],
                 translate: Callable,
                 resolve_conflict: Callable,
                 notification_manager: Optional['NotificationManager'] = None,
                 sleep: Optional[Tuple[float, float]] = None):
        self.state: SyncState = state
        self.providers: Tuple['Provider', 'Provider'] = providers
        self.__translate = translate
        self._resolve_conflict = resolve_conflict
        self.tempdir = tempfile.mkdtemp(suffix=".cloudsync")
        self.__nmgr = notification_manager
        self.__root_oids: List[str] = [None, None]
        self.__root_paths: List[str] = [None, None]
        if not sleep:
            # these are the event sleeps, but really we need more info than this
            sleep = (self.providers[LOCAL].default_sleep, self.providers[REMOTE].default_sleep)

        self.sleep = sleep

        ####

        max_sleep = max(sleep)                    # on sync fail, use the worst time for backoff

        self.aging = max_sleep / 5                # how long before even trying to sync
        self.min_backoff = max_sleep / 10.0       # event sleep of 15 seconds == 1.5 second backoff on failures
        self.max_backoff = max_sleep * 10.0       # escalating up to a 3 minute wait time
        self.mult_backoff = 2

        assert len(self.providers) == 2

    def set_root_oid(self, side, oid):
        log.debug("set root oid for %s to %s", side, oid)
        self.__root_oids[side] = oid
        self.__root_paths[side] = None

    def set_resolver(self, resolver):
        self._resolve_conflict = resolver

    def do(self):
        need_to_sleep = True
        something_got_done = True
        with self.state.lock:
            sync: SyncEntry = self.state.change(self.aging)
            if sync:
                need_to_sleep = False
                try:
                    something_got_done = self.sync(sync)
                    self.state.storage_commit()
                except (ex.CloudTemporaryError, ex.CloudDisconnectedError, ex.CloudOutOfSpaceError, ex.CloudTokenError, ex.CloudNamespaceError) as e:
                    if self.__nmgr:
                        self.__nmgr.notify_from_exception(SourceEnum.SYNC, e)
                    log.warning(
                        "error %s[%s] while processing %s, %i", type(e), e, sync, sync.priority)
                    sync.punt()
                    # do we want to self.state.storage_commit() here?
                    self.backoff()
                except Exception as e:
                    # TODO: notify_from_exception
                    log.exception(
                        "exception %s[%s] while processing %s, %i", type(e), e, sync, sync.priority)
                    sync.punt()
                    self.state.storage_commit()
                    self.backoff()

        if need_to_sleep:
            time.sleep(self.aging)

        if not something_got_done:
            # don't clear the backoff flag if all we did was punt
            self.nothing_happened()

    def done(self):
        log.info("cleanup %s", self.tempdir)
        try:
            shutil.rmtree(self.tempdir)
        except FileNotFoundError:
            pass

    def translate(self, side, path):
        if path:
            return self.__translate(side, path)
        else:
            return None

    @property
    def busy(self):
        return self.state.changeset_len

    def change_count(self, side: Optional[int] = None, unverified: bool = False):
        """Show the number of changes for UX purposes."""
        count = 0

        sides: Tuple[int, ...]
        if side is None:
            sides = (LOCAL, REMOTE)
        else:
            sides = (side, )

        if unverified:
            return self.state.changeset_len

        for e in self.state.changes:
            for i in sides:
                if e[i].path and e[i].changed:
                    # we check 2 things..
                    # if the file translates and the file has hash changes (create/upload needed)
                    # metadata sync changes aren't relevant for visual display
                    translated_path = self.translate(other_side(i), e[i].path)
                    if translated_path:
                        if e[i].sync_hash != e[i].hash:
                            count += 1
                            # never double-count a single entry
                            # if both sides have changed - it's one sync
                            break

        return count

    def path_conflict(self, ent):
        """
        Boolean true if there is a naming conflict
        """
        # both are synced
        have_paths = ent[0].path and ent[1].path
        if not have_paths:
            return False

        # returning False here if one side hasn't changed breaks test_rename_conflict_and_irrelevant

        are_synced = ((ent[0].sync_hash and ent[1].sync_hash)
                      or (ent[0].otype == DIRECTORY and ent[1].otype == DIRECTORY)) \
                      and ent[0].sync_path and ent[1].sync_path
        if not are_synced:
            return False

        both_exist = ent[0].exists == EXISTS and ent[1].exists == EXISTS

        if not both_exist:
            return False

        translated_path = self.translate(1, ent[0].path)
        if ent[1].path == translated_path:
            return False

        return not self.providers[0].paths_match(ent[0].path, ent[0].sync_path, for_display=True) and \
            not self.providers[1].paths_match(ent[1].path, ent[1].sync_path, for_display=True) and \
            not ent.is_temp_rename

    def check_revivify(self, sync: SyncEntry):
        """
        Revives a sync entrty if it was discarded, but is now relevant, because the new translated_path is relevant
        """
        if sync.is_discarded:
            for i in (LOCAL, REMOTE):
                changed = i
                synced = other_side(i)
                se = sync[changed]
                if not se.changed or se.sync_path or not se.oid or se.exists != EXISTS or sync.is_conflicted:
                    continue
                looked_up_sync = self.state.lookup_oid(changed, sync[changed].oid)
                if looked_up_sync and looked_up_sync != sync:
                    continue
                provider_info = self.providers[changed].info_oid(sync[changed].oid)
                if not provider_info:
                    continue
                provider_path = provider_info.path
                if not provider_path:
                    continue
                translated_path = self.translate(synced, provider_path)
                if sync.is_irrelevant and translated_path and not sync[changed].sync_path:  # was irrelevant, but now is relevant
                    log.debug(">>>about to embrace %s", sync)
                    log.debug(">>>Suddenly a cloud path %s, creating", provider_path)
                    sync.ignored = IgnoreReason.NONE
                    sync[changed].sync_path = None
                    sync[changed].changed = time.time()
                    sync[synced].clear()

    def sync(self, sync: SyncEntry) -> bool:  # pylint: disable=too-many-branches
        """
        Called on each changed entry.
        """
        self.check_revivify(sync)

        if sync.is_discarded:
            self.finished(LOCAL, sync)
            self.finished(REMOTE, sync)
            return True

        sync.get_latest()

        if sync.hash_conflict():
            log.debug("handle hash conflict")
            self.handle_hash_conflict(sync)
            return True

        ordered = sorted((LOCAL, REMOTE), key=lambda e: sync[e].changed or 0)

        something_got_done = False

        for side in ordered:
            missing_not_finished = sync[side].exists == MISSING and sync[other_side(side)].exists == EXISTS
            if not sync[side].needs_sync() and not missing_not_finished:
                if sync[side].changed:
                    log.log(TRACE, "Sync entry marked as changed, but doesn't need sync, finishing. %s", sync)
                sync[side].changed = 0
                continue

            if sync[side].hash is None and sync[side].otype == FILE and sync[side].exists == EXISTS:
                log.debug("ignore:%s, side:%s", sync, side)
                # no hash for file, ignore it
                self.finished(side, sync)
                break

            if sync[side].oid is None and sync[side].exists != TRASHED:
                log.debug("ignore:%s, side:%s", sync, side)
                self.finished(side, sync)
                continue

            # if the other side changed hash, handle it first
            if sync[side].hash == sync[side].sync_hash:
                other = other_side(side)
                if sync[other].changed and sync[other].hash != sync[other].sync_hash:
                    continue

            if self.path_conflict(sync):
                my_name = sync[side].path
                their_name = sync[other_side(side)].path
                my_name_there = self.translate(other_side(side), my_name) or ""
                their_name_here = self.translate(side, their_name) or ""

                if my_name_there and their_name_here:
                    if my_name_there > their_name and their_name_here < my_name:  # if the other side's path comes first alphabetically
                        continue
                else:
                    self.state.split(sync)

            response = self.embrace_change(sync, side, other_side(side))
            if response == FINISHED:
                something_got_done = True
                self.finished(side, sync)
            elif response == PUNT:
                sync.punt()
            # otherwise, just do it again, the contract is that returning REQUEUE involved some manual manipulation of the priority
            break

        return something_got_done

    def _temp_file(self, temp_for=None, name=None):
        if not os.path.exists(self.tempdir):
            # in case user deletes it... recreate
            os.mkdir(self.tempdir)
        # prefer big random name over NamedTemp which can infinite loop
        ret = os.path.join(self.tempdir, name or os.urandom(16).hex())

        log.debug("tempdir %s -> %s", self.tempdir, ret)
        if temp_for:
            log.debug("%s is temped by %s", temp_for, ret)
        return ret

    def finished(self, side, sync):
        log.debug("mark finished, clear punts, delete temps")
        sync[side].changed = 0
        # todo: changing the state above should signal this call below
        self.state.finished(sync)

        # todo: likewise... clearing the changebit is enough to know to clear temps
        self.clean_temps(sync)

    @staticmethod
    def clean_temps(sync):
        # todo: move this to the sync obj
        for side in (LOCAL, REMOTE):
            sync[side].clean_temp()

    def make_temp_file(self, ss: SideState):
        """
        Makes a new temporary file, tries to name it in a way that will be consistent between runs.
        """
        if ss.otype == DIRECTORY:
            return
        tfn = None
        if ss.hash:
            # for now hash could be nested tuples of bytes, or just a straight hash
            # probably we should just change it to bytes only
            # but this puts it in a somewhat deterministic form
            tfn = hashlib.md5(bytes(ss.path, "utf8") + msgpack.dumps(ss.hash)).digest().hex()
            if ss.temp_file and tfn in ss.temp_file and os.path.exists(os.path.dirname(ss.temp_file)):
                return

        if ss.temp_file:
            ss.clean_temp()
        ss.temp_file = self._temp_file(name=tfn)

    def download_changed(self, changed, sync):
        """
        Called when it seems a file has changed.  Sticks the result in `sync[changed].temp_file`
        """
        self.make_temp_file(sync[changed])

        assert sync[changed].oid

        if os.path.exists(sync[changed].temp_file):
            log.debug("%s reused %s temp", self.providers[changed], sync[changed].oid)
            return True

        try:
            partial_temp = sync[changed].temp_file + ".tmp"
            log.debug("%s download %s to %s", self.providers[changed].name, sync[changed].oid, partial_temp)
            with open(partial_temp, "wb") as f:
                self.providers[changed].download(sync[changed].oid, f)
            os.rename(partial_temp, sync[changed].temp_file)
            return True
        except FileNotFoundError:
            log.debug("file not found %s", sync[changed].path)
            sync[changed].clean_temp()
            return False
        except PermissionError as e:
            raise ex.CloudTemporaryError("download or rename exception %s" % e)

        except ex.CloudFileNotFoundError:
            log.debug("download from %s failed fnf, switch to not exists",
                      self.providers[changed].name)
            sync[changed].exists = MISSING
            return False

    def get_folder_file_conflict(self, sync: SyncEntry, translated_path: str, synced: int) -> SyncEntry:
        # if a non-dir file exists with the same name on the sync side
        syents: List[SyncEntry] = list(self.state.lookup_path(synced, translated_path))
        conflicts = [ent for ent in syents if ent[synced].exists == EXISTS and ent != sync and ent[synced].otype != DIRECTORY]

        nc: List[SyncEntry] = []
        for ent in conflicts:
            info = self.providers[synced].info_oid(ent[synced].oid)
            if not info:
                if ent[synced].exists != TRASHED:
                    ent[synced].exists = MISSING
            else:
                nc.append(ent)

        return nc[0] if nc else None

    def unsafe_mkdir_synced(self, changed, synced, sync, translated_path):
        log.debug("translated %s as path %s",
                  sync[changed].path, translated_path)

        # could have made a dir that already existed on my side or other side

        chents = list(self.state.lookup_path(changed, sync[changed].path))
        notme_chents = [ent for ent in chents if ent != sync]
        for ent in notme_chents:
            # dup dirs on remote side can be ignored
            if ent[synced].otype == DIRECTORY:
                log.debug("discard duplicate dir entry %s", ent)
                ent.ignore(IgnoreReason.DISCARDED)

        chent: SyncEntry = self.get_folder_file_conflict(sync, translated_path, synced)
        if chent:
            log.debug("resolve %s conflict with %s", translated_path, chent)
            # pylint bugs here... no idea why
            self.resolve_conflict((sync[changed], chent[synced]))                   # pylint: disable=unsubscriptable-object
            # the defer entry may not have finished, so PUNT, just in case. If it is finished, it'll clear on the next go
            return PUNT  # fixes test_cs_folder_conflicts_file[mock_oid_cs-prio]

        if self.__root_oids[synced]:
            if not self.__root_paths[synced]:
                info = self.providers[synced].info_oid(self.__root_oids[synced])
                if info:
                    self.__root_paths[synced] = info.path
                else:
                    raise ex.CloudRootMissingError("root missing: %s" % self.__root_oids[synced])

        if self.__root_paths[synced] and self.providers[synced].is_subpath(self.__root_paths[synced], translated_path):
            info = self.providers[synced].info_path(self.__root_paths[synced])
            if not info:
                raise ex.CloudRootMissingError("root missing: %s" % self.__root_paths[synced])
            if info and self.__root_oids[synced] and info.oid != self.__root_oids[synced]:
                raise ex.CloudRootMissingError("root oid moved: %s" % self.__root_paths[synced])

        # make the dir
        oid = self.providers[synced].mkdirs(translated_path)
        log.debug("mkdir %s as path %s oid %s",
                  self.providers[synced].name, translated_path, debug_sig(oid))

        # did i already have that oid? if so, chuck it
        already_dir = self.state.lookup_oid(synced, oid)
        if already_dir and already_dir != sync and already_dir[synced].otype == DIRECTORY:
            log.debug("discard %s", already_dir)
            already_dir.ignore(IgnoreReason.DISCARDED)

        sync[synced].sync_path = translated_path
        sync[changed].sync_path = sync[changed].path

        self.update_entry(
            sync, synced, exists=True, oid=oid, path=translated_path)

        return FINISHED

    def mkdir_synced(self, changed, sync, translated_path):
        """
        Called when it seems a folder has been made.
        """
        synced = other_side(changed)
        # see if there are other entries for the same path, but other ids
        ents = list(self.state.lookup_path(changed, sync[changed].path))
        ents = [ent for ent in ents if ent != sync]
        if ents:
            for ent in ents:
                if ent[changed].otype == DIRECTORY:
                    # these we can toss, they are other folders
                    # keep the current one, since it exists for sure
                    log.debug("discard %s", ent)
                    ent.ignore(IgnoreReason.DISCARDED)

        ents = [ent for ent in ents if TRASHED not in (
            ent[changed].exists, ent[synced].exists)]
        ents = [ent for ent in ents if MISSING not in (
            ent[changed].exists, ent[synced].exists)]

        if ents:
            if sync.priority <= 0:
                log.debug("punt mkdir")
                return PUNT

            log.debug("rename to fix conflict %s", translated_path)
            self.rename_to_fix_conflict(sync, synced, translated_path)

        try:
            return self.unsafe_mkdir_synced(changed, synced, sync, translated_path)
        except ex.CloudFileExistsError:
            sync.mark_dirty(synced)

        except ex.CloudFileNotFoundError:
            if sync.priority <= 0:
                return PUNT

            log.debug("mkdir %s : %s failed fnf, TODO fix mkdir code and stuff",
                      self.providers[synced].name, translated_path)
            raise NotImplementedError("TODO mkdir, and make state etc")
        except ex.CloudFileNameError:
            self.handle_file_name_error(sync, synced, translated_path)
            return FINISHED

    def upload_synced(self, changed, sync):
        assert sync[changed].temp_file

        synced = other_side(changed)
        try:
            info = self.providers[synced].upload(
                sync[synced].oid, open(sync[changed].temp_file, "rb"))
            log.debug("upload to %s as path %s",
                      self.providers[synced].name, sync[synced].sync_path)

            sync[synced].hash = info.hash
            sync[synced].sync_hash = info.hash
            if not sync[synced].sync_path:
                sync[synced].sync_path = info.path
            sync[changed].sync_hash = sync[changed].hash
            sync[changed].sync_path = sync[changed].path

            self.update_entry(
                sync, synced, exists=True, oid=info.oid, path=sync[synced].sync_path)
            return True
        except FileNotFoundError:
            log.info("FNF during upload %s:%s", sync[synced].sync_path, sync[changed].temp_file)
            return False
        except ex.CloudFileNotFoundError:
            info = self.providers[synced].info_oid(sync[synced].oid)

            if not info:
                log.debug("convert to missing")
                sync[synced].exists = MISSING
            else:
                # you got an FNF during upload, but when you queried... it existed
                # basically this is just a "retry" or something
                log.warning("Upload to %s failed fnf, info: %s",
                            self.providers[synced].name, info)
            return False
        except ex.CloudFileExistsError:
            # this happens if the remote oid is a folder
            log.debug("split bc upload to folder")

            defer_ent, defer_side, replace_ent, replace_side \
                = self.state.split(sync)

            return self.handle_split_conflict(
                defer_ent, defer_side, replace_ent, replace_side)

    def _create_synced(self, changed, sync, translated_path):
        synced = other_side(changed)
        log.debug("create on %s as path %s",
                  self.providers[synced].name, translated_path)
        try:
            with open(sync[changed].temp_file, "rb") as f:
                info = self.providers[synced].create(translated_path, f)
            log.debug("created %s", info)
        except ex.CloudFileExistsError:
            log.debug("exists error %s", translated_path)
            info = self.providers[synced].info_path(translated_path)
            if not info:
                raise
            with open(sync[changed].temp_file, "rb") as f:
                existing_hash = self.providers[synced].hash_data(f)
            if existing_hash != info.hash:
                raise
            log.debug("use existing %s", info)
        except ex.CloudFileNotFoundError:
            raise
        except Exception as e:
            log.exception("failed to create %s, %s", translated_path, e)
            raise

        assert info.hash
        assert sync[changed].hash
        sync[synced].sync_hash = info.hash
        if info.path:
            sync[synced].sync_path = info.path
        else:
            sync[synced].sync_path = translated_path
        sync[changed].sync_hash = sync[changed].hash
        sync[changed].sync_path = sync[changed].path
        self.update_entry(sync, synced, exists=True, oid=info.oid, path=sync[synced].sync_path, hash=info.hash)

    def update_entry(self, ent, side, oid, *, path=None, hash=None, exists=True, changed=False, otype=None):  # pylint: disable=redefined-builtin
        # updates entry without marking as changed unless explicit
        # used internally
        self.state.update_entry(ent, side, oid, path=path, hash=hash, exists=exists, changed=changed, otype=otype)

    def create_event(self, side, otype, oid, *, path=None, hash=None, exists=True, prior_oid=None):  # pylint: disable=redefined-builtin
        # looks up oid and changes state, marking changed as if it's an event
        # used only for testing
        self.state.update(side, otype, oid, path=path, hash=hash, exists=exists, prior_oid=prior_oid)

    def insert_event(self, side, event: Event):    # pragma: no cover
        # used by event_permute to insert event instead of create/insert above
        self.state.update(side, otype=event.otype, oid=event.oid, path=event.path, hash=event.path,
            exists=event.exists, prior_oid=event.prior_oid)

    def create_synced(self, changed, sync, translated_path):  # pylint: disable=too-many-branches, too-many-statements
        synced = other_side(changed)
        try:
            self._create_synced(changed, sync, translated_path)
            return FINISHED
        except ex.CloudFileNotFoundError:
<<<<<<< HEAD
            # parent presumably exists
            # why are we using the changed side path without translating it to local?
            # why are we marking the folder as changed on the changed side?
            # This won't do anything if we don't change the sync path or sync hash, btw...
            parent = self.providers[changed].dirname(sync[changed].path)
            log.debug("sync %s first before %s", parent, sync[changed].path)
            ents = self.state.lookup_path(changed, parent)
            if not ents:
                info = self.providers[changed].info_path(parent)
                if info:
                    self.state.update(changed, DIRECTORY, info.oid, path=parent)
                else:
                    log.info("no info and no dir, ignoring?")

            else:
                parent_ent = ents[0]
                log.debug("parent=%s", parent_ent)
                if not parent_ent[changed].changed or not parent_ent.is_creation(changed):
                    if sync.priority <= 2:  # punt if not already punted, meaning, punt at least once
                        log.debug("Provider %s parent folder %s reported missing. punting", self.providers[synced].name, parent)
                        return PUNT
                    if parent_ent[changed].exists == EXISTS:
                        # this condition indicates the provider has said the parent folder
                        # doesn't exist, but the statedb says it does exist. First,
                        # double-check using info_oid to see if the the parent DOES in fact exist
                        # even though we got a FNF error before. Providers can take some time to
                        # process a rename or create, so if we rename/create the parent folder,
                        # the exists check on the path may still return false, even though an
                        # exists check on the oid may reveal it does actually exist with the
                        # correct path
                        parent_info = self.providers[synced].info_oid(parent_ent[synced].oid)
                        sync_parent = self.translate(synced, parent)
                        if parent_info and parent_info.path == sync_parent:
                            log.debug("Provider %s parent folder %s misreported missing, but parent folder exists. "
                                      "punting", self.providers[synced].name, parent)
                        else:
                            # oddly, everything we know about the file is that it exists, but
                            # the provider insists it doesn't
                            # Clear the sync_path, and set synced to MISSING,
                            # that way, we will recognize that this dir needs to be created
                            parent_ent[changed].sync_path = None
                            parent_ent[changed].changed = time.time()
                            parent_ent[synced].exists = MISSING
                            assert parent_ent.is_creation(changed), "%s is not a creation" % parent_ent
                            assert parent_ent[changed].needs_sync(), "%s doesn't need sync" % parent_ent
                            log.debug("updated entry as missing %s", parent_ent)
=======
            return self.handle_cloud_file_not_found_error(changed, sync, synced)
>>>>>>> 03a617d9
        except ex.CloudFileExistsError:
            # there's a file or folder in the way, let that resolve if possible
            log.debug("can't create %s, try punting", translated_path)

            if sync.priority > 0:
                info = self.providers[synced].info_path(translated_path)
                if not info:
                    log.debug("got a file exists, and then it didn't exist %s", sync)
                    if sync.priority > 1:
                        log.debug("repeated errors here, converting to pathname error %s", sync)
                        self.handle_file_name_error(sync, synced, translated_path)
                        return FINISHED
                else:
                    sync[synced].oid = info.oid
                    sync[synced].hash = info.hash
                    sync[synced].path = translated_path
                    self.update_entry(sync, synced, info.oid, path=translated_path)
                    # maybe it's a hash conflict
            else:
                # maybe it's a name conflict
                pass
        except ex.CloudFileNameError:
            self.handle_file_name_error(sync, synced, translated_path)
            return FINISHED
        return PUNT

    def handle_cloud_file_not_found_error(self, changed, sync, synced):
        if sync.priority > 5:
            log.exception("punted too many times on CloudFileNotFoundError, giving up")
            return FINISHED

        # parent presumably exists
        parent = self.providers[changed].dirname(sync[changed].path)
        log.debug("make %s first before %s", parent, sync[changed].path)
        ents = self.state.lookup_path(changed, parent)
        if not ents:
            info = self.providers[changed].info_path(parent)
            if info:
                self.state.update(changed, DIRECTORY, info.oid, path=parent)
            else:
                log.info("no info and no dir, ignoring")

        else:
            parent_ent = ents[0]
            if not parent_ent[changed].changed or not parent_ent.is_creation(changed):
                if sync.priority <= 2:  # punt if not already punted, meaning, punt at least once
                    log.debug("Provider %s parent folder %s reported missing. punting", self.providers[synced].name, parent)
                    return PUNT
                if parent_ent[changed].exists == EXISTS:
                    # this condition indicates the provider has said the parent folder
                    # doesn't exist, but the statedb says it does exist. First,
                    # double-check using info_oid to see if the the parent DOES in fact exist
                    # even though we got a FNF error before. Providers can take some time to
                    # process a rename or create, so if we rename/create the parent folder,
                    # the exists check on the path may still return false, even though an
                    # exists check on the oid may reveal it does actually exist with the
                    # correct path
                    parent_info = self.providers[synced].info_oid(parent_ent[synced].oid)
                    sync_parent = self.translate(synced, parent)
                    if parent_info and parent_info.path == sync_parent:
                        log.debug("Provider %s parent folder %s misreported missing, but parent folder exists. "
                                  "punting", self.providers[synced].name, parent)
                    else:
                        # oddly, everything we know about the file is that it exists, but
                        # the provider insists it doesn't
                        # Clear the sync_path, and set synced to MISSING,
                        # that way, we will recognize that this dir needs to be created
                        parent_ent[changed].sync_path = None
                        parent_ent[changed].changed = True
                        parent_ent[synced].exists = MISSING
                        assert parent_ent.is_creation(changed), "%s is not a creation" % parent_ent
                        log.debug("updated entry as missing %s", parent)

        log.debug("CloudFileNotFoundError, punt")
        return PUNT

    def handle_file_name_error(self, sync, synced, translated_path):
        # pretend this sync translated as "None"
        log.warning("File name error: not creating '%s' on %s", translated_path, self.providers[synced].name)
        sync.ignore(IgnoreReason.IRRELEVANT)
        if self.__nmgr:
            self.__nmgr.notify(Notification(SourceEnum(synced), NotificationType.FILE_NAME_ERROR, translated_path))

    def __resolve_file_likes(self, side_states):
        class Guard:
            """
            Use this to protect against unclosed file handles.

            Args:
                side_states: Pair of states that will be `ResolveFile`s
            """
            def __init__(guard, side_states):  # pylint: disable=no-self-argument
                guard.side_states = side_states
                guard.fhs: List[ResolveFile] = []

            def __enter__(guard):  # pylint: disable=no-self-argument
                for ss in guard.side_states:
                    assert type(ss) is SideState

                    self.make_temp_file(ss)

                    guard.fhs.append(ResolveFile(ss, self.providers[ss.side]))

                    assert ss.oid
                return guard.fhs

            def __exit__(guard, *args):  # pylint: disable=no-self-argument
                for fh in guard.fhs:
                    fh.close()

        return Guard(side_states)

    def __safe_call_resolver(self, fhs):
        if DIRECTORY in (fhs[0].otype, fhs[1].otype):
            if fhs[0].otype != fhs[1].otype:
                if fhs[0].otype == DIRECTORY:
                    fh = fhs[0]
                else:
                    fh = fhs[1]
                # for simplicity: directory conflicted with file, always favors directory
                return (fh, True)

        is_file_like = lambda f: hasattr(f, "read") and hasattr(f, "close")
        ret = None
        try:
            ret = self._resolve_conflict(*fhs)

            if ret:
                if not isinstance(ret, tuple):
                    log.error("resolve conflict should return a tuple of 2 values, got %s(%s)", ret, type(ret))
                    ret = None
                elif len(ret) != 2:
                    log.error("bad return value for resolve conflict %s", ret)
                    ret = None
                elif not is_file_like(ret[0]):
                    log.error("bad return value for resolve conflict %s", ret)
                    ret = None
        except Exception as e:
            log.exception("exception during conflict resolution %s", e)

        if ret is None:
            # we defer to the remote... since this can prevent loops
            if fhs[0].side == REMOTE:
                ret = (fhs[0], True)
            else:
                ret = (fhs[1], True)

        return ret

    def __resolver_merge_upload(self, side_states, fh, keep):
        # we modified to both sides, need to merge the entries
        ent1, ent2 = side_states

        defer_ent = self.state.lookup_oid(ent1.side, ent1.oid)
        replace_ent = self.state.lookup_oid(ent2.side, ent2.oid)
        new_ent2 = defer_ent[ent2.side]

        if keep:
            # both sides are being kept, so we have to upload since there are no entries
            fh.seek(0)
            info1 = self.providers[ent1.side].create(ent1.path, fh)
            fh.seek(0)
            info2 = self.providers[ent2.side].create(ent2.path, fh)

            ent1.oid = info1.oid
            new_ent2.oid = info2.oid

            self.update_entry(defer_ent, ent1.side, ent1.oid, path=ent1.path, hash=ent1.hash)

            ent1 = defer_ent[ent1.side]
            ent2 = defer_ent[ent2.side]

            assert info2.hash
            assert info1.hash
            new_ent2.sync_hash = info2.hash
            new_ent2.sync_path = info2.path
            ent1.sync_hash = info1.hash
            ent1.sync_path = info1.path
        else:
            info1 = self.providers[ent1.side].info_oid(ent1.oid)
            info2 = self.providers[ent2.side].info_oid(ent2.oid)

            new_ent2.oid = info2.oid
            new_ent2.path = info2.path
            new_ent2.sync_path = new_ent2.path
            ent1.sync_path = self.translate(ent1.side, ent2.path)

        # in case oids have changed
        self.update_entry(defer_ent, ent2.side, ent2.oid, path=ent2.path, hash=ent2.hash)

        defer_ent[ent2.side].sync_hash = ent2.sync_hash
        defer_ent[ent2.side].sync_path = ent2.sync_path
        log.debug("keep ent %s", defer_ent)
        log.debug("discard ent %s", replace_ent)
        replace_ent.ignore(IgnoreReason.DISCARDED)

    def resolve_conflict(self, side_states):  # pylint: disable=too-many-statements, too-many-branches, too-many-locals
        with self.__resolve_file_likes(side_states) as fhs:
            fh: ResolveFile
            keep: bool
            fh, keep = self.__safe_call_resolver(fhs)

            log.debug("keeping ret side %s", getattr(fh, "side", None))
            log.debug("fhs[0].side=%s", fhs[0].side)

            defer = None

            # search the fhs for any fh that is going away
            # could be one, the other, or both (if the fh returned by the conflict resolver is a new one, not in fhs)
            for i, rfh in enumerate(fhs):
                if fh is not rfh:  # this rfh is getting replaced (this will be true for at least one rfh)
                    loser = side_states[i]
                    winner = side_states[1 - i]

                    # user didn't opt to keep my rfh
                    log.debug("replacing side %s", loser.side)
                    if not keep:
                        log.debug("not keeping side %s, simply uploading to replace with new contents", loser.side)
                        fh.seek(0)
                        info2 = self.providers[loser.side].upload(loser.oid, cast(BinaryIO, fh))
                        loser.hash = info2.hash
                        loser.path = info2.path
                        assert info2.hash
                        loser.sync_hash = loser.hash
                        if not loser.sync_path:
                            loser.sync_path = loser.path
                    else:
                        log.debug("rename side %s to conflicted", loser.side)
                        try:
                            self._resolve_rename(loser)
                        except ex.CloudFileNotFoundError:
                            log.debug("there is no conflict, because the file doesn't exist? %s", loser)

                    if defer is None:  # the first time we see an rfh to replace, defer gets set to the winner side
                        defer = winner.side
                    else:  # if we replace both rfh, then defer gets set back to None
                        defer = None

            if defer is not None:  # we are replacing one side, not both
                sorted_states = sorted(side_states, key=lambda e: e.side)
                replace_side = other_side(defer)
                replace_ent = self.state.lookup_oid(replace_side, sorted_states[replace_side].oid)
                defer_ent = self.state.lookup_oid(defer, sorted_states[defer].oid)
                if keep:
                    # toss the other side that was replaced
                    if replace_ent:
                        replace_ent.ignore(IgnoreReason.CONFLICT)
                        replace_ent[defer].clear()
                    defer_ent[defer].sync_path = None
                    defer_ent[defer].sync_hash = None
                else:
                    log.debug("defer not none, and not keeping, so merge sides")
                    replace_ent[defer] = defer_ent[defer]
                    log.debug("discard ent %s", defer_ent)
                    defer_ent.ignore(IgnoreReason.DISCARDED)
                    replace_ent[replace_side].sync_path = replace_ent[replace_side].path
                    replace_ent[replace_side].sync_hash = replace_ent[replace_side].hash
                    replace_ent[defer].sync_path = self.translate(defer, replace_ent[replace_side].path)
                    replace_ent[defer].sync_hash = replace_ent[defer].hash
                    if not replace_ent[defer].sync_path:
                        log.warning("sync path irrelevant during merge")
            else:
                # both sides were modified, because the fh returned was some third thing that should replace both
                log.debug("resolver merge upload to both sides: %s", keep)
                self.__resolver_merge_upload(side_states, fh, keep)

            log.debug("RESOLVED CONFLICT: %s side: %s", side_states, defer)

    def delete_synced(self, sync, changed, synced):
        log.debug("try sync deleted %s", sync[changed].path)
        # see if there are other entries for the same path, but other ids
        ents = list(self.state.lookup_path(changed, sync[changed].path))
        ents = [ent for ent in ents if ent != sync]

        for ent in ents:
            if ent.is_creation(synced):
                log.debug("discard delete, pending create %s:%s", synced, ent)
                sync.ignore(IgnoreReason.DISCARDED)
                return FINISHED

        # deletions don't always have paths
        if sync[changed].path:
            translated_path = self.translate(synced, sync[changed].path)
            if translated_path:
                # find conflicting entries that will be  renamed away
                ents = list(self.state.lookup_path(synced, translated_path))
                ents = [ent for ent in ents if ent != sync]
                for ent in ents:
                    if ent.is_rename(synced):
                        log.debug("discard delete, pending rename %s:%s", synced, ent)
                        sync.ignore(IgnoreReason.DISCARDED)
                        return FINISHED

        if sync[synced].oid:
            try:
                log.debug("deleting %s", debug_sig(sync[synced].oid))
                self.providers[synced].delete(sync[synced].oid)
            except ex.CloudFileNotFoundError:
                pass
            except ex.CloudFileExistsError:
                return self._handle_dir_delete_not_empty(sync, changed, synced)
        else:
            log.debug("was never synced, ignoring deletion")

        sync[synced].exists = TRASHED
        if not sync.is_conflicted:
            log.debug("mark entry discarded %s", sync)
            sync.ignore(IgnoreReason.DISCARDED, previous_reasons=IgnoreReason.IRRELEVANT)
        return FINISHED

    def _handle_dir_delete_not_empty(self, sync, changed, synced):
        # punt once to allow children to be processed, if already done just forget about it
        if sync.priority > 0:
            all_synced = True
            for kid, _ in self.state.get_kids(sync[changed].path, changed):
                if kid.needs_sync():
                    all_synced = False
                    break
            if all_synced:
<<<<<<< HEAD
                # This is bad, because we don't even check the file system to ensure that we are actually synced,
                # we're depending on the state table, but needs_sync() doesn't cover every possibility?
                log.info("dropping dir removal because children fully synced %s", sync[changed].path)
=======
                log.info("Attempt dropping dir removal because children appear fully synced %s", sync[changed].path)
                remaining = []
                # Potentially missing ents in state table
                for ent in self.providers[synced].listdir(sync[synced].oid):
                    remaining.append(ent.path or ent.oid)
                    self.state.update(side=synced, otype=ent.otype, oid=ent.oid, path=ent.path, hash=ent.hash,
                            exists=True)
                    self.state.storage_commit()

                if remaining:
                    log.warning("Children %s exist on side %s. Syncing", remaining, synced)
                    return PUNT
>>>>>>> 03a617d9
                return FINISHED
            else:
                log.debug("all children not fully synced, punt %s", sync[changed].path)
                return PUNT

        # Mark children changed so we will check if already deleted
        log.debug("kids exist, mark changed and punt %s", sync[changed].path)
        for kid, _ in self.state.get_kids(sync[changed].path, changed):
            kid[changed].changed = time.time()

        # Mark us changed, so we will sync after kids, not before
        sync[changed].changed = time.time()

        return PUNT

    def _get_untrashed_peers(self, sync, changed, synced, translated_path):
        # check for creation of a new file with another in the table
        if sync[changed].otype != FILE:
            return None

        ents = list(self.state.lookup_path(synced, translated_path))

        # filter for exists
        other_ents = [ent for ent in ents if ent != sync]
        if not other_ents:
            return None

        log.debug("found matching %s, other ents: %s",
                  translated_path, other_ents)

        # ignoring trashed entries with different oids on the same path
        if all(ent[synced].exists != EXISTS for ent in other_ents):
            for ent in other_ents:
                if ent[synced].exists in (TRASHED, MISSING):
                    # old trashed entries can be safely ignored
                    ent.ignore(IgnoreReason.DISCARDED)
            return None

        # filter to the ones that exist remotely
        other_untrashed_ents = [ent for ent in other_ents if ent[synced].exists == EXISTS]

        return other_untrashed_ents

    def check_disjoint_create(self, sync, changed, synced, translated_path):
        other_untrashed_ents = self._get_untrashed_peers(sync, changed, synced, translated_path)

        if not other_untrashed_ents:
            return False

        log.debug("split conflict found : %s:%s", len(other_untrashed_ents), other_untrashed_ents)

        found = None
        info = self.providers[synced].info_path(translated_path)
        if not info:
            return False

        if info:
            for e in other_untrashed_ents:
                if e[synced].oid == info.oid:
                    log.debug("same remote oid")
                    if e[synced].sync_hash != e[synced].hash:
                        found = e
                    elif not e[synced].changed:
                        log.debug("merge split entries")
                        sync[synced] = e[synced]
                    elif e[synced].otype == DIRECTORY and sync[synced].otype == FILE:
                        # fixes test_cs_folder_conflicts_file
                        found = e
                    elif e[synced].otype == FILE and sync[synced].otype == DIRECTORY:
                        # separate this block out from the previous to assist in code coverage checks
                        found = e
                    else:
                        found = False

        if not found:
            log.debug("disjoint conflict with something I don't understand")
            return True

        self.handle_split_conflict(
            found, synced, sync, changed)

        # returns true since we're answering "is-disjoint"
        # todo: change this?
        return True

    def handle_path_change_or_creation(self, sync, changed, synced):  # pylint: disable=too-many-branches, too-many-return-statements
        if not sync[changed].path:
            self.update_sync_path(sync, changed)
            log.debug("NEW SYNC %s", sync)
            if sync[changed].exists == TRASHED or sync.is_discarded:
                log.debug("requeue trashed event %s", sync)
                return PUNT

        translated_path = self.translate(synced, sync[changed].path)
        if translated_path is None:
            # ignore these
            return FINISHED

        if not sync[changed].path:
            log.debug("can't sync, no path %s", sync)

        if sync[changed].sync_path and sync[synced].exists == TRASHED:
            # see test: test_sync_folder_conflicts_del
            if sync.priority <= 0:
                log.debug("requeue sync + trash priority=%s %s", sync.priority, sync)
                return PUNT

            folder_child_conflict = False
            if sync[changed].otype == DIRECTORY:
                kids = self._get_child_conflict(sync, changed)
                if kids:
                    folder_child_conflict = True
                    log.debug("folder child conflict found: %s", kids)

            if sync[synced].changed and not folder_child_conflict:        # rename + delete == delete goes first
                # this is only needed when shuffling
                #   see: test_cs_folder_conflicts_del
                # limiting this branch to only a file fixes test_sharing_conflict_update_file_and_rename_parent_folder
                #   When file is updated locally, deleted remotely, and is in a folder that was renamed locally and deleted remotely
                #   file sync wants to wait on it's parent folder to sync
                #   parent folder punts below because it prioritizes the delete, but can't delete until the
                #   children are synced, so the children waited on the parent and the parent waited on the children
                #   it's ok-ish if a folder that was renamed and deleted converts to a create of the new name

                if sync[changed].sync_hash == sync[changed].hash:
                    sync[changed].changed = sync[synced].changed + .01
                    log.debug("reprioritize sync + trash %s  (%s, %s)", sync, sync[changed].changed, sync[synced].changed)
                    return PUNT

            # folder event getting here implies that there is a child conflict, so create is appropriate
            sync[synced].clear()
            log.debug("cleared trashed info, converting to create %s", sync)

        if sync.is_creation(changed) and sync.priority == 0 and sync[synced].exists == MISSING:
            log.debug("create on top of missing, punt, maybe a rename")
            return PUNT

        if sync.is_creation(changed):
            # never synced this before, maybe there's another local path with
            # the same name already?
            if self.check_disjoint_create(sync, changed, synced, translated_path):
                log.debug("disjoint, requeue")
                return PUNT

        if sync.is_creation(changed):
            # looks like a new file

            if sync[changed].otype == DIRECTORY:
                return self.mkdir_synced(changed, sync, translated_path)

            if not self.download_changed(changed, sync):
                return PUNT

            if sync[synced].oid and sync[synced].exists not in (TRASHED, MISSING):
                if self.upload_synced(changed, sync):
                    return FINISHED
                return PUNT

            return self.create_synced(changed, sync, translated_path)

        return self.handle_rename(sync, changed, synced, translated_path)

    def handle_rename(self, sync, changed, synced, translated_path):            # pylint: disable=too-many-branches,too-many-statements,too-many-return-statements
        # handle rename
        # use == to allow rename for case reasons
        # todo: need a paths_match flag instead, so slashes don't break this line
        if sync[synced].sync_path == translated_path:
            return FINISHED

        assert sync[synced].sync_hash or sync[synced].otype == DIRECTORY

        if self.providers[synced].paths_match(translated_path, sync[synced].sync_path, for_display=True):
            log.debug("no rename %s %s", translated_path, sync[synced].sync_path)
            return FINISHED

        log.debug("rename %s %s", sync[synced].sync_path, translated_path)
        try:
            new_oid = self.providers[synced].rename(sync[synced].oid, translated_path)
        except ex.CloudFileNotFoundError as e:
            log.debug("ERROR: can't rename for now %s: %s", sync, repr(e))
            return self.handle_cloud_file_not_found_error(changed, sync, synced)
        except ex.CloudFileExistsError:
            log.debug("can't rename, file exists")
            if sync.priority <= 0:
                sync.get_latest(force=True)
            else:
                ents = self.state.lookup_path(synced, translated_path)
                ents = [e for e in ents if e is not sync]

                if ents:
                    conflict = ents[0]
                    conflict.get_latest()
                    if not conflict[LOCAL].needs_sync() and not conflict[REMOTE].needs_sync():
                        # file is up to date, we're replacing a known synced copy
                        try:
                            self.providers[synced].delete(conflict[synced].oid)
                            log.debug("deleting %s out of the way", translated_path)
                            conflict[synced].exists = TRASHED
                            if not conflict[changed].oid:
                                # conflict row was because of a rename on-to-of
                                # oid got zeroed out....
                                # todo: handle this more gracefully
                                conflict.ignored = IgnoreReason.DISCARDED
                            return PUNT
                        except ex.CloudFileExistsError:
                            pass
                    log.debug("rename to fix conflict %s because %s not synced, NS: %s", translated_path, conflict, conflict.needs_sync())
                else:
                    log.debug("rename because of new/unknown content")

                try:
                    self.rename_to_fix_conflict(sync, synced, translated_path, temp_rename=True)
                except ex.CloudFileNotFoundError as e:
                    log.error("file disappeared out from under us %s", e)
                    log.info("%s", self.state.pretty_print())
                    sync.get_latest(force=True)

                self.rename_to_fix_conflict(sync, synced, translated_path, temp_rename=True)

            return PUNT

        sync[synced].sync_path = translated_path
        sync[changed].sync_path = sync[changed].path
        self.update_entry(sync, synced, path=translated_path, oid=new_oid)
        return FINISHED

    def _resolve_rename(self, replace):
        _old_oid, new_oid, new_path = self.conflict_rename(replace.side, replace.path)
        if new_path is None:
            return False

        # TODO:
        #   we rename the file to resolve the conflict, but we don't update the path in the replace SideState
        #   this is OK-ish, because we update replace.changed, and get_latest will update the name to the new one
        #   the reason why we leave the old path is that we're going to use it in a second if we're doing a merge,
        #   and we don't save it anywhere else. This is probably a terrible place to temporarily store
        #   that name, so we should actually do the `replace.path = new_path` and find a way to return the old path
        #   back to the merge code, and have it use that. This is the code we will need:
        # replace.path = new_path # this will break test_sync_conflict_resolve, until the above is addressed

        replace.oid = new_oid
        replace.changed = time.time()
        return True

    def rename_to_fix_conflict(self, sync, side, path, temp_rename=False):
        old_oid, new_oid, new_name = self.conflict_rename(side, path)
        if new_name is None:
            return False

        # file can get renamed back, if there's a cycle
        if old_oid == sync[side].oid:
            self.update_entry(sync, side=side, oid=new_oid)
            if temp_rename:
                sync.ignore(IgnoreReason.TEMP_RENAME)
        else:
            ent = self.state.lookup_oid(side, old_oid)
            if ent:
                self.update_entry(ent, side=side, oid=new_oid)
                if temp_rename:
                    ent.ignore(IgnoreReason.TEMP_RENAME)

        return True

    def conflict_rename(self, side, path):
        folder, base = self.providers[side].split(path)
        if base == "":
            raise ValueError("bad path %s" % path)

        index = base.find(".")
        if index >= 0:
            ext = base[index:]
            base = base[:index]
        else:
            # base = base
            ext = ""

        oinfo = self.providers[side].info_path(path)

        if not oinfo:
            return None, None, None

        i = 1
        new_oid = None
        conflict_name = base + ".conflicted" + ext
        while new_oid is None:
            try:
                conflict_path = self.providers[side].join(folder, conflict_name)
                new_oid = self.providers[side].rename(oinfo.oid, conflict_path)
            except ex.CloudFileExistsError:
                log.debug("already exists %s", conflict_name)
                i = i + 1
                conflict_name = base + ".conflicted" + str(i) + ext

        log.debug("conflict renamed: %s -> %s", path, conflict_path)
        return oinfo.oid, new_oid, conflict_path

    def embrace_change(self, sync, changed, synced):  # pylint: disable=too-many-return-statements, too-many-branches
        if sync[changed].path or (sync[changed].exists == EXISTS):
            translated_path = self.translate(synced, sync[changed].path)
            if not translated_path:
                if sync[changed].sync_path:  # This entry was relevent, but now it is irrelevant
                    log.debug(">>>Removing remnants of file moved out of cloud root")
                    sync[changed].exists = TRASHED  # This will discard the ent later
                else:  # we don't have a new or old translated path... just irrelevant so discard
                    log.log(TRACE, ">>>Not a cloud path %s, ignoring", sync[changed].path)
                    sync.ignore(IgnoreReason.IRRELEVANT)

        if sync.is_discarded:
            log.log(TRACE, "%s Ignoring entry because %s:%s", debug_sig(id(self)), sync.ignored.value, sync)
            return FINISHED

        log.debug("embrace %s, side:%s", sync, changed)

        if sync.is_conflicted:
            log.debug("Conflicted file %s is changing", sync[changed].path)
            if "conflicted" in sync[changed].path:
                return FINISHED
            else:
                sync.unignore(IgnoreReason.CONFLICT)

        if sync[changed].path and sync[changed].exists == EXISTS and not sync.is_pending_delete():
            # parent_conflict code
            conflict = self._get_parent_conflict(sync, changed)
            if conflict:
                conflict[changed].set_aged()
                # gentle punt, based on whichever is higher priority
                # we want the sync priority to have the priority of the higher priority item
                # then we want the conflict priority to be *slightly* higher than that
                # that way, if we find a grandparent that needs to happen before the parent,
                # mom will either stay where she is or get pushed up even higher priority
                # and grandma will get pushed up before mom. It is also important to prevent priorities
                # that are >=0 to stay >=0, because priorities that are <0 have special handling
                min_priority = min(sync.priority, conflict.priority)
                if min_priority < 0:
                    sync.priority = min_priority
                    conflict.priority = min_priority - 0.1
                else:
                    sync.priority = min_priority + 0.1
                    conflict.priority = min_priority

                log.debug("parent modify %s should happen first %s", sync[changed].path, conflict)
                if sync.is_path_change(changed) and sync[synced].exists == TRASHED and sync.priority > 2:
                    # right hand side was trashed at the same time as a rename happened
                    # punting is in a loop
                    # force the trash to sync instead
                    # removing this flakes test: folder_conflicts_del shuffled/oid_is_path version
                    # also breaks test_folder_del_loop
                    sync[synced].changed = 1

                return REQUEUE  # we don't want to punt here, we just manually adjusted the priority above

        if sync[changed].exists == TRASHED:
            log.debug("delete")
            return self.delete_synced(sync, changed, synced)

        if sync[changed].exists == MISSING:
            if (sync[synced].exists == EXISTS and
                    not sync[synced].changed and
                    sync[changed].path == sync[changed].sync_path
                    and sync[changed].hash == sync[changed].sync_hash
            ):
                if sync.priority <= 2:
                    log.warning("%s missing, other side exists. punting: %s", sync[changed].path, sync)
                    return PUNT
                # The synced side thinks it's synced, but it isn't -- the file is missing on the changed side
                # We need to not only mark the synced side as changed, but UNSYNC it by removing the sync path
                # otherwise needs_sync will return False,
                log.warning("%s missing, other side exists. Marking other side unsynced: %s", sync[changed].path, sync)
                sync[changed].clear()
                sync[synced].sync_path = None
                sync[synced].sync_hash = None
                sync[synced].changed = time.time()
                log.warning("%s now unsynced: %s", sync[synced].path, sync)
                # raise BaseException("Got here")
            log.debug("%s missing", sync[changed].path)
            return FINISHED

        if sync.is_path_change(changed) or sync.is_creation(changed):
            log.debug("is_path_change %s", sync.is_path_change(changed))
            ret = self.handle_path_change_or_creation(sync, changed, synced)
            if ret == PUNT:
                log.debug("requeue, not handled")
                return ret

            if sync.is_discarded:
                return FINISHED

            # fall through in case of hash change

        if sync[changed].hash != sync[changed].sync_hash:
            return self.handle_hash_diff(sync, changed, synced)

        log.debug("nothing changed %s", sync)
        return FINISHED

    def handle_hash_diff(self, sync, changed, synced):
        if sync[changed].path is None:
            return FINISHED

        if sync[synced].exists in (TRASHED, MISSING) or sync[synced].oid is None:
            log.debug("dont upload new contents over an already deleted file, instead zero out trashed side "
                      "turning the 'upload' into a 'create'")
            # not an upload
            # todo: change to clear()
            sync[synced].exists = UNKNOWN
            sync[synced].hash = None
            sync[synced].changed = 0
            sync[synced].path = None
            sync[synced].oid = None
            sync[synced].sync_path = None
            sync[synced].sync_hash = None
            sync[changed].sync_path = None
            sync[changed].sync_hash = None
            return PUNT

        log.debug("needs upload: %s index: %s bc %s != %s", sync, synced, sync[changed].hash, sync[changed].sync_hash)

        assert sync[synced].oid

        if not self.download_changed(changed, sync):
            return PUNT
        if not self.upload_synced(changed, sync):
            return PUNT
        return FINISHED

    def update_sync_path(self, sync, changed):
        assert sync[changed].oid

        info = self.providers[changed].info_oid(sync[changed].oid)
        if not info:
            log.debug("marking missing %s", debug_sig(sync[changed].oid))
            sync[changed].exists = MISSING
            return

        if not info.path:
            log.warning("impossible sync, no path. "
                        "Probably a file that was shared, but not placed into a folder. discarding. %s",
                        sync[changed])
            sync.ignore(IgnoreReason.DISCARDED)
            return

        log.debug("UPDATE PATH %s->%s", sync, info.path)
        self.update_entry(
            sync, changed, sync[changed].oid, path=info.path, exists=True)

    def handle_hash_conflict(self, sync):
        log.debug("splitting hash conflict %s %s %s", sync, sync[LOCAL].sync_hash, sync[REMOTE].sync_hash)

        try:
            save: Tuple[Dict[str, Any], Dict[str, Any]] = ({}, {})
            for side in (LOCAL, REMOTE):
                for field in ("sync_hash", "sync_path", "oid", "hash", "path", "exists"):
                    save[side][field] = getattr(sync[side], field)
            # split the sync in two
            defer_ent, defer_side, replace_ent, replace_side \
                = self.state.split(sync)
            return self.handle_split_conflict(
                defer_ent, defer_side, replace_ent, replace_side)
        except ex.CloudException as e:
            log.info("exception during hash conflict split: %s", e)
            for side in (LOCAL, REMOTE):
                for field in ("sync_hash", "sync_path", "oid", "hash", "path", "exists"):
                    setattr(defer_ent[side], field, save[side][field])
            replace_ent.ignore(IgnoreReason.DISCARDED)
            raise

    def handle_split_conflict(self, defer_ent, defer_side, replace_ent, replace_side):
        if defer_ent[defer_side].otype == FILE:
            if not self.download_changed(defer_side, defer_ent):
                return False
            try:
                with open(defer_ent[defer_side].temp_file, "rb") as f:
                    dhash = self.providers[replace_side].hash_data(f)
                    if dhash == replace_ent[replace_side].hash:
                        log.debug("same hash as remote, discard one side and merge")
                        defer_ent[replace_side] = replace_ent[replace_side]
                        defer_ent[replace_side].sync_hash = defer_ent[replace_side].hash
                        defer_ent[defer_side].sync_hash = defer_ent[defer_side].hash
                        defer_ent[replace_side].sync_path = defer_ent[replace_side].path
                        defer_ent[defer_side].sync_path = defer_ent[defer_side].path
                        replace_ent.ignore(IgnoreReason.DISCARDED)
                        return True
            except FileNotFoundError:
                return False

        log.debug(">>> about to resolve_conflict")
        self.resolve_conflict((defer_ent[defer_side], replace_ent[replace_side]))
        return True

    def _get_child_conflict(self, sync: SyncEntry, changed):
        return [kid[0] for kid in self.state.get_kids(sync[changed].path, changed) if not kid[0].is_pending_delete()]

    def _get_parent_conflict(self, sync: SyncEntry, changed) -> SyncEntry:
        provider = self.providers[changed]
        path = sync[changed].path
        parent = provider.dirname(path)
        ret = None
        while path != parent:
            ents = list(self.state.lookup_path(changed, parent))
            for ent in ents:
                if ent[changed].changed and ent[changed].exists == EXISTS:
                    ret = ent
            path = parent
            parent = provider.dirname(path)
        return ret<|MERGE_RESOLUTION|>--- conflicted
+++ resolved
@@ -682,56 +682,7 @@
             self._create_synced(changed, sync, translated_path)
             return FINISHED
         except ex.CloudFileNotFoundError:
-<<<<<<< HEAD
-            # parent presumably exists
-            # why are we using the changed side path without translating it to local?
-            # why are we marking the folder as changed on the changed side?
-            # This won't do anything if we don't change the sync path or sync hash, btw...
-            parent = self.providers[changed].dirname(sync[changed].path)
-            log.debug("sync %s first before %s", parent, sync[changed].path)
-            ents = self.state.lookup_path(changed, parent)
-            if not ents:
-                info = self.providers[changed].info_path(parent)
-                if info:
-                    self.state.update(changed, DIRECTORY, info.oid, path=parent)
-                else:
-                    log.info("no info and no dir, ignoring?")
-
-            else:
-                parent_ent = ents[0]
-                log.debug("parent=%s", parent_ent)
-                if not parent_ent[changed].changed or not parent_ent.is_creation(changed):
-                    if sync.priority <= 2:  # punt if not already punted, meaning, punt at least once
-                        log.debug("Provider %s parent folder %s reported missing. punting", self.providers[synced].name, parent)
-                        return PUNT
-                    if parent_ent[changed].exists == EXISTS:
-                        # this condition indicates the provider has said the parent folder
-                        # doesn't exist, but the statedb says it does exist. First,
-                        # double-check using info_oid to see if the the parent DOES in fact exist
-                        # even though we got a FNF error before. Providers can take some time to
-                        # process a rename or create, so if we rename/create the parent folder,
-                        # the exists check on the path may still return false, even though an
-                        # exists check on the oid may reveal it does actually exist with the
-                        # correct path
-                        parent_info = self.providers[synced].info_oid(parent_ent[synced].oid)
-                        sync_parent = self.translate(synced, parent)
-                        if parent_info and parent_info.path == sync_parent:
-                            log.debug("Provider %s parent folder %s misreported missing, but parent folder exists. "
-                                      "punting", self.providers[synced].name, parent)
-                        else:
-                            # oddly, everything we know about the file is that it exists, but
-                            # the provider insists it doesn't
-                            # Clear the sync_path, and set synced to MISSING,
-                            # that way, we will recognize that this dir needs to be created
-                            parent_ent[changed].sync_path = None
-                            parent_ent[changed].changed = time.time()
-                            parent_ent[synced].exists = MISSING
-                            assert parent_ent.is_creation(changed), "%s is not a creation" % parent_ent
-                            assert parent_ent[changed].needs_sync(), "%s doesn't need sync" % parent_ent
-                            log.debug("updated entry as missing %s", parent_ent)
-=======
             return self.handle_cloud_file_not_found_error(changed, sync, synced)
->>>>>>> 03a617d9
         except ex.CloudFileExistsError:
             # there's a file or folder in the way, let that resolve if possible
             log.debug("can't create %s, try punting", translated_path)
@@ -764,8 +715,11 @@
             return FINISHED
 
         # parent presumably exists
+        # why are we using the changed side path without translating it to local?
+        # why are we marking the folder as changed on the changed side?
+        # This won't do anything if we don't change the sync path or sync hash, btw...
         parent = self.providers[changed].dirname(sync[changed].path)
-        log.debug("make %s first before %s", parent, sync[changed].path)
+        log.debug("sync %s first before %s", parent, sync[changed].path)
         ents = self.state.lookup_path(changed, parent)
         if not ents:
             info = self.providers[changed].info_path(parent)
@@ -776,6 +730,7 @@
 
         else:
             parent_ent = ents[0]
+            log.debug("parent=%s", parent_ent)
             if not parent_ent[changed].changed or not parent_ent.is_creation(changed):
                 if sync.priority <= 2:  # punt if not already punted, meaning, punt at least once
                     log.debug("Provider %s parent folder %s reported missing. punting", self.providers[synced].name, parent)
@@ -800,10 +755,11 @@
                         # Clear the sync_path, and set synced to MISSING,
                         # that way, we will recognize that this dir needs to be created
                         parent_ent[changed].sync_path = None
-                        parent_ent[changed].changed = True
+                        parent_ent[changed].changed = time.time()
                         parent_ent[synced].exists = MISSING
                         assert parent_ent.is_creation(changed), "%s is not a creation" % parent_ent
-                        log.debug("updated entry as missing %s", parent)
+                        assert parent_ent[changed].needs_sync(), "%s doesn't need sync" % parent_ent
+                        log.debug("updated entry as missing %s", parent_ent)
 
         log.debug("CloudFileNotFoundError, punt")
         return PUNT
@@ -1051,11 +1007,9 @@
                     all_synced = False
                     break
             if all_synced:
-<<<<<<< HEAD
+                # from https://github.com/AtakamaLLC/cloudsync/pull/256/files
                 # This is bad, because we don't even check the file system to ensure that we are actually synced,
                 # we're depending on the state table, but needs_sync() doesn't cover every possibility?
-                log.info("dropping dir removal because children fully synced %s", sync[changed].path)
-=======
                 log.info("Attempt dropping dir removal because children appear fully synced %s", sync[changed].path)
                 remaining = []
                 # Potentially missing ents in state table
@@ -1068,7 +1022,6 @@
                 if remaining:
                     log.warning("Children %s exist on side %s. Syncing", remaining, synced)
                     return PUNT
->>>>>>> 03a617d9
                 return FINISHED
             else:
                 log.debug("all children not fully synced, punt %s", sync[changed].path)
