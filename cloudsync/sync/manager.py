#pylint: disable=too-many-lines

import os
import logging
import tempfile
import shutil
import time

from typing import Tuple, Optional, Callable, TYPE_CHECKING, List

__all__ = ['SyncManager']

from pystrict import strict

from cloudsync.exceptions import CloudFileNotFoundError, CloudFileExistsError, CloudTemporaryError, CloudDisconnectedError, CloudOutOfSpaceError
from cloudsync.types import DIRECTORY, FILE
from cloudsync.runnable import Runnable
from cloudsync.log import TRACE

from .state import SyncState, SyncEntry, SideState, TRASHED, EXISTS, LOCAL, REMOTE, UNKNOWN
from .util import debug_sig

if TYPE_CHECKING:
    from cloudsync.provider import Provider

log = logging.getLogger(__name__)

# useful for converting oids and pointer nubmers into digestible nonces

FINISHED = 1
REQUEUE = 0


def other_side(index):
    return 1-index

@strict
class ResolveFile():
    def __init__(self, info: SideState, provider: 'Provider'):
        self.info = info
        self.provider = provider
        self.path = info.path
        self.side = info.side
        self.otype = info.otype
        self.__temp_file = info.temp_file
        if self.otype == FILE:
            assert info.temp_file
        self.__fh = None

    def download(self):
        if not os.path.exists(self.__temp_file):
            try:
                with open(self.__temp_file + ".tmp", "wb") as f:
                    self.provider.download(self.info.oid, f)
                os.rename(self.__temp_file + ".tmp", self.__temp_file)
            except Exception as e:
                log.debug("error downloading %s", e)
                try:
                    os.unlink(self.__temp_file)
                except FileNotFoundError:
                    pass
                raise
        return self.__temp_file

    @property
    def fh(self):
        if not self.__fh:
            self.download()  # NOOP if it was already downloaded
            self.__fh = open(self.__temp_file, "rb")
            log.debug("ResolveFile opening temp file %s for real file %s", self.__temp_file, self.path)
        return self.__fh

    def read(self, *a):
        return self.fh.read(*a)

    def write(self, buf):  # we don't want this
        raise NotImplementedError()

    def close(self):
        # don't use self.fh, use self.__fh. No need to download and open it, just to close it
        if self.__fh:
            log.debug("ResolveFile closing temp file %s for real file %s", self.__temp_file, self.path)
            self.__fh.close()

    def seek(self, *a):
        return self.fh.seek(*a)


@strict     # pylint: disable=too-many-public-methods, too-many-instance-attributes
class SyncManager(Runnable):
    def __init__(self, state: SyncState,
                 providers: Tuple['Provider', 'Provider'],
                 translate: Callable,
                 resolve_conflict: Callable,
                 sleep: Optional[Tuple[float, float]] = None):
        self.state: SyncState = state
        self.providers: Tuple['Provider', 'Provider'] = providers
        self.translate = translate
        self.__resolve_conflict = resolve_conflict
        self.tempdir = tempfile.mkdtemp(suffix=".cloudsync")

        if not sleep:
            # these are the event sleeps, but really we need more info than this
            sleep = (self.providers[LOCAL].default_sleep, self.providers[REMOTE].default_sleep)

        self.sleep = sleep

        # TODO: we need sync_aging, backoff_min, backoff_max, backoff_mult documented with an interface and tests!

        ####
        self.min_backoff = 0.0
        self.max_backoff = 0.0
        self.backoff = 0.0

        max_sleep = max(sleep)                    # on sync fail, use the worst time for backoff

        self.aging = max_sleep / 5                # how long before even trying to sync

        self.min_backoff = max_sleep / 10.0       # event sleep of 15 seconds == 1.5 second backoff on failures
        self.max_backoff = max_sleep * 4.0        # escalating up to a 1 minute wait time
        self.backoff = self.min_backoff
        self.mult_backoff = 2

        assert len(self.providers) == 2

    def set_resolver(self, resolver):
        self.__resolve_conflict = resolver

    def in_backoff(self):
        return self.backoff > self.min_backoff

    def do(self):
        with self.state.lock:
            sync: SyncEntry = self.state.change(self.aging)

            if sync:
                try:
                    self.sync(sync)
                    self.state.storage_update(sync)
                    self.backoff = self.min_backoff
                except (CloudTemporaryError, CloudDisconnectedError, CloudOutOfSpaceError) as e:
                    log.error(
                        "exception %s[%s] while processing %s, %i", type(e), e, sync, sync.punted)
                    time.sleep(self.backoff)
                    self.backoff = min(self.backoff * self.mult_backoff, self.max_backoff)
                except Exception as e:
                    log.exception(
                        "exception %s[%s] while processing %s, %i", type(e), e, sync, sync.punted, stack_info=True)
                    sync.punt()
                    time.sleep(self.backoff)
                    self.backoff = min(self.backoff * self.mult_backoff, self.max_backoff)

    def done(self):
        log.info("cleanup %s", self.tempdir)
        try:
            shutil.rmtree(self.tempdir)
        except FileNotFoundError:
            pass

    def change_count(self, side: Optional[int] = None, unverified: bool = False):
        count = 0

        sides: Tuple[int, ...]
        if side is None:
            sides = (LOCAL, REMOTE)
        else:
            sides = (side, )

        if unverified:
            for i in sides:
                count += self.state.changeset_len
        else:
            for e in self.state.changes:
                for i in sides:
                    if e[i].path and e[i].changed:
                        translated_path = self.translate(other_side(i), e[i].path)
                        if translated_path:
                            count += 1
                            break

        return count

    def path_conflict(self, ent):
        # both are synced
        have_paths = ent[0].path and ent[1].path
        if not have_paths:
            return False

        are_synced = (ent[0].sync_hash and ent[1].sync_hash) or (ent[0].otype == DIRECTORY and ent[1].otype == DIRECTORY)
        if not are_synced:
            return False

        both_exist = ent[0].exists == EXISTS and ent[0].exists == EXISTS

        if not both_exist:
            return False

        return not self.providers[0].paths_match(ent[0].path, ent[0].sync_path) and \
            not self.providers[1].paths_match(ent[1].path, ent[1].sync_path)

    def check_revivify(self, sync):
        if sync.discarded:
            for i in (LOCAL, REMOTE):
                changed = i
                synced = other_side(i)
                se = sync[changed]
                if not se.changed or se.sync_path or not se.oid or se.exists == TRASHED or sync.conflicted:
                    continue
                looked_up_sync = self.state.lookup_oid(changed, sync[changed].oid)
                if looked_up_sync and looked_up_sync != sync:
                    continue
                provider_info = self.providers[changed].info_oid(sync[changed].oid)
                if not provider_info:
                    continue
                provider_path = provider_info.path
                if not provider_path:
                    continue
                translated_path = self.translate(synced, provider_path)
                if sync.discarded and translated_path and not sync[changed].sync_path:  # was irrelevant, but now is relevant
                    log.debug(">>>about to embrace %s", sync)
                    log.debug(">>>Suddenly a cloud path %s, creating", provider_path)
                    sync.discarded = False
                    sync[changed].sync_path = None

    def sync(self, sync):
        self.check_revivify(sync)

        if sync.discarded:
            self.finished(LOCAL, sync)
            self.finished(REMOTE, sync)
            return

        sync.get_latest()

        if sync.hash_conflict():
            log.debug("handle hash conflict")
            self.handle_hash_conflict(sync)
            return

        if self.path_conflict(sync):
            log.debug("handle path conflict")
            self.handle_path_conflict(sync)
            return

        log.log(TRACE, "table\r\n%s", self.state.pretty_print())

        for i in (LOCAL, REMOTE):
            if sync[i].changed:
                if sync[i].hash is None and sync[i].otype == FILE and sync[i].exists == EXISTS:
                    log.debug("ignore:%s, side:%s", sync, i)
                    # no hash for file, ignore it
                    self.finished(i, sync)
                    break

                if sync[i].oid is None and sync[i].exists != TRASHED:
                    log.debug("ignore:%s, side:%s", sync, i)
                    self.finished(i, sync)
                    continue

                # if the other side changed hash, handle it first
                if sync[i].hash == sync[i].sync_hash:
                    other = other_side(i)  
                    if sync[other].changed and sync[other].hash != sync[other].sync_hash:
                        continue

                response = self.embrace_change(sync, i, other_side(i))
                if response == FINISHED:
                    self.finished(i, sync)
                break

    def temp_file(self, temp_for=None):
        if not os.path.exists(self.tempdir):
            # in case user deletes it... recreate
            os.mkdir(self.tempdir)
        # prefer big random name over NamedTemp which can infinite loop
        ret = os.path.join(self.tempdir, os.urandom(16).hex())
        log.debug("tempdir %s -> %s", self.tempdir, ret)
        if temp_for:
            log.debug("%s is temped by %s", temp_for, ret)
        return ret

    def finished(self, side, sync):
        sync[side].changed = 0
        # todo: changing the state above should signal this call below
        self.state.finished(sync)

        # todo: likewise... clearing the changebit is enough to know to clear temps
        self.clean_temps(sync)

    @staticmethod
    def clean_temps(sync):
        # todo: move this to the sync obj
        for side in (LOCAL, REMOTE):
            if sync[side].temp_file:
                try:
                    os.unlink(sync[side].temp_file)
                except FileNotFoundError:
                    pass
                except OSError as e:
                    log.debug("exception unlinking %s", e)
                except Exception as e:  # any exceptions here are pointless
                    log.warning("exception unlinking %s", e)
                sync[side].temp_file = None

    def download_changed(self, changed, sync):
        sync[changed].temp_file = sync[changed].temp_file or self.temp_file(temp_for=sync[changed].path)

        assert sync[changed].oid

        if os.path.exists(sync[changed].temp_file):
            return True

        try:
            partial_temp = sync[changed].temp_file + ".tmp"
            log.debug("%s download %s to %s", self.providers[changed], sync[changed].oid, partial_temp)
            with open(partial_temp, "wb") as f:
                self.providers[changed].download(sync[changed].oid, f)
            os.rename(partial_temp, sync[changed].temp_file)
            return True
        except PermissionError as e:
            raise CloudTemporaryError("download or rename exception %s" % e)

        except CloudFileNotFoundError:
            log.debug("download from %s failed fnf, switch to not exists",
                      self.providers[changed].name)
            sync[changed].exists = TRASHED
            return False

    def get_folder_file_conflict(self, sync, translated_path, synced):
        # if a non-dir file exists with the same name on the sync side
        syents = list(self.state.lookup_path(synced, translated_path))
        conflicts = [ent for ent in syents if ent[synced].exists != TRASHED and ent != sync and ent[synced].otype != DIRECTORY]

        nc = []
        for ent in conflicts:
            info = self.providers[synced].info_oid(ent[synced].oid)
            if not info:
                ent[synced].exists = TRASHED
            else:
                nc.append(ent)

        return nc[0] if nc else None

 
    def mkdir_synced(self, changed, sync, translated_path):
        synced = other_side(changed)
        # see if there are other entries for the same path, but other ids
        ents = list(self.state.lookup_path(changed, sync[changed].path))
        ents = [ent for ent in ents if ent != sync]
        if ents:
            for ent in ents:
                if ent[changed].otype == DIRECTORY:
                    # these we can toss, they are other folders
                    # keep the current one, since it exists for sure
                    log.debug("discard %s", ent)
                    self.discard_entry(ent)

        ents = [ent for ent in ents if TRASHED not in (
            ent[changed].exists, ent[synced].exists)]

        if ents:
            if not sync.punted:
                log.debug("punt mkdir")
                sync.punt()
                return REQUEUE

            log.debug("rename to fix conflict %s", translated_path)
            self.rename_to_fix_conflict(sync, synced, translated_path)

        try:
            log.debug("translated %s as path %s",
                      sync[changed].path, translated_path)

            # could have made a dir that already existed on my side or other side

            chents = list(self.state.lookup_path(changed, sync[changed].path))
            notme_chents = [ent for ent in chents if ent != sync]
            for ent in notme_chents:
                # dup dirs on remote side can be ignored
                if ent[synced].otype == DIRECTORY:
                    log.debug("discard duplicate dir entry %s", ent)
                    self.discard_entry(ent)

            cent = self.get_folder_file_conflict(sync, translated_path, synced)
            if cent:
                log.debug("resolve %s conflict with %s", translated_path, cent)
                self.resolve_conflict((sync[changed], cent[synced]))
                return FINISHED

            # make the dir
            oid = self.providers[synced].mkdirs(translated_path)
            log.debug("mkdir %s as path %s oid %s",
                      self.providers[synced].name, translated_path, debug_sig(oid))

            # did i already have that oid? if so, chuck it
            already_dir = self.state.lookup_oid(synced, oid)
            if already_dir and already_dir != sync and already_dir[synced].otype == DIRECTORY:
                log.debug("discard %s", already_dir)
                self.discard_entry(already_dir)

            sync[synced].sync_path = translated_path
            sync[changed].sync_path = sync[changed].path

            self.update_entry(
                sync, synced, exists=True, oid=oid, path=translated_path)

            return FINISHED
        except CloudFileNotFoundError:
            if not sync.punted:
                sync.punt()
                return REQUEUE

            log.debug("mkdir %s : %s failed fnf, TODO fix mkdir code and stuff",
                      self.providers[synced].name, translated_path)
            raise NotImplementedError("TODO mkdir, and make state etc")

    def upload_synced(self, changed, sync):
        assert sync[changed].temp_file

        synced = other_side(changed)
        try:
            info = self.providers[synced].upload(
                sync[synced].oid, open(sync[changed].temp_file, "rb"))
            log.debug("upload to %s as path %s",
                      self.providers[synced].name, sync[synced].sync_path)

            sync[synced].hash = info.hash
            sync[synced].sync_hash = info.hash
            if info.path:
                sync[synced].sync_path = info.path
            else:
                sync[synced].sync_path = sync[synced].path
            sync[changed].sync_hash = sync[changed].hash
            sync[changed].sync_path = sync[changed].path

            self.update_entry(
                sync, synced, exists=True, oid=info.oid, path=sync[synced].sync_path)
            return True
        except FileNotFoundError:
            log.info("FNF during upload %s:%s", sync[synced].sync_path, sync[changed].temp_file)
            return False
        except CloudFileNotFoundError:
            info = self.providers[synced].info_oid(sync[synced].oid)

            if not info:
                log.debug("convert to unsynced")
                sync[synced].exists = TRASHED
            else:
                # you got an FNF during upload, but when you queried... it existed
                # basically this is just a "retry" or something
                log.warning("Upload to %s failed fnf, info: %s",
                            self.providers[synced].name, info)
            return False
        except CloudFileExistsError:
            # this happens if the remote oid is a folder
            log.debug("split bc upload to folder")

            defer_ent, defer_side, replace_ent, replace_side \
                = self.state.split(sync)

            return self.handle_split_conflict(
                defer_ent, defer_side, replace_ent, replace_side)

    def _create_synced(self, changed, sync, translated_path):
        synced = other_side(changed)
        log.debug("create on %s as path %s",
                  self.providers[synced].name, translated_path)
        try:
            with open(sync[changed].temp_file, "rb") as f:
                info = self.providers[synced].create(translated_path, f)
            log.debug("created %s", info)
        except CloudFileExistsError:
            log.debug("exists error %s", translated_path)
            info = self.providers[synced].info_path(translated_path)
            if not info:
                raise
            with open(sync[changed].temp_file, "rb") as f:
                existing_hash = self.providers[synced].hash_data(f)
            if existing_hash != info.hash:
                raise
            log.debug("use existing %s", info)
        except Exception as e:
            log.debug("failed to create %s, %s", translated_path, e)
            raise

        assert info.hash
        assert sync[changed].hash
        sync[synced].sync_hash = info.hash
        if info.path:
            sync[synced].sync_path = info.path
        else:
            sync[synced].sync_path = translated_path
        sync[changed].sync_hash = sync[changed].hash
        sync[changed].sync_path = sync[changed].path
        self.update_entry(sync, synced, exists=True, oid=info.oid, path=sync[synced].sync_path, hash=info.hash)

    def update_entry(self, ent, side, oid, *, path=None, hash=None, exists=True, changed=False, otype=None):  # pylint: disable=redefined-builtin
        # updates entry without marking as changed unless explicit
        # used internally
        self.state.update_entry(ent, side, oid, path=path, hash=hash, exists=exists, changed=changed, otype=otype)

    def change_state(self, side, otype, oid, *, path=None, hash=None, exists=True, prior_oid=None):  # pylint: disable=redefined-builtin
        # looks up oid and changes state, marking changed as if it's an event
        # used only for testing
        self.state.update(side, otype, oid, path=path, hash=hash, exists=exists, prior_oid=prior_oid)

    def create_synced(self, changed, sync, translated_path):
        synced = other_side(changed)
        try:
            self._create_synced(changed, sync, translated_path)
            return FINISHED
        except CloudFileNotFoundError:
            # parent presumably exists
            parent = self.providers[changed].dirname(sync[changed].path)
            log.debug("make %s first before %s", parent, sync[changed].path)
            ents = self.state.lookup_path(changed, parent)
            if not ents: 
                info = self.providers[changed].info_path(parent)
                if info:
                    self.state.update(changed, DIRECTORY, info.oid, path=parent)
                else:
                    log.info("no info and no dir, ignoring?")

            else:
                if not ents[0][changed].changed:
                    # Clear the sync_path so we will recognize that this dir needs to be created
                    ents[0][changed].sync_path = None
                    self.update_entry(ents[0], changed, ents[0][changed].oid, changed=True)
                    log.debug("updated entry %s", parent)

            sync.punt()
            return REQUEUE
        except CloudFileExistsError:
            # there's a file or folder in the way, let that resolve if possible
            log.debug("can't create %s, try punting", translated_path)

            if sync.punted > 0:
                info = self.providers[synced].info_path(translated_path)
                if not info:
                    log.debug("got a file exists, and then it didn't exist %s", sync)
                    sync.punt()
                    return REQUEUE

                sync[synced].oid = info.oid
                sync[synced].hash = info.hash
                sync[synced].path = translated_path
                self.update_entry(sync, synced, info.oid, path=translated_path)
                # maybe it's a hash conflict
                sync.punt()
                return REQUEUE
            else:
                # maybe it's a name conflict
                sync.punt()
            return REQUEUE

    def __resolve_file_likes(self, side_states):
        class Guard:
            def __init__(guard, side_states):  # pylint: disable=no-self-argument
                guard.side_states = side_states
                guard.fhs: List[ResolveFile] = []

            def __enter__(guard):  # pylint: disable=no-self-argument
                for ss in guard.side_states:
                    assert type(ss) is SideState

                    if not ss.temp_file and ss.otype == FILE:
                        ss.temp_file = self.temp_file(temp_for=ss.path)

                    guard.fhs.append(ResolveFile(ss, self.providers[ss.side]))

                    assert ss.oid
                return guard.fhs

            def __exit__(guard, *args):  # pylint: disable=no-self-argument
                for fh in guard.fhs:
                    fh.close()

        return Guard(side_states)

    def __safe_call_resolver(self, fhs):
        if DIRECTORY in (fhs[0].otype, fhs[1].otype):
            if fhs[0].otype != fhs[1].otype:
                if fhs[0].otype == DIRECTORY:
                    fh = fhs[0]
                else:
                    fh = fhs[1]
                # for simplicity: directory conflicted with file, always favors directory
                return (fh, True)

        is_file_like = lambda f: hasattr(f, "read") and hasattr(f, "close")
        ret = None
        try:
            ret = self.__resolve_conflict(*fhs)

            if ret:
                if not isinstance(ret, tuple):
                    log.error("resolve conflict should return a tuple of 2 values, got %s(%s)", ret, type(ret))
                    ret = None
                elif len(ret) != 2:
                    log.error("bad return value for resolve conflict %s", ret)
                    ret = None
                elif not is_file_like(ret[0]):
                    log.error("bad return value for resolve conflict %s", ret)
                    ret = None
        except Exception as e:
            log.exception("exception during conflict resolution %s", e)

        if ret is None:
            # we defer to the remote... since this can prevent loops
            if fhs[0].side == REMOTE:
                ret = (fhs[0], True)
            else:
                ret = (fhs[1], True)

        return ret

    def __resolver_merge_upload(self, side_states, fh, keep):
        # we modified to both sides, need to merge the entries
        ent1, ent2 = side_states

        defer_ent = self.state.lookup_oid(ent1.side, ent1.oid)
        replace_ent = self.state.lookup_oid(ent2.side, ent2.oid)

        if keep:
            # both sides are being kept, so we have to upload since there are no entries
            fh.seek(0)
            info1 = self.providers[ent1.side].create(ent1.path, fh)
            fh.seek(0)
            info2 = self.providers[ent2.side].create(ent2.path, fh)

            ent1.oid = info1.oid
            ent2.oid = info2.oid

            self.update_entry(defer_ent, ent1.side, ent1.oid, path=ent1.path, hash=ent1.hash)

            ent1 = defer_ent[ent1.side]
            ent2 = defer_ent[ent2.side]

            assert info2.hash
            assert info1.hash
            ent2.sync_hash = info2.hash
            ent2.sync_path = info2.path
            ent1.sync_hash = info1.hash
            ent1.sync_path = info1.path

        # in case oids have changed
        self.update_entry(defer_ent, ent2.side, ent2.oid, path=ent2.path, hash=ent2.hash)

        defer_ent[ent2.side].sync_hash = ent2.sync_hash
        defer_ent[ent2.side].sync_path = ent2.sync_path
        self.discard_entry(replace_ent)

    def resolve_conflict(self, side_states):  # pylint: disable=too-many-statements
<<<<<<< HEAD
        fhs = self.__resolve_file_likes(side_states)

        fh, keep = self.__safe_call_resolver(fhs)

        log.debug("got ret side %s", getattr(fh, "side", None))

        defer = None

        for i, rfh in enumerate(fhs):
            this = side_states[i]
            that = side_states[1-i]

            if fh is not rfh:
                # user didn't opt to keep my rfh
                log.debug("replacing %s", this.side)
                if not keep:
                    fh.seek(0)
                    info2 = self.providers[this.side].upload(this.oid, fh)
                    this.hash = info2.hash
                    assert info2.hash
                    that.sync_hash = that.hash
                    that.sync_path = that.path
                    this.sync_hash = this.hash
                    this.sync_path = this.path
                else:
                    try:
                        self._resolve_rename(this)
                    except CloudFileNotFoundError:
                        log.debug("there is no conflict, because the file doesn't exist? %s", this)

                if defer is None:
                    defer = that.side
                else:
                    defer = None

        if defer is not None:
            # toss the other side that was replaced
            if keep:
                sorted_states = sorted(side_states, key=lambda e: e.side)
                replace_side = other_side(defer)
                replace_ent = self.state.lookup_oid(replace_side, sorted_states[replace_side].oid)
                if replace_ent:
                    self.conflict_entry(replace_ent)
        else:
            # both sides were modified....
            self.__resolver_merge_upload(side_states, fh, keep)

        log.debug("RESOLVED CONFLICT: %s defer-side: %s", side_states, defer)
        log.debug("table\r\n%s", self.state.pretty_print())
=======
        with self.__resolve_file_likes(side_states) as fhs:
            fh: ResolveFile
            keep: bool
            fh, keep = self.__safe_call_resolver(fhs)

            log.debug("keeping ret side %s", getattr(fh, "side", None))
            log.debug("fhs[0].side=%s", fhs[0].side)

            defer = None

            # if fh.dirty:
            #     log.debug(">>> winner side %s contents may have changed. updating side %s", fh.side, fh.side)
            #     fh.seek(0)
            #     fh_side_state = side_states[fh.side]
            #     new_fh_info: OInfo = self.providers[fh.side].upload(fh_side_state.oid, fh)
            #     fh_side_state.hash = new_fh_info.hash
            #     fh_side_state.sync_hash = new_fh_info.hash

            # search the fhs for any fh that is going away
            # could be one, the other, or both (if the fh returned by the conflict resolver is a new one, not in fhs)
            for i, rfh in enumerate(fhs):
                if fh is not rfh:  # this rfh is getting replaced (this will be true for at least one rfh)
                    loser = side_states[i]
                    winner = side_states[1 - i]
                    log.debug("i=%s, fhs=%s", i, fhs)
                    log.debug("loser.side=%s, winner.side=%s", loser.side, winner.side)

                    # user didn't opt to keep my rfh
                    log.debug("replacing side %s", loser.side)
                    if not keep:
                        log.debug("not keeping side %s, simply uploading to replace with new contents", loser.side)
                        fh.seek(0)
                        info2 = self.providers[loser.side].upload(loser.oid, fh)
                        loser.hash = info2.hash
                        assert info2.hash
                        winner.sync_hash = winner.hash
                        winner.sync_path = winner.path
                        loser.sync_hash = loser.hash
                        loser.sync_path = loser.path
                    else:
                        log.debug("rename side %s to conflicted", loser.side)
                        try:
                            self._resolve_rename(loser)
                        except CloudFileNotFoundError:
                            log.debug("there is no conflict, because the file doesn't exist? %s", loser)

                    if defer is None:  # the first time we see an rfh to replace, defer gets set to the winner side
                        defer = winner.side
                    else:  # if we replace both rfh, then defer gets set back to None
                        defer = None

            if defer is not None:  # we are replacing one side, not both
                # toss the other side that was replaced
                if keep:
                    sorted_states = sorted(side_states, key=lambda e: e.side)
                    replace_side = other_side(defer)
                    replace_ent = self.state.lookup_oid(replace_side, sorted_states[replace_side].oid)
                    if replace_ent:
                        self.conflict_entry(replace_ent)
            else:
                # both sides were modified, because the fh returned was some third thing that should replace both
                self.__resolver_merge_upload(side_states, fh, keep)

            log.debug("RESOLVED CONFLICT: %s side: %s", side_states, defer)
            log.debug("table\r\n%s", self.state.pretty_print())
>>>>>>> 74f227ae

    def delete_synced(self, sync, changed, synced):
        log.debug("try sync deleted %s", sync[changed].path)
        # see if there are other entries for the same path, but other ids
        ents = list(self.state.lookup_path(changed, sync[changed].path))
        ents = [ent for ent in ents if ent != sync]

        for ent in ents:
            if ent.is_creation(synced):
                log.debug("discard delete, pending create %s:%s", synced, ent)
                self.discard_entry(sync)
                return FINISHED

        # deltions don't always have paths
        if sync[changed].path:
            translated_path = self.translate(synced, sync[changed].path) 
            if translated_path:
                # find conflicting entries that will be  renamed away
                ents = list(self.state.lookup_path(synced, translated_path))
                ents = [ent for ent in ents if ent != sync]
                for ent in ents:
                    if ent.is_rename(synced):
                        log.debug("discard delete, pending rename %s:%s", synced, ent)
                        self.discard_entry(sync)
                        return FINISHED

        if sync[synced].oid:
            try:
                self.providers[synced].delete(sync[synced].oid)
            except CloudFileNotFoundError:
                pass
            except CloudFileExistsError:
                return self._handle_dir_delete_not_empty(sync, changed)
        else:
            log.debug("was never synced, ignoring deletion")

        sync[synced].exists = TRASHED
        self.discard_entry(sync)
        return FINISHED

    def _handle_dir_delete_not_empty(self, sync, changed):
        # punt once to allow children to be processed, if already done just forget about it
        if sync.punted > 0:
            all_synced = True
            for kid, _ in self.state.get_kids(sync[changed].path, changed):
                if kid.needs_sync():
                    all_synced = False
                    break
            if all_synced:
                log.info("dropping dir removal because children fully synced %s", sync[changed].path)
                return FINISHED
            else:
                log.debug("all children not fully synced, punt %s", sync[changed].path)
                sync.punt()
                return REQUEUE

        # Mark children changed so we will check if already deleted
        log.debug("kids exist, mark changed and punt %s", sync[changed].path)
        for kid, _ in self.state.get_kids(sync[changed].path, changed):
            kid[changed].changed = time.time()

        sync.punt()
        return REQUEUE

    def _get_unstrashed_peers(self, sync, changed, synced, translated_path):
        # check for creation of a new file with another in the table
        if sync[changed].otype != FILE:
            return None

        ents = list(self.state.lookup_path(synced, translated_path))

        # filter for exists
        other_ents = [ent for ent in ents if ent != sync]
        if not other_ents:
            return None

        log.debug("found matching %s, other ents: %s",
                  translated_path, other_ents)

        # ignoring trashed entries with different oids on the same path
        if all(TRASHED in (ent[synced].exists, ent[changed].exists) for ent in other_ents):
            for ent in other_ents:
                if ent[synced].exists == TRASHED:
                    # old trashed entries can be safely ignored
                    ent.discarded = True
            return None

        other_untrashed_ents = [ent for ent in other_ents if TRASHED not in (
            ent[synced].exists, ent[changed].exists)]

        return other_untrashed_ents

    def check_disjoint_create(self, sync, changed, synced, translated_path):
        other_untrashed_ents = self._get_unstrashed_peers(sync, changed, synced, translated_path)

        if not other_untrashed_ents:
            return False

        if sync.punted == 0:
            # delaying sometimes helps, because future events can resolve conflicts
            # it's generally better to wait before conflicting something
            log.debug("punting, maybe it will fix itself")
            sync.punt()
            return True

        log.debug("split conflict found : %s:%s", len(other_untrashed_ents), other_untrashed_ents)

        found = None
        info = self.providers[synced].info_path(translated_path)
        if not info:
            return False

        if info:
            for e in other_untrashed_ents:
                if e[synced].oid == info.oid:
                    if e[synced].sync_hash != e[synced].hash:
                        found = e
                    else:
                        if not e[synced].changed:
                            log.debug("merge split entries")
                            sync[synced] = e[synced]
                        else:
                            found = e

        if not found:
            log.debug("disjoint conflict with something I don't understand")
            sync.punt()
            return True

        return self.handle_split_conflict(
            found, synced, sync, changed)

    def handle_path_change_or_creation(self, sync, changed, synced):  # pylint: disable=too-many-branches, too-many-return-statements
        if not sync[changed].path:
            self.update_sync_path(sync, changed)
            log.debug("NEW SYNC %s", sync)
            if sync[changed].exists == TRASHED or sync.discarded:
                log.debug("requeue trashed event %s", sync)
                return REQUEUE

        translated_path = self.translate(synced, sync[changed].path)
        if translated_path is None:
            # ignore these
            return FINISHED

        if not sync[changed].path:
            log.debug("can't sync, no path %s", sync)

        if sync[changed].sync_path and sync[synced].exists == TRASHED:
            # see test: test_sync_folder_conflicts_del
            sync[synced].clear()
            log.debug("cleared trashed info, converting to create %s", sync)

        if sync.is_creation(changed):
            # never synced this before, maybe there's another local path with
            # the same name already?
            if self.check_disjoint_create(sync, changed, synced, translated_path):
                log.debug("disjoint, requeue")
                return REQUEUE

        if sync.is_creation(changed):
            assert not sync[changed].sync_hash
            # looks like a new file

            if sync[changed].otype == DIRECTORY:
                return self.mkdir_synced(changed, sync, translated_path)

            if not self.download_changed(changed, sync):
                return REQUEUE

            if sync[synced].oid and sync[synced].exists != TRASHED:
                if self.upload_synced(changed, sync):
                    return FINISHED
                return REQUEUE

            return self.create_synced(changed, sync, translated_path)

        return self.handle_rename(sync, changed, synced, translated_path)

    def handle_rename(self, sync, changed, synced, translated_path):
        # handle rename
        # use == to allow rename for case reasons
        # todo: need a paths_match flag instead, so slashes don't break this line
        if sync[synced].sync_path == translated_path:
            return FINISHED

        assert sync[synced].sync_hash or sync[synced].otype == DIRECTORY

        log.debug("rename %s %s", sync[synced].sync_path, translated_path)
        try:
            new_oid = self.providers[synced].rename(sync[synced].oid, translated_path)
        except CloudFileNotFoundError as e:
            log.debug("ERROR: can't rename for now %s: %s", sync, e)
            if sync.punted > 5:
                log.exception("punted too many times, giving up")
                return FINISHED
            else:
                log.debug("fnf, punt")
                sync.punt()
            return REQUEUE
        except CloudFileExistsError:
            log.debug("can't rename, file exists")
            if sync.punted:
                ents = self.state.lookup_path(synced, translated_path)
                if ents:
                    conflict = ents[0]
                    if not conflict[changed].changed and not conflict[synced].changed:
                        # file is up to date, we're replacing a known synced copy
                        self.providers[synced].delete(conflict[synced].oid)
                        log.debug("deleting %s out of the way", translated_path)
                        sync.punt()
                        return REQUEUE
                log.debug("rename to fix conflict %s because %s not synced", translated_path, conflict)
                self.rename_to_fix_conflict(sync, synced, translated_path)
            sync.punt()
            return REQUEUE

        sync[synced].sync_path = translated_path
        sync[changed].sync_path = sync[changed].path
        self.update_entry(sync, synced, path=translated_path, oid=new_oid)
        return FINISHED

    def _resolve_rename(self, replace):
        _old_oid, new_oid, new_name = self.conflict_rename(replace.side, replace.path)
        if new_name is None:
            return False

        replace.oid = new_oid
        replace.changed = time.time()
        return True

    def rename_to_fix_conflict(self, sync, side, path):
        old_oid, new_oid, new_name = self.conflict_rename(side, path)
        if new_name is None:
            return False

        # file can get renamed back, if there's a cycle
        if old_oid == sync[side].oid:
            self.update_entry(sync, side=side, oid=new_oid)
        else:
            ent = self.state.lookup_oid(side, old_oid)
            if ent:
                self.update_entry(ent, side=side, oid=new_oid)

        return True

    def conflict_rename(self, side, path):
        folder, base = self.providers[side].split(path)
        if base == "":
            raise ValueError("bad path %s" % path)

        index = base.find(".")
        if index >= 0:
            ext = base[index:]
            base = base[:index]
        else:
            base = base
            ext = ""

        oinfo = self.providers[side].info_path(path)

        if not oinfo:
            return None, None, None

        i = 1
        new_oid = None
        conflict_name = base + ".conflicted" + ext
        while new_oid is None:
            try:
                conflict_path = self.providers[side].join(folder, conflict_name)
                new_oid = self.providers[side].rename(oinfo.oid, conflict_path)
            except CloudFileExistsError:
                log.debug("already exists %s", conflict_name)
                i = i + 1
                conflict_name = base + ".conflicted" + str(i) + ext

        log.debug("conflict renamed: %s -> %s", path, conflict_path)
        return oinfo.oid, new_oid, conflict_path

    def discard_entry(self, sync: SyncEntry):
        if sync:
            sync.discard()
            self.state.storage_update(sync)

    def conflict_entry(self, sync: SyncEntry):
        if sync:
            sync.conflict()
            self.state.storage_update(sync)

    def embrace_change(self, sync, changed, synced): # pylint: disable=too-many-return-statements, too-many-branches
        if sync[changed].path:
            translated_path = self.translate(synced, sync[changed].path)
            if not translated_path:
                if sync[changed].sync_path:  # This entry was relevent, but now it is irrelevant
                    log.debug(">>>Removing remnants of file moved out of cloud root")
                    sync[changed].exists = TRASHED  # This will discard the ent later
                else:  # we don't have a new or old translated path... just irrelevant so discard
                    log.log(TRACE, ">>>Not a cloud path %s, ignoring", sync[changed].path)
                    self.discard_entry(sync)

        if sync.discarded:
            return FINISHED

        log.debug("embrace %s, side:%s", sync, changed)
        log.log(TRACE, "table\r\n%s", self.state.pretty_print())

        if sync.conflicted:
            log.debug("Conflicted file %s is changing", sync[changed].path)
            if "conflicted" in sync[changed].path:
                return FINISHED
            else:
                sync.unconflict()

        if sync[changed].path and sync[changed].exists == EXISTS:
            # parent_conflict code
            # todo: make this walk up parents to the translate == None "root"
            conflict = self._get_parent_conflict(sync, changed)
            if conflict:
                log.debug("parent modify %s should happen first %s", sync[changed].path, conflict)
                conflict[changed].set_aged()
                sync.punt()
                return REQUEUE

        if sync[changed].exists == TRASHED:
            log.debug("delete")
            return self.delete_synced(sync, changed, synced)

        if sync.is_path_change(changed) or sync.is_creation(changed):
            ret = self.handle_path_change_or_creation(sync, changed, synced)
            if ret == REQUEUE:
                log.debug("requeue, not handled")
                return ret

        if sync[changed].hash != sync[changed].sync_hash:
            return self.handle_hash_diff(sync, changed, synced)

        log.debug("nothing changed %s", sync)
        return FINISHED

    def handle_hash_diff(self, sync, changed, synced):
        if sync[changed].path is None:
            return FINISHED

        if sync[changed].sync_hash is None:
            sync[changed].sync_path = None
            # creation must have failed
            log.warning("needs create: %s index: %s bc %s != %s", sync, synced, sync[changed].hash, sync[changed].sync_hash)
            return REQUEUE
        # not a new file, which means we must have last sync info

        if sync[synced].exists == TRASHED:
            log.debug("dont upload to trashed, zero out trashed side")
            # not an upload
            sync[synced].exists = UNKNOWN
            sync[synced].hash = None
            sync[synced].changed = 0
            sync[synced].path = None
            sync[synced].oid = None
            sync[synced].sync_path = None
            sync[synced].sync_hash = None
            sync[changed].sync_path = None
            sync[changed].sync_hash = None
            return REQUEUE
            
        log.debug("needs upload: %s index: %s bc %s != %s", sync, synced, sync[changed].hash, sync[changed].sync_hash)

        assert sync[synced].oid

        if not self.download_changed(changed, sync):
            return REQUEUE
        if not self.upload_synced(changed, sync):
            return REQUEUE
        return FINISHED

    def update_sync_path(self, sync, changed):
        assert sync[changed].oid

        info = self.providers[changed].info_oid(sync[changed].oid)
        if not info:
            sync[changed].exists = TRASHED
            return

        if not info.path:
            log.warning("impossible sync, no path. "
                        "Probably a file that was shared, but not placed into a folder. discarding. %s",
                        sync[changed])
            self.discard_entry(sync)
            return

        log.debug("UPDATE PATH %s->%s", sync, info.path)
        self.update_entry(
            sync, changed, sync[changed].oid, path=info.path, exists=True)

    def handle_hash_conflict(self, sync):
        log.debug("splitting hash conflict %s", sync)

        # split the sync in two
        defer_ent, defer_side, replace_ent, replace_side \
            = self.state.split(sync)
        return self.handle_split_conflict(
            defer_ent, defer_side, replace_ent, replace_side)

    def handle_split_conflict(self, defer_ent, defer_side, replace_ent, replace_side):
        if defer_ent[defer_side].otype == FILE:
            if not self.download_changed(defer_side, defer_ent):
                return False
            try:
                with open(defer_ent[defer_side].temp_file, "rb") as f:
                    dhash = self.providers[replace_side].hash_data(f)
                    if dhash == replace_ent[replace_side].hash:
                        log.debug("same hash as remote, discard entry")
                        self.discard_entry(replace_ent)
                        return True
            except FileNotFoundError:
                return False

        log.debug(">>> about to resolve_conflict")
        self.resolve_conflict((defer_ent[defer_side], replace_ent[replace_side]))
        return True

    def handle_path_conflict(self, sync):
        # consistent handling
        log.debug("handle path conflict %s", sync)

        path1 = sync[0].path
        path2 = sync[1].path
        if path1 > path2:
            pick = 0
        else:
            pick = 1
        picked = sync[pick]
        other = sync[other_side(pick)]
        other_path = self.translate(other.side, picked.path)
        if other_path is None:
            return

        other_info = self.providers[other.side].info_oid(other.oid)

        log.debug("renaming to handle path conflict: %s -> %s",
                  other.oid, other_path)

        def _update_syncs(new_oid):
            self.update_entry(sync, other.side, new_oid, path=other_path)
            if sync[other.side].sync_path:
                sync[other.side].sync_path = sync[other.side].path

            if sync[picked.side].sync_path:
                sync[picked.side].sync_path = sync[picked.side].path

        try:
            if other_info.path == other_path:
                # don't sync this entry
                log.info("supposed rename conflict, but the names are the same")
                if not sync[other.side].sync_hash and sync[other.side].otype == FILE:
                    log.warning("sync_hashes missing even though the sync_path is set...")
                    sync[other.side].sync_path = None
                if not sync[picked.side].sync_hash and sync[picked.side].otype == FILE:
                    log.warning("sync_hashes missing even though the sync_path is set...")
                    sync[picked.side].sync_path = None
                raise CloudFileExistsError()
            new_oid = self.providers[other.side].rename(other.oid, other_path)
            _update_syncs(new_oid)
        except CloudFileExistsError:
            # other side already agrees
            _update_syncs(other.oid)
        except CloudFileNotFoundError:
            # other side doesnt exist, or maybe parent doesn't exist
            log.info("punting path conflict %s", sync)
            sync.punt()
            return

    def _get_parent_conflict(self, sync: SyncEntry, changed) -> SyncEntry:
        provider = self.providers[changed]
        path = sync[changed].path
        parent = provider.dirname(path)
        ret = None
        while path != parent:
            ents = list(self.state.lookup_path(changed, parent))
            for ent in ents:
                if ent[changed].changed and ent[changed].exists == EXISTS:
                    ret = ent
            path = parent
            parent = provider.dirname(path)
        return ret<|MERGE_RESOLUTION|>--- conflicted
+++ resolved
@@ -651,57 +651,6 @@
         self.discard_entry(replace_ent)
 
     def resolve_conflict(self, side_states):  # pylint: disable=too-many-statements
-<<<<<<< HEAD
-        fhs = self.__resolve_file_likes(side_states)
-
-        fh, keep = self.__safe_call_resolver(fhs)
-
-        log.debug("got ret side %s", getattr(fh, "side", None))
-
-        defer = None
-
-        for i, rfh in enumerate(fhs):
-            this = side_states[i]
-            that = side_states[1-i]
-
-            if fh is not rfh:
-                # user didn't opt to keep my rfh
-                log.debug("replacing %s", this.side)
-                if not keep:
-                    fh.seek(0)
-                    info2 = self.providers[this.side].upload(this.oid, fh)
-                    this.hash = info2.hash
-                    assert info2.hash
-                    that.sync_hash = that.hash
-                    that.sync_path = that.path
-                    this.sync_hash = this.hash
-                    this.sync_path = this.path
-                else:
-                    try:
-                        self._resolve_rename(this)
-                    except CloudFileNotFoundError:
-                        log.debug("there is no conflict, because the file doesn't exist? %s", this)
-
-                if defer is None:
-                    defer = that.side
-                else:
-                    defer = None
-
-        if defer is not None:
-            # toss the other side that was replaced
-            if keep:
-                sorted_states = sorted(side_states, key=lambda e: e.side)
-                replace_side = other_side(defer)
-                replace_ent = self.state.lookup_oid(replace_side, sorted_states[replace_side].oid)
-                if replace_ent:
-                    self.conflict_entry(replace_ent)
-        else:
-            # both sides were modified....
-            self.__resolver_merge_upload(side_states, fh, keep)
-
-        log.debug("RESOLVED CONFLICT: %s defer-side: %s", side_states, defer)
-        log.debug("table\r\n%s", self.state.pretty_print())
-=======
         with self.__resolve_file_likes(side_states) as fhs:
             fh: ResolveFile
             keep: bool
@@ -767,7 +716,6 @@
 
             log.debug("RESOLVED CONFLICT: %s side: %s", side_states, defer)
             log.debug("table\r\n%s", self.state.pretty_print())
->>>>>>> 74f227ae
 
     def delete_synced(self, sync, changed, synced):
         log.debug("try sync deleted %s", sync[changed].path)
