# pylint: disable=too-many-lines, missing-docstring
"""
Sync manager and associated tools.
"""

import os
import logging
import tempfile
import shutil
import hashlib
import time

from typing import Tuple, Optional, Callable, TYPE_CHECKING, List, Dict, Any, cast, BinaryIO

import msgpack
from pystrict import strict

__all__ = ['SyncManager']

import cloudsync.exceptions as ex
from cloudsync.types import DIRECTORY, FILE, IgnoreReason
from cloudsync.runnable import Runnable
from cloudsync.log import TRACE
from cloudsync.utils import debug_sig
from cloudsync.notification import SourceEnum, Notification, NotificationType
from cloudsync.types import LOCAL, REMOTE
from cloudsync import Event
<<<<<<< HEAD
from .state import SyncState, SyncEntry, SideState, MISSING, TRASHED, EXISTS, UNKNOWN, OTHER_SIDE
=======
from .state import SyncState, SyncEntry, SideState, MISSING, TRASHED, EXISTS, UNKNOWN, CORRUPT
>>>>>>> e578cb95

if TYPE_CHECKING:
    from cloudsync.provider import Provider
    from cloudsync.notification import NotificationManager
    from cloudsync.smartsync import SmartSyncState

log = logging.getLogger(__name__)

FINISHED = 1
PUNT = 0
REQUEUE = -1


def other_side(index):  # pragma: no cover
    # This method is deprecated, in favor of the OTHER_SIDE tuple
    return 1-index


@strict                         # pylint: disable=too-many-instance-attributes
class ResolveFile:
    """
    File-like handed to caller when conflicts need resolving.

    Args:
        info: The side state that this instance holds a file for
        provider: The provider for the file
    """
    def __init__(self, info: SideState, provider: 'Provider'):
        self.info = info
        self.provider = provider
        self.path = info.path
        self.side = info.side
        self.hash = info.hash
        self.sync_hash = info.sync_hash
        self.otype = info.otype
        self.__temp_file = info.temp_file
        if self.otype == FILE:
            assert info.temp_file
        self.__fh: BinaryIO = None
        self.__len: int = None

    def download(self) -> str:
        """
        Downloads the conflicted file in question to a temp file.

        Returns:
            Full path to the temp file
        """
        if not os.path.exists(self.__temp_file):
            try:
                with open(self.__temp_file + ".tmp", "wb") as f:
                    log.debug("download %s %s", self.path, self.info.oid)
                    self.provider.download(self.info.oid, f)
                os.rename(self.__temp_file + ".tmp", self.__temp_file)
            except Exception as e:
                log.warning("error downloading %s", e)
                try:
                    os.unlink(self.__temp_file)
                except FileNotFoundError:
                    pass
                raise
        else:
            log.debug("using existing temp %s", self.path)
        return self.__temp_file

    @property
    def fh(self):
        """Readable file handle for contents"""
        if not self.__fh:
            self.download()  # NOOP if it was already downloaded
            self.__fh = open(self.__temp_file, "rb")
            log.debug("ResolveFile opening temp file %s for real file %s", self.__temp_file, self.path)
        return self.__fh

    def read(self, *a):
        return self.fh.read(*a)

    def write(self, buf):
        raise NotImplementedError()

    def close(self):
        # don't use self.fh, use self.__fh. No need to download and open it, just to close it
        if self.__fh:
            log.debug("ResolveFile closing temp file %s for real file %s", self.__temp_file, self.path)
            self.__fh.close()

    def seek(self, *a):
        return self.fh.seek(*a)

    def tell(self):
        return self.fh.tell()

    def __len__(self):
        """This is for requests_toolbox, which apparently requires it."""
        if self.__len is None:
            ptr = self.fh.tell()
            self.fh.seek(0, os.SEEK_END)
            self.__len = self.fh.tell()
            self.fh.seek(ptr)
        return self.__len


@strict     # pylint: disable=too-many-public-methods, too-many-instance-attributes
class SyncManager(Runnable):
    """
    Watches the provided state for changes and copies files between providers

    Args:
        state: current state
        providers: pair of providers
        translate: a callable that converts paths between providers
        resolve_conflict: a callable that is passed two `ResolveFile` instances
        notification_manager: and instance of NotificationManager
        sleep: a tuple of seconds to sleep
    """
    def __init__(self, state: SyncState,                        # pylint: disable=too-many-arguments
                 providers: Tuple['Provider', 'Provider'],
                 translate: Callable,
                 resolve_conflict: Callable,
                 notification_manager: Optional['NotificationManager'] = None,
                 sleep: Optional[Tuple[float, float]] = None,
                 root_paths: Optional[Tuple[str, str]] = None,
                 root_oids: Optional[Tuple[str, str]] = None):
        self.state = state
        self.providers: Tuple['Provider', 'Provider'] = providers
        self.__translate = translate
        self.translate = lambda side, path: self.__translate(side, path) if path else None
        self._resolve_conflict = resolve_conflict
        self.tempdir = tempfile.mkdtemp(suffix=".cloudsync")
        self._nmgr = notification_manager
        self._root_oids: List[str] = list(root_oids) if root_oids else [None, None]
        self._root_paths: List[str] = list(root_paths) if root_paths else [None, None]
        self._root_validated: List[bool] = [False, False]
        if not sleep:
            # these are the event sleeps, but really we need more info than this
            sleep = (self.providers[LOCAL].default_sleep, self.providers[REMOTE].default_sleep)

        self.sleep = sleep

        ####

        max_sleep = max(sleep)                    # on sync fail, use the worst time for backoff
        self.aging = max_sleep / 5                # how long before even trying to sync
        self.min_backoff = max_sleep / 10.0       # event sleep of 15 seconds == 1.5 second backoff on failures
        self.max_backoff = max_sleep * 10.0       # escalating up to a 3 minute wait time
        self.mult_backoff = 2
        assert len(self.providers) == 2

    def set_resolver(self, resolver):
        self._resolve_conflict = resolver

    def _sync_one_entry(self, sync: SyncEntry):
        something_got_done = False
        try:
            something_got_done = self.pre_sync(sync)
            if not something_got_done:
                something_got_done = self.sync(sync)
            self.state.storage_commit()
        except (ex.CloudTemporaryError, ex.CloudDisconnectedError, ex.CloudOutOfSpaceError, ex.CloudTokenError,
                ex.CloudNamespaceError) as e:
            log.warning(
                "error %s[%s] while processing %s, %i", type(e), e, sync, sync.priority)
            self._nmgr.notify_from_exception(SourceEnum.SYNC, e)
            sync.punt()
            # do we want to self.state.storage_commit() here?
            self.backoff()  # raises a backoff error to the caller
        except Exception as e:
            if isinstance(e, ex.CloudException):
                self._nmgr.notify_from_exception(SourceEnum.SYNC, e)
            log.exception(
                "exception %s[%s] while processing %s, %i", type(e), e, sync, sync.priority)
            sync.punt()
            self.state.storage_commit()
            self.backoff()  # raises a backoff error to the caller
        return something_got_done

    def _validate_provider_roots(self):
        if self._root_validated[LOCAL] and self._root_validated[REMOTE]:
            return

        for side in [LOCAL, REMOTE]:
            if not self._root_validated[side]:
                try:
                    (path, oid) = self.providers[side].set_root(self._root_paths[side], self._root_oids[side])
                    self._root_paths[side] = path
                    self._root_oids[side] = oid
                    self._root_validated[side] = True
                except Exception as e:
                    if isinstance(e, ex.CloudException):
                        self._nmgr.notify_from_exception(SourceEnum.SYNC, e)
                    log.exception("exception %s[%s] while validating provider root", type(e), e)
                    self.backoff()  # raises a backoff error to the caller

    def do(self):
        self._validate_provider_roots()
        need_to_sleep = True
        something_got_done = False  # shouldn't this be default False? Don't assume there will be no exceptions...
        with self.state.lock:
            sync: SyncEntry = self.state.change(self.aging)
            if sync:
                need_to_sleep = False
                something_got_done = self._sync_one_entry(sync)

        if need_to_sleep:
            time.sleep(self.aging)

        # q: if something got done due to pre_sync, is that sufficient condition to clear the backoff flag?
        if not something_got_done:
            # don't clear the backoff flag if all we did was punt
            self.nothing_happened()

    def done(self):
        log.info("cleanup %s", self.tempdir)
        try:
            shutil.rmtree(self.tempdir)
        except FileNotFoundError:
            pass

    @property
    def busy(self):
        return self.changeset_len

    @property
    def changeset_len(self):
        return self.state.changeset_len

    @property
    def changes(self):
        return self.state.changes

    def change_count(self, side: Optional[int] = None, unverified: bool = False):
        """Show the number of changes for UX purposes."""
        count = 0

        sides: Tuple[int, ...]
        if side is None:
            sides = (LOCAL, REMOTE)
        else:
            sides = (side, )

        if unverified:
            return self.state.changeset_len

        for e in self.state.changes:
            for i in sides:
                if e[i].path and e[i].changed:
                    # we check 2 things..
                    # if the file translates and the file has hash changes (create/upload needed)
                    # metadata sync changes aren't relevant for visual display
                    translated_path = self.translate(OTHER_SIDE[i], e[i].path)
                    if translated_path:
                        if e[i].sync_hash != e[i].hash:
                            count += 1
                            # never double-count a single entry
                            # if both sides have changed - it's one sync
                            break

        return count

    def path_conflict(self, ent):
        """
        Boolean true if there is a naming conflict
        """
        # both are synced
        have_paths = ent[0].path and ent[1].path
        if not have_paths:
            return False

        # returning False here if one side hasn't changed breaks test_rename_conflict_and_irrelevant

        are_synced = ((ent[0].sync_hash and ent[1].sync_hash)
                      or (ent[0].otype == DIRECTORY and ent[1].otype == DIRECTORY)) \
                      and ent[0].sync_path and ent[1].sync_path
        if not are_synced:
            return False

        both_exist = ent[0].exists == EXISTS and ent[1].exists == EXISTS

        if not both_exist:
            return False

        translated_path = self.translate(1, ent[0].path)
        if ent[1].path == translated_path:
            return False

        return not self.providers[0].paths_match(ent[0].path, ent[0].sync_path, for_display=True) and \
            not self.providers[1].paths_match(ent[1].path, ent[1].sync_path, for_display=True) and \
            not ent.is_temp_rename

    def check_revivify(self, sync: SyncEntry):
        """
        Revives a sync entrty if it was discarded, but is now relevant, because the new translated_path is relevant
        """
        if sync.is_discarded:
            for i in (LOCAL, REMOTE):
                changed = i
                synced = OTHER_SIDE[i]
                se = sync[changed]
                if not se.changed or se.sync_path or not se.oid or sync.is_conflicted:
                    continue
                looked_up_sync = self.state.lookup_oid(changed, sync[changed].oid)
                if looked_up_sync and looked_up_sync != sync:
                    continue
                provider_info = self.providers[changed].info_oid(sync[changed].oid)
                if not provider_info:
                    continue
                provider_path = provider_info.path
                if not provider_path:
                    continue
                translated_path = self.translate(synced, provider_path)
                if sync.is_irrelevant and translated_path:  # was irrelevant, but now is relevant
                    log.debug(">>>about to embrace %s", sync)
                    log.debug(">>>Suddenly a cloud path %s, creating", provider_path)
                    sync.ignored = IgnoreReason.NONE
                    sync[changed].sync_path = None
                    sync[changed].mark_changed()
                    sync[synced].clear()

    def pre_sync(self, sync: SyncEntry) -> bool:  # pylint: disable=too-many-branches
        self.check_revivify(sync)

        if sync.is_discarded:
            self.finished(LOCAL, sync)
            self.finished(REMOTE, sync)
            return True

        if self.in_backoff:
            # Sync manager is in backoff (degraded performance) and the following get_latest() call will not make any
            # provider calls -- make a dummy call to ensure we are connected.
            #
            # If successful, then it is safe to clear backoff even though this iteration will not do any syncing.
            # If it fails then an exception is raised and backoff is increased.
            #
            # The idea is to resolve the degraded performance that comes with operating "in_backoff"
            # as quickly as possible, rather than wait for it to resolve itself naturally.
            for side in [LOCAL, REMOTE]:
                if sync.is_latest_side(side):
                    self.providers[side].info_path("/", use_cache=False)

        sync.get_latest()
        return False

    def sync(self, sync: SyncEntry, want_raise: bool = False) -> bool:  # pylint: disable=too-many-branches, too-many-statements
        """
        Called on each changed entry.
        """
        if sync.hash_conflict():
            log.debug("handle hash conflict")
            self.handle_hash_conflict(sync)
            return True

        ordered = sorted((LOCAL, REMOTE), key=lambda e: sync[e].changed or 0)

        something_got_done = True

        for side in ordered:
            if not sync[side].needs_sync():
                if sync[side].changed and sync[other_side(side)].is_corrupt:
                    # see comment on the SideState.is_corrupt method for more information on the corrupt state
                    log.info("sync entry doesn't need sync, but the other side is corrupt, so sync it anyway")
                else:
                    if sync[side].changed:
                        log.debug("Sync entry marked as changed, but doesn't need sync, finishing. %s", sync)
                        sync[side].changed = 0
                    continue



            if sync[side].hash is None and sync[side].otype == FILE and sync[side].exists == EXISTS:
                log.debug("ignore:%s, side:%s", sync, side)
                # no hash for file, ignore it
                self.finished(side, sync)
                break

            if sync[side].oid is None and sync[side].exists != TRASHED:
                log.debug("ignore:%s, side:%s", sync, side)
                self.finished(side, sync)
                continue

            # if the other side changed hash, handle it first
            if sync[side].hash == sync[side].sync_hash:
                other = OTHER_SIDE[side]
                if sync[other].changed and sync[other].hash != sync[other].sync_hash:
                    continue

            if self.path_conflict(sync):
                my_name = sync[side].path
                their_name = sync[OTHER_SIDE[side]].path
                my_name_there = self.translate(OTHER_SIDE[side], my_name) or ""
                their_name_here = self.translate(side, their_name) or ""

                if my_name_there and their_name_here:
                    if my_name_there > their_name and their_name_here < my_name:  # if the other side's path comes first alphabetically
                        continue
                else:
                    self.state.split(sync)

            try:
                response = self.embrace_change(sync, side, OTHER_SIDE[side])
            except ex.CloudTooManyRetriesError:
                response = FINISHED
                log.exception("too many retries - marked finished %s side:%s", sync, side)
                if want_raise:
                    raise

            if response == FINISHED:
                something_got_done = True
                self.finished(side, sync)
            elif response == PUNT:
                something_got_done = False
                sync.punt()
            else:
                # otherwise, just do it again, the contract is that returning REQUEUE involved some manual manipulation of the priority
                something_got_done = False
            break

        return something_got_done

    def _temp_file(self, temp_for=None, name=None):
        if not os.path.exists(self.tempdir):
            # in case user deletes it... recreate
            os.mkdir(self.tempdir)
        # prefer big random name over NamedTemp which can infinite loop
        ret = os.path.join(self.tempdir, name or os.urandom(16).hex())

        log.debug("tempdir %s -> %s", self.tempdir, ret)
        if temp_for:
            log.debug("%s is temped by %s", temp_for, ret)
        return ret

    def finished(self, side, sync):
        log.debug("mark finished, clear punts, delete temps")
        sync[side].changed = 0
        # todo: changing the state above should signal this call below
        self.state.finished(sync)

        # todo: likewise... clearing the changebit is enough to know to clear temps
        self.clean_temps(sync)

    @staticmethod
    def clean_temps(sync):
        # todo: move this to the sync obj
        for side in (LOCAL, REMOTE):
            sync[side].clean_temp()

    def make_temp_file(self, ss: SideState):
        """
        Makes a new temporary file, tries to name it in a way that will be consistent between runs.
        """
        if ss.otype == DIRECTORY:
            return
        tfn = None
        if ss.hash:
            # for now hash could be nested tuples of bytes, or just a straight hash
            # probably we should just change it to bytes only
            # but this puts it in a somewhat deterministic form
            tfn = hashlib.md5(bytes(ss.path, "utf8") + msgpack.dumps(ss.hash)).digest().hex()
            if ss.temp_file and tfn in ss.temp_file and os.path.exists(os.path.dirname(ss.temp_file)):
                return

        if ss.temp_file:
            ss.clean_temp()
        ss.temp_file = self._temp_file(name=tfn)

    def download_changed(self, changed, sync):
        """
        Called when it seems a file has changed.  Sticks the result in `sync[changed].temp_file`
        """
        self.make_temp_file(sync[changed])

        assert sync[changed].oid

        if os.path.exists(sync[changed].temp_file):
            log.debug("%s reused %s temp", self.providers[changed], sync[changed].oid)
            return True

        try:
            partial_temp = sync[changed].temp_file + ".tmp"
            log.debug("%s download %s to %s", self.providers[changed].name, sync[changed].oid, partial_temp)
            with open(partial_temp, "wb") as f:
                self.providers[changed].download(sync[changed].oid, f)
            os.rename(partial_temp, sync[changed].temp_file)
            return True
        except FileNotFoundError:
            log.warning("file not found %s", sync[changed].path)
            sync[changed].clean_temp()
            return False
        except PermissionError as e:
            raise ex.CloudTemporaryError("download or rename exception %s" % e)

        except ex.CloudFileNotFoundError:
            log.warning("download from %s failed fnf, switch to not exists",
                      self.providers[changed].name)
            sync[changed].exists = MISSING
            return False

    def get_folder_file_conflict(self, sync: SyncEntry, translated_path: str, synced: int) -> SyncEntry:
        # if a non-dir file exists with the same name on the sync side
        syents: List[SyncEntry] = list(self.state.lookup_path(synced, translated_path))
        conflicts = [ent for ent in syents if ent[synced].exists == EXISTS and ent != sync and ent[synced].otype != DIRECTORY]

        nc: List[SyncEntry] = []
        for ent in conflicts:
            info = self.providers[synced].info_oid(ent[synced].oid)
            if not info:
                if ent[synced].exists != TRASHED:
                    ent[synced].exists = MISSING
            else:
                nc.append(ent)

        return nc[0] if nc else None

    def unsafe_mkdir_synced(self, changed, synced, sync, translated_path):
        log.debug("translated %s as path %s",
                  sync[changed].path, translated_path)

        # could have made a dir that already existed on my side or other side

        chents = list(self.state.lookup_path(changed, sync[changed].path))
        notme_chents = [ent for ent in chents if ent != sync]
        for ent in notme_chents:
            # dup dirs on remote side can be ignored
            if ent[synced].otype == DIRECTORY:
                log.debug("discard duplicate dir entry %s", ent)
                ent.ignore(IgnoreReason.DISCARDED)

        chent: SyncEntry = self.get_folder_file_conflict(sync, translated_path, synced)
        if chent:
            log.info("resolve %s conflict with %s", translated_path, chent)
            # pylint bugs here... no idea why
            self.resolve_conflict((sync[changed], chent[synced]))                   # pylint: disable=unsubscriptable-object
            # the defer entry may not have finished, so PUNT, just in case. If it is finished, it'll clear on the next go
            return PUNT  # fixes test_cs_folder_conflicts_file[mock_oid_cs-prio]

        # make the dir
        oid = self.providers[synced].mkdirs(translated_path)
        log.debug("mkdir %s as path %s oid %s",
                  self.providers[synced].name, translated_path, debug_sig(oid))

        # did i already have that oid? if so, chuck it
        already_dir = self.state.lookup_oid(synced, oid)
        if already_dir and already_dir != sync and already_dir[synced].otype == DIRECTORY:
            log.debug("discard %s", already_dir)
            already_dir.ignore(IgnoreReason.DISCARDED)

        sync[synced].sync_path = translated_path
        sync[changed].sync_path = sync[changed].path

        self.update_entry(
            sync, synced, exists=True, oid=oid, path=translated_path)

        return FINISHED

    def mkdir_synced(self, changed, sync, translated_path):
        """
        Called when it seems a folder has been made.
        """
        synced = OTHER_SIDE[changed]
        # see if there are other entries for the same path, but other ids
        ents = list(self.state.lookup_path(changed, sync[changed].path))
        ents = [ent for ent in ents if ent != sync]
        if ents:
            for ent in ents:
                if ent[changed].otype == DIRECTORY:
                    # these we can toss, they are other folders
                    # keep the current one, since it exists for sure
                    log.debug("discard %s", ent)
                    ent.ignore(IgnoreReason.DISCARDED)

        ents = [ent for ent in ents if TRASHED not in (
            ent[changed].exists, ent[synced].exists)]
        ents = [ent for ent in ents if MISSING not in (
            ent[changed].exists, ent[synced].exists)]

        if ents:
            if sync.priority <= 0:
                log.info("punt mkdir %s", translated_path)  # pragma: no cover
                return PUNT

            log.info("rename to fix conflict %s", translated_path)  # pragma: no cover
            self.rename_to_fix_conflict(sync, synced, translated_path)

        try:
            return self.unsafe_mkdir_synced(changed, synced, sync, translated_path)
        except ex.CloudFileExistsError:
            sync.mark_dirty(synced)

        except ex.CloudFileNotFoundError:
            if sync.priority <= 0:
                return PUNT

            log.warning("mkdir %s : %s failed fnf, TODO fix mkdir code and stuff",
                      self.providers[synced].name, translated_path)
            raise NotImplementedError("TODO mkdir, and make state etc")
        except ex.CloudFileNameError:
            self.handle_file_name_error(sync, synced, translated_path)
            return FINISHED

    def upload_synced(self, changed, sync):
        assert sync[changed].temp_file

        synced = OTHER_SIDE[changed]
        try:
            info = self.providers[synced].upload(
                sync[synced].oid, open(sync[changed].temp_file, "rb"))
            log.debug("upload to %s as path %s",
                      self.providers[synced].name, sync[synced].sync_path)

            sync[synced].hash = info.hash
            sync[synced].sync_hash = info.hash
            if not sync[synced].sync_path:
                sync[synced].sync_path = info.path
            sync[changed].sync_hash = sync[changed].hash
            sync[changed].sync_path = sync[changed].path

            self.update_entry(
                sync, synced, exists=True, oid=info.oid, path=sync[synced].sync_path)
            return True
        except FileNotFoundError:
            log.warning("FNF during upload %s:%s", sync[synced].sync_path, sync[changed].temp_file)
            return False
        except ex.CloudFileNotFoundError:
            info = self.providers[synced].info_oid(sync[synced].oid)

            if not info:
                log.info("convert to missing")
                sync[synced].exists = MISSING
            else:
                # you got an FNF during upload, but when you queried... it existed
                # basically this is just a "retry" or something
                log.warning("Upload to %s failed fnf, info: %s",
                            self.providers[synced].name, info)
            return False
        except ex.CloudFileExistsError:
            # this happens if the remote oid is a folder
            log.info("split bc upload to folder")

            defer_ent, defer_side, replace_ent, replace_side \
                = self.state.split(sync)

            return self.handle_split_conflict(
                defer_ent, defer_side, replace_ent, replace_side)
        except ex.CloudFileNameError:
            # Nothing else to sync
            self.handle_file_name_error(sync, synced, sync[synced].path)
            return True

    def _create_synced(self, changed, sync, translated_path):
        synced = OTHER_SIDE[changed]
        log.debug("create on %s as path %s",
                  self.providers[synced].name, translated_path)
        try:
            with open(sync[changed].temp_file, "rb") as f:
                info = self.providers[synced].create(translated_path, f)
            log.debug("created %s", info)
        except ex.CloudFileExistsError:
            log.warning("exists error %s", translated_path)
            info = self.providers[synced].info_path(translated_path)
            if not info:
                raise
            with open(sync[changed].temp_file, "rb") as f:
                existing_hash = self.providers[synced].hash_data(f)
            if existing_hash != info.hash:
                raise
            log.debug("use existing %s", info)
        except ex.CloudFileNotFoundError:
            raise
        except ex.CloudFileNameError:
            raise
        except Exception as e:
            log.exception("failed to create %s, %s", translated_path, e)
            raise

        assert info.hash
        assert sync[changed].hash
        sync[synced].sync_hash = info.hash
        if info.path:
            sync[synced].sync_path = info.path
        else:
            sync[synced].sync_path = translated_path
        sync[changed].sync_hash = sync[changed].hash
        sync[changed].sync_path = sync[changed].path
        self.update_entry(sync, synced, exists=True, oid=info.oid, path=sync[synced].sync_path, hash=info.hash)

    def update_entry(self, ent, side, oid, *, path=None, hash=None, exists=True, changed=False, otype=None):  # pylint: disable=redefined-builtin
        # updates entry without marking as changed unless explicit
        # used internally
        self.state.update_entry(ent, side, oid, path=path, file_hash=hash, exists=exists, changed=changed, otype=otype)

    def create_event(self, side, otype, oid, *, path=None, hash=None, exists=True, prior_oid=None):  # pylint: disable=redefined-builtin
        # looks up oid and changes state, marking changed as if it's an event
        # used only for testing
        self.state.update(side, otype, oid, path=path, hash=hash, exists=exists, prior_oid=prior_oid)

    def insert_event(self, side, event: Event):    # pragma: no cover
        # used by event_permute to insert event instead of create/insert above
        self.state.update(side, otype=event.otype, oid=event.oid, path=event.path, hash=event.path,
            exists=event.exists, prior_oid=event.prior_oid)

    def create_synced(self, changed, sync, translated_path):  # pylint: disable=too-many-branches, too-many-statements
        synced = OTHER_SIDE[changed]
        try:
            self._create_synced(changed, sync, translated_path)
            return FINISHED
        except ex.CloudFileNotFoundError:
            return self.handle_cloud_file_not_found_error(changed, sync, synced)
        except ex.CloudFileExistsError:
            # there's a file or folder in the way, let that resolve if possible
            log.info("can't create %s, try punting", translated_path)

            if sync.priority > 0:
                info = self.providers[synced].info_path(translated_path)
                if not info:
                    log.info("got a file exists, and then it didn't exist %s", sync)
                    if sync.priority > 1:
                        log.warning("repeated errors here, converting to pathname error %s", sync)
                        self.handle_file_name_error(sync, synced, translated_path)
                        return FINISHED
                else:
                    sync[synced].oid = info.oid
                    sync[synced].hash = info.hash
                    sync[synced].path = translated_path
                    self.update_entry(sync, synced, info.oid, path=translated_path)
                    # maybe it's a hash conflict
            else:
                # maybe it's a name conflict
                pass
        except ex.CloudFileNameError:
            self.handle_file_name_error(sync, synced, translated_path)
            return FINISHED
        return PUNT

    def handle_cloud_file_not_found_error(self, changed, sync, synced):
        if sync.priority > 5:
            raise ex.CloudTooManyRetriesError("punted too many times on CloudFileNotFoundError, giving up")

        # parent presumably exists
        parent = self.providers[changed].dirname(sync[changed].path)
        log.info("CloudFileNotFoundError, sync %s first before %s", parent, sync[changed].path)
        ents = self.state.lookup_path(changed, parent)
        if not ents:
            info = self.providers[changed].info_path(parent)
            if info:
                self.state.update(changed, DIRECTORY, info.oid, path=parent)
            else:
                log.info("no info and no dir, ignoring")

        else:
            parent_ent = ents[0]
            log.debug("parent=%s", parent_ent)
            if not parent_ent[changed].changed or not parent_ent.is_creation(changed):
                if sync.priority <= 2:  # punt if not already punted, meaning, punt at least once
                    log.info("Provider %s parent folder %s reported missing. punting", self.providers[synced].name, parent)
                    return PUNT
                if parent_ent[changed].exists == EXISTS:
                    # this condition indicates the provider has said the parent folder
                    # doesn't exist, but the statedb says it does exist. First,
                    # double-check using info_oid to see if the the parent DOES in fact exist
                    # even though we got a FNF error before. Providers can take some time to
                    # process a rename or create, so if we rename/create the parent folder,
                    # the exists check on the path may still return false, even though an
                    # exists check on the oid may reveal it does actually exist with the
                    # correct path
                    parent_info = self.providers[synced].info_oid(parent_ent[synced].oid)
                    sync_parent = self.translate(synced, parent)
                    if parent_info and parent_info.path == sync_parent:
                        log.info("Provider %s parent folder %s misreported missing, but parent folder exists. "
                                  "punting", self.providers[synced].name, parent)
                    else:
                        # oddly, everything we know about the file is that it exists, but
                        # the provider insists it doesn't
                        # Clear the sync_path, and set synced to MISSING,
                        # that way, we will recognize that this dir needs to be created
                        parent_ent[changed].sync_path = None
                        parent_ent[changed].mark_changed()
                        parent_ent[synced].exists = MISSING
                        assert parent_ent.is_creation(changed), "%s is not a creation" % parent_ent
                        assert parent_ent[changed].needs_sync(), "%s doesn't need sync" % parent_ent
                        log.info("updated entry as missing %s", parent_ent)

        log.debug("CloudFileNotFoundError, punt")
        return PUNT

    def handle_file_name_error(self, sync, synced, translated_path):
        # pretend this sync translated as "None"
        log.warning("File name error: not creating '%s' on %s", translated_path, self.providers[synced].name)
        sync.ignore(IgnoreReason.IRRELEVANT)
        if self._nmgr:
            self._nmgr.notify(Notification(SourceEnum(synced), NotificationType.FILE_NAME_ERROR, translated_path))

    def __resolve_file_likes(self, side_states):
        class Guard:
            """
            Use this to protect against unclosed file handles.

            Args:
                side_states: Pair of states that will be `ResolveFile`s
            """
            def __init__(guard, side_states):  # pylint: disable=no-self-argument
                guard.side_states = side_states
                guard.fhs: List[ResolveFile] = []

            def __enter__(guard):  # pylint: disable=no-self-argument
                for ss in guard.side_states:
                    assert type(ss) is SideState

                    self.make_temp_file(ss)

                    guard.fhs.append(ResolveFile(ss, self.providers[ss.side]))

                    assert ss.oid
                return guard.fhs

            def __exit__(guard, *args):  # pylint: disable=no-self-argument
                for fh in guard.fhs:
                    fh.close()

        return Guard(side_states)

    def __safe_call_resolver(self, fhs):
        if DIRECTORY in (fhs[0].otype, fhs[1].otype):
            if fhs[0].otype != fhs[1].otype:
                if fhs[0].otype == DIRECTORY:
                    fh = fhs[0]
                else:
                    fh = fhs[1]
                # for simplicity: directory conflicted with file, always favors directory
                return (fh, True)

        is_file_like = lambda f: hasattr(f, "read") and hasattr(f, "close")
        ret = None
        try:
            ret = self._resolve_conflict(*fhs)

            if ret:
                if not isinstance(ret, tuple):
                    log.error("resolve conflict should return a tuple of 2 values, got %s(%s)", ret, type(ret))
                    ret = None
                elif len(ret) != 2:
                    log.error("bad return value for resolve conflict %s", ret)
                    ret = None
                elif not is_file_like(ret[0]):
                    log.error("bad return value for resolve conflict %s", ret)
                    ret = None
        except Exception as e:
            log.exception("exception during conflict resolution %s", e)

        if ret is None:
            # we defer to the remote... since this can prevent loops
            if fhs[0].side == REMOTE:
                ret = (fhs[0], True)
            else:
                ret = (fhs[1], True)

        return ret

    def __resolver_merge_upload(self, side_states, fh, keep):
        # we modified to both sides, need to merge the entries
        ent1, ent2 = side_states

        defer_ent = self.state.lookup_oid(ent1.side, ent1.oid)
        replace_ent = self.state.lookup_oid(ent2.side, ent2.oid)
        new_ent2 = defer_ent[ent2.side]

        if keep:
            # both sides are being kept, so we have to upload since there are no entries
            fh.seek(0)
            info1 = self.providers[ent1.side].create(ent1.path, fh)
            fh.seek(0)
            info2 = self.providers[ent2.side].create(ent2.path, fh)

            ent1.oid = info1.oid
            new_ent2.oid = info2.oid

            self.update_entry(defer_ent, ent1.side, ent1.oid, path=ent1.path, hash=ent1.hash)

            ent1 = defer_ent[ent1.side]
            ent2 = defer_ent[ent2.side]

            assert info2.hash
            assert info1.hash
            new_ent2.sync_hash = info2.hash
            new_ent2.sync_path = info2.path
            ent1.sync_hash = info1.hash
            ent1.sync_path = info1.path
        else:
            info1 = self.providers[ent1.side].info_oid(ent1.oid)
            info2 = self.providers[ent2.side].info_oid(ent2.oid)

            new_ent2.oid = info2.oid
            new_ent2.path = info2.path
            new_ent2.sync_path = new_ent2.path
            ent1.sync_path = self.translate(ent1.side, ent2.path)

        # in case oids have changed
        self.update_entry(defer_ent, ent2.side, ent2.oid, path=ent2.path, hash=ent2.hash)

        defer_ent[ent2.side].sync_hash = ent2.sync_hash
        defer_ent[ent2.side].sync_path = ent2.sync_path
        log.info("keep ent %s", defer_ent)
        log.info("discard ent %s", replace_ent)
        replace_ent.ignore(IgnoreReason.DISCARDED)

    def resolve_conflict(self, side_states):  # pylint: disable=too-many-statements, too-many-branches, too-many-locals
        with self.__resolve_file_likes(side_states) as fhs:
            fh: ResolveFile
            keep: bool
            fh, keep = self.__safe_call_resolver(fhs)

            log.info("keeping ret side %s", getattr(fh, "side", None))
            log.info("fhs[0].side=%s", fhs[0].side)

            defer = None

            # search the fhs for any fh that is going away
            # could be one, the other, or both (if the fh returned by the conflict resolver is a new one, not in fhs)
            for i, rfh in enumerate(fhs):
                if fh is not rfh:  # this rfh is getting replaced (this will be true for at least one rfh)
                    loser = side_states[i]
                    winner = side_states[1 - i]

                    # user didn't opt to keep my rfh
                    log.info("replacing side %s", loser.side)
                    if not keep:
                        log.info("not keeping side %s, simply uploading to replace with new contents", loser.side)
                        fh.seek(0)
                        info2 = self.providers[loser.side].upload(loser.oid, cast(BinaryIO, fh))
                        loser.hash = info2.hash
                        loser.path = info2.path
                        assert info2.hash
                        loser.sync_hash = loser.hash
                        if not loser.sync_path:
                            loser.sync_path = loser.path
                    else:
                        log.info("rename side %s to conflicted", loser.side)
                        try:
                            self._resolve_rename(loser)
                        except ex.CloudFileNotFoundError:
                            log.warning("there is no conflict, because the file doesn't exist? %s", loser)

                    if defer is None:  # the first time we see an rfh to replace, defer gets set to the winner side
                        defer = winner.side
                    else:  # if we replace both rfh, then defer gets set back to None
                        defer = None

            if defer is not None:  # we are replacing one side, not both
                sorted_states = sorted(side_states, key=lambda e: e.side)
                replace_side = OTHER_SIDE[defer]
                replace_ent = self.state.lookup_oid(replace_side, sorted_states[replace_side].oid)
                defer_ent = self.state.lookup_oid(defer, sorted_states[defer].oid)
                if keep:
                    # toss the other side that was replaced
                    if replace_ent:
                        replace_ent.ignore(IgnoreReason.CONFLICT)
                        replace_ent[defer].clear()
                    defer_ent[defer].sync_path = None
                    defer_ent[defer].sync_hash = None
                else:
                    log.info("defer not none, and not keeping, so merge sides")
                    replace_ent[defer] = defer_ent[defer]
                    log.info("discard ent %s", defer_ent)
                    defer_ent.ignore(IgnoreReason.DISCARDED)
                    replace_ent[replace_side].sync_path = replace_ent[replace_side].path
                    replace_ent[replace_side].sync_hash = replace_ent[replace_side].hash
                    replace_ent[defer].sync_path = self.translate(defer, replace_ent[replace_side].path)
                    replace_ent[defer].sync_hash = replace_ent[defer].hash
                    if not replace_ent[defer].sync_path:
                        log.warning("sync path irrelevant during merge")
            else:
                # both sides were modified, because the fh returned was some third thing that should replace both
                log.info("resolver merge upload to both sides: %s", keep)
                self.__resolver_merge_upload(side_states, fh, keep)

            log.info("RESOLVED CONFLICT: %s side: %s", side_states, defer)

    def delete_synced(self, sync, changed, synced, ignore_reason=IgnoreReason.DISCARDED):
        log.debug("try sync deleted %s", sync[changed].path)
        # see if there are other entries for the same path, but other ids
        ents = list(self.state.lookup_path(changed, sync[changed].path))
        ents = [ent for ent in ents if ent != sync]

        for ent in ents:
            if ent.is_creation(synced):
                log.info("discard delete, pending create %s:%s", synced, ent)
                sync.ignore(ignore_reason)
                return FINISHED

        # deletions don't always have paths
        if sync[changed].path:
            translated_path = self.translate(synced, sync[changed].path)
            if translated_path:
                # find conflicting entries that will be  renamed away
                ents = list(self.state.lookup_path(synced, translated_path))
                ents = [ent for ent in ents if ent != sync]
                for ent in ents:
                    if ent.is_rename(synced):
                        log.info("discard delete, pending rename %s:%s", synced, ent)
                        sync.ignore(ignore_reason)
                        return FINISHED

        if sync[synced].oid:
            try:
                log.debug("deleting %s", debug_sig(sync[synced].oid))
                self.providers[synced].delete(sync[synced].oid)
                sync[changed].sync_path = None
            except ex.CloudFileNotFoundError:
                log.debug("file oid %s was already gone.", debug_sig(sync[synced].oid))
            except ex.CloudFileExistsError:
                return self._handle_dir_delete_not_empty(sync, changed, synced)
        else:
            log.info("was never synced, ignoring deletion")

        sync[synced].exists = TRASHED
        if not sync.is_conflicted:
            log.debug("mark entry discarded %s", sync)
            sync.ignore(ignore_reason, previous_reasons=IgnoreReason.IRRELEVANT)
        return FINISHED

    def _handle_dir_delete_not_empty(self, sync, changed, synced):
        # punt once to allow children to be processed, if already done just forget about it
        if sync.priority > 0:
            all_synced = True
            for kid, _ in self.state.get_kids(sync[changed].path, changed):
                if kid.needs_sync():
                    all_synced = False
                    break
            if all_synced:
                log.info("Attempt dropping dir removal because children appear fully synced %s", sync[changed].path)
                remaining = []
                # Potentially missing ents in state table
                for ent in self.providers[synced].listdir(sync[synced].oid):
                    remaining.append(ent.path or ent.oid)
                    self.state.update(side=synced, otype=ent.otype, oid=ent.oid, path=ent.path, hash=ent.hash,
                            exists=True)
                    self.state.storage_commit()

                if remaining:
                    if sync.priority < 10:
                        log.warning("Children %s exist on side %s. Syncing", remaining, synced)
                        return PUNT
                    else:
                        log.warning("Children %s exist on side %s. Giving up", remaining, synced)
                return FINISHED
            else:
                log.info("all children not fully synced, punt %s", sync[changed].path)
                return PUNT

        # Mark children changed so we will check if already deleted
        log.info("kids exist, mark changed and punt %s", sync[changed].path)
        for kid, _ in self.state.get_kids(sync[changed].path, changed):
            kid[changed].set_force_sync()

        # Mark us changed, so we will sync after kids, not before
        sync[changed].set_force_sync()

        return PUNT

    def _get_untrashed_peers(self, sync, changed, synced, translated_path):
        # check for creation of a new file with another in the table
        if sync[changed].otype != FILE:
            return None

        ents = list(self.state.lookup_path(synced, translated_path))

        # filter for exists
        other_ents = [ent for ent in ents if ent != sync]
        if not other_ents:
            return None

        log.debug("found matching %s, other ents: %s",
                  translated_path, other_ents)

        # ignoring trashed entries with different oids on the same path
        if all(ent[synced].exists != EXISTS for ent in other_ents):
            for ent in other_ents:
                if ent[synced].exists in (TRASHED, MISSING):
                    # old trashed entries can be safely ignored
                    ent.ignore(IgnoreReason.DISCARDED)
            return None

        # filter to the ones that exist remotely
        other_untrashed_ents = [ent for ent in other_ents if ent[synced].exists == EXISTS]

        return other_untrashed_ents

    def check_disjoint_create(self, sync, changed, synced, translated_path):
        other_untrashed_ents = self._get_untrashed_peers(sync, changed, synced, translated_path)

        if not other_untrashed_ents:
            return False

        log.info("split conflict found : %s:%s", len(other_untrashed_ents), other_untrashed_ents)

        found = None
        info = self.providers[synced].info_path(translated_path)
        if not info:
            return False

        if info:
            for e in other_untrashed_ents:
                if e[synced].oid == info.oid:
                    log.debug("same remote oid")
                    if e[synced].sync_hash != e[synced].hash:
                        found = e
                    elif not e[synced].changed:
                        log.info("merge split entries")
                        sync[synced] = e[synced]
                    elif e[synced].otype == DIRECTORY and sync[synced].otype == FILE:
                        # fixes test_cs_folder_conflicts_file
                        found = e
                    elif e[synced].otype == FILE and sync[synced].otype == DIRECTORY:
                        # separate this block out from the previous to assist in code coverage checks
                        found = e
                    else:
                        found = False

        if not found:
            log.info("disjoint conflict with something I don't understand")
            return True

        self.handle_split_conflict(
            found, synced, sync, changed)

        # returns true since we're answering "is-disjoint"
        # todo: change this?
        return True

    def handle_path_change_or_creation(self, sync, changed, synced):  # pylint: disable=too-many-branches, too-many-return-statements
        if not sync[changed].path:
            self.update_sync_path(sync, changed)
            log.debug("NEW SYNC %s", sync)
            if sync[changed].exists == TRASHED or sync.is_discarded:
                log.info("requeue trashed event %s", sync)
                return PUNT

        translated_path = self.translate(synced, sync[changed].path)
        if translated_path is None:
            # ignore these
            return FINISHED

        if not sync[changed].path:
            log.warning("can't sync, no path %s", sync)

        if sync[changed].sync_path and sync[synced].exists == TRASHED:
            # see test: test_sync_folder_conflicts_del
            if sync.priority <= 0:
                log.info("requeue sync + trash priority=%s %s", sync.priority, sync)
                return PUNT

            folder_child_conflict = False
            if sync[changed].otype == DIRECTORY:
                kids = self._get_child_conflict(sync, changed)
                if kids:
                    folder_child_conflict = True
                    log.info("folder child conflict found: %s", kids)

            if sync[synced].changed and not folder_child_conflict:        # rename + delete == delete goes first
                # this is only needed when shuffling
                #   see: test_cs_folder_conflicts_del
                # limiting this branch to only a file fixes test_sharing_conflict_update_file_and_rename_parent_folder
                #   When file is updated locally, deleted remotely, and is in a folder that was renamed locally and deleted remotely
                #   file sync wants to wait on it's parent folder to sync
                #   parent folder punts below because it prioritizes the delete, but can't delete until the
                #   children are synced, so the children waited on the parent and the parent waited on the children
                #   it's ok-ish if a folder that was renamed and deleted converts to a create of the new name

                if sync[changed].sync_hash == sync[changed].hash:
                    sync[changed].changed = sync[synced].changed + .01
                    log.info("reprioritize sync + trash %s  (%s, %s)", sync, sync[changed].changed, sync[synced].changed)
                    return PUNT

            # folder event getting here implies that there is a child conflict, so create is appropriate
            sync[synced].clear()
            log.debug("cleared trashed info, converting to create %s", sync)

        if sync.is_creation(changed) and sync.priority == 0 and sync[synced].exists == MISSING:
            log.info("create on top of missing, punt, maybe a rename")
            return PUNT

        if sync.is_creation(changed):
            # never synced this before, maybe there's another local path with
            # the same name already?
            if self.check_disjoint_create(sync, changed, synced, translated_path):
                log.info("disjoint, requeue")
                return PUNT

        if sync.is_creation(changed):
            # looks like a new file

            if sync[changed].otype == DIRECTORY:
                return self.mkdir_synced(changed, sync, translated_path)
            try:
                if not self.download_changed(changed, sync):
                    return PUNT
            except ex.CloudCorruptError:
                # see comment on the SideState.is_corrupt method for more information on the corrupt state
                log.debug("Handling corrupt download in handle_path_change_or_creation")
                return self.handle_corrupt_download(changed, sync)

            if sync[synced].oid and sync[synced].exists not in (TRASHED, MISSING) and not sync[synced].corrupt_gone:
                if self.upload_synced(changed, sync):
                    return FINISHED
                return PUNT

            return self.create_synced(changed, sync, translated_path)

        if not sync[changed].is_corrupt:
            return self.handle_rename(sync, changed, synced, translated_path)
        else:
            log.info("skipping rename of corrupt file")
            return FINISHED

    @staticmethod
    def handle_corrupt_download(changed, sync: SyncEntry):
        # prevent syncing the current version of the file as it exists on the changed side, as well as any
        # further syncing of deletions or renames on this side. Additionally, mark the other side as unsynced,
        # so the remote file syncs down over the local file.
        #
        # It is assumed that a corrupt or unreadable file will get deleted or renamed
        # on the provider side in order to get this unreadable file out of the way for rewriting a
        # known good file, and we don't want to sync up these maintenance operations. Once the hash changes
        # on this side, the corrupt flag will be automatically cleared inside the SideState, and then syncing
        # can continue as normal.
        synced = other_side(changed)
        sync[changed].sync_hash = sync[changed].hash
        sync[changed].sync_path = sync[changed].path
        sync[changed].exists = CORRUPT

        # cause the other side to sync down over the corrupt file, if it exists
        sync[synced].mark_changed()
        return FINISHED

    def handle_rename(self, sync, changed, synced, translated_path):            # pylint: disable=too-many-branches,too-many-statements,too-many-return-statements
        # handle rename
        # use == to allow rename for case reasons
        # todo: need a paths_match flag instead, so slashes don't break this line
        if sync[synced].sync_path == translated_path:
            return FINISHED

        assert sync[synced].sync_hash or sync[synced].otype == DIRECTORY

        if self.providers[synced].paths_match(translated_path, sync[synced].sync_path, for_display=True):
            log.debug("no rename %s %s", translated_path, sync[synced].sync_path)
            return FINISHED

        log.debug("rename %s %s", sync[synced].sync_path, translated_path)
        try:
            new_oid = self.providers[synced].rename(sync[synced].oid, translated_path)
        except ex.CloudFileNotFoundError as e:
            log.warning("ERROR: can't rename for now %s: %s", sync, repr(e))
            return self.handle_cloud_file_not_found_error(changed, sync, synced)
        except ex.CloudFileNameError as e:
            self.handle_file_name_error(sync, synced, translated_path)
            return FINISHED
        except ex.CloudFileExistsError:
            log.warning("can't rename, file exists")
            if sync.priority <= 0:
                sync.get_latest(force=True)
            else:
                ents = self.state.lookup_path(synced, translated_path)
                ents = [e for e in ents if e is not sync]

                if ents:
                    conflict = ents[0]
                    conflict.get_latest()
                    if not conflict[LOCAL].needs_sync() and not conflict[REMOTE].needs_sync():
                        # file is up to date, we're replacing a known synced copy
                        try:
                            self.providers[synced].delete(conflict[synced].oid)
                            log.info("deleting %s out of the way", translated_path)
                            conflict[synced].exists = TRASHED
                            if not conflict[changed].oid:
                                # conflict row was because of a rename on-to-of
                                # oid got zeroed out....
                                # todo: handle this more gracefully
                                conflict.ignored = IgnoreReason.DISCARDED
                            return PUNT
                        except ex.CloudFileExistsError:
                            pass
                    log.debug("rename to fix conflict %s because %s not synced, NS: %s", translated_path, conflict, conflict.needs_sync())
                else:
                    log.debug("rename because of new/unknown content")

                try:
                    self.rename_to_fix_conflict(sync, synced, translated_path, temp_rename=True)
                except ex.CloudFileNotFoundError as e:
                    log.error("file disappeared out from under us %s", e)
                    log.info("%s", self.state.pretty_print())
                    sync.get_latest(force=True)

                self.rename_to_fix_conflict(sync, synced, translated_path, temp_rename=True)

            return PUNT

        sync[synced].sync_path = translated_path
        sync[changed].sync_path = sync[changed].path
        self.update_entry(sync, synced, path=translated_path, oid=new_oid)
        return FINISHED

    def _resolve_rename(self, replace):
        _old_oid, new_oid, new_path = self.conflict_rename(replace.side, replace.path)
        if new_path is None:
            return False

        # TODO:
        #   we rename the file to resolve the conflict, but we don't update the path in the replace SideState
        #   this is OK-ish, because we update replace.changed, and get_latest will update the name to the new one
        #   the reason why we leave the old path is that we're going to use it in a second if we're doing a merge,
        #   and we don't save it anywhere else. This is probably a terrible place to temporarily store
        #   that name, so we should actually do the `replace.path = new_path` and find a way to return the old path
        #   back to the merge code, and have it use that. This is the code we will need:
        # replace.path = new_path # this will break test_sync_conflict_resolve, until the above is addressed

        replace.oid = new_oid
        replace.mark_changed()
        return True

    def rename_to_fix_conflict(self, sync, side, path, temp_rename=False):
        old_oid, new_oid, new_name = self.conflict_rename(side, path)
        if new_name is None:
            return False

        # file can get renamed back, if there's a cycle
        if old_oid == sync[side].oid:
            self.update_entry(sync, side=side, oid=new_oid)
            if temp_rename:
                sync.ignore(IgnoreReason.TEMP_RENAME)
        else:
            ent = self.state.lookup_oid(side, old_oid)
            if ent:
                self.update_entry(ent, side=side, oid=new_oid)
                if temp_rename:
                    ent.ignore(IgnoreReason.TEMP_RENAME)

        return True

    def conflict_rename(self, side, path):
        folder, base = self.providers[side].split(path)
        if base == "":
            raise ValueError("bad path %s" % path)

        index = base.find(".")
        if index >= 0:
            ext = base[index:]
            base = base[:index]
        else:
            # base = base
            ext = ""

        oinfo = self.providers[side].info_path(path)

        if not oinfo:
            return None, None, None

        i = 1
        new_oid = None
        conflict_name = base + ".conflicted" + ext
        while new_oid is None:
            try:
                conflict_path = self.providers[side].join(folder, conflict_name)
                new_oid = self.providers[side].rename(oinfo.oid, conflict_path)
            except ex.CloudFileExistsError:
                log.info("already exists %s", conflict_name)
                i = i + 1
                conflict_name = base + ".conflicted" + str(i) + ext

        log.info("conflict renamed: %s -> %s", path, conflict_path)
        return oinfo.oid, new_oid, conflict_path

    def embrace_change(self, sync, changed, synced):  # pylint: disable=too-many-return-statements, too-many-branches, too-many-statements
        log.debug("embrace %s, side:%s", sync, changed)

        if sync[changed].path or (sync[changed].exists == EXISTS):
            translated_path = self.translate(synced, sync[changed].path)
            if not translated_path:
                src = SourceEnum.LOCAL if changed == LOCAL else SourceEnum.REMOTE
                self._nmgr.notify(Notification(src, NotificationType.SYNC_DISCARDED, sync[changed].path))
                if sync[changed].sync_path:  # This entry was relevent, but now it is irrelevant
                    log.info(">>>Removing remnants of file moved out of cloud root")
                    ret = self.delete_synced(sync, changed, synced, IgnoreReason.IRRELEVANT)
                    if ret == FINISHED:
                        self.state.split(sync)
                    return ret
                else:  # we don't have a new or old translated path... just irrelevant so discard
                    log.log(TRACE, ">>>Not a cloud path %s, ignoring", sync[changed].path)
                    sync.ignore(IgnoreReason.IRRELEVANT)

        if sync.is_discarded:
            log.log(TRACE, "%s Ignoring entry because %s:%s", debug_sig(id(self)), sync.ignored.value, sync)
            return FINISHED

        if sync.is_conflicted:
            log.info("Conflicted file %s is changing", sync[changed].path)
            if "conflicted" in sync[changed].path:
                return FINISHED
            else:
                sync.unignore(IgnoreReason.CONFLICT)

        if sync[changed].path and sync[changed].exists == EXISTS and not sync.is_deletion(changed):
            # parent_conflict code
            conflict = self._get_parent_conflict(sync, changed)
            if conflict:
                conflict[changed].set_aged()
                # gentle punt, based on whichever is higher priority
                # we want the sync priority to have the priority of the higher priority item
                # then we want the conflict priority to be *slightly* higher than that
                # that way, if we find a grandparent that needs to happen before the parent,
                # mom will either stay where she is or get pushed up even higher priority
                # and grandma will get pushed up before mom. It is also important to prevent priorities
                # that are >=0 to stay >=0, because priorities that are <0 have special handling
                min_priority = min(sync.priority, conflict.priority)
                if min_priority < 0:
                    sync.priority = min_priority
                    conflict.priority = min_priority - 0.1
                else:
                    sync.priority = min_priority + 0.1
                    conflict.priority = min_priority

                log.info("parent modify %s should happen first %s", sync[changed].path, conflict)
                if sync.is_path_change(changed) and sync[synced].exists == TRASHED and sync.priority > 2:
                    # TODO: revisit this -- this codepath is not hit by any existing tests
                    #
                    # right hand side was trashed at the same time as a rename happened
                    # punting is in a loop
                    # force the trash to sync instead
                    # removing this flakes test: folder_conflicts_del shuffled/oid_is_path version
                    # also breaks test_folder_del_loop
                    sync[synced].changed = 1

                return REQUEUE  # we don't want to punt here, we just manually adjusted the priority above

        handled = self.check_rename_is_delete_create(sync, changed)
        if handled is not None:
            # only handles it if it is the delete side, otherwise create is converted to rename, and falls thru to below
            return handled

        if sync[changed].exists == TRASHED:
            if sync.is_creation(synced) and sync[synced].otype == FILE and sync[synced].changed:
                log.debug("Delete of oid %s on side %s is a create on the other side, ignoring Delete.", sync[changed].oid, changed)
                return FINISHED
            log.debug("delete")
            return self.delete_synced(sync, changed, synced)

        if sync[changed].exists == MISSING:
            return self.handle_changed_is_missing(sync, changed, synced)

        if sync.is_path_change(changed) or sync.is_creation(changed):
            log.debug("is_path_change %s", sync.is_path_change(changed))
            ret = self.handle_path_change_or_creation(sync, changed, synced)
            if ret == PUNT:
                log.debug("requeue, not handled")
                return PUNT

            if sync.is_discarded:
                return FINISHED

            # fall through in case of hash change

        if sync[changed].hash != sync[changed].sync_hash:
            return self.handle_hash_diff(sync, changed, synced)

        log.debug("nothing changed %s", sync)
        return FINISHED

    def check_rename_is_delete_create(self, sync, changed):
        # It is possible that a rename will come in as two events, a delete of the file under the old name, and a
        # create of the file under the new name. This is fine on oid_is_oid providers, because the oid will tie the
        # two events to the same entry in the state, and we don't honor the type of event, so the file won't be
        # deleted or created, it will see the events correctly as renames. Oid_is_path providers will see the delete
        # come in on one oid, and the create come in on a different oid, however. This delete+create does not always
        # sync correctly, and NEVER syncs efficiently.
        #
        # Instead, if a delete or create is being handled, look for a matching create or delete (matching means a file
        # with the same hash). If a match is found, kill the create and turn the delete into the rename that it should
        # have been all along.
        if not self.providers[changed].oid_is_path:
            return None
        match = False
        sync_is_delete = False
        if sync.is_deletion(changed):
            sync_is_delete = True
            match = self.state.lookup_creation(sync[changed].hash, changed)
        elif sync.is_creation(changed):
            match = self.state.lookup_deletion(sync[changed].hash, changed)
        if match:
            # merge the sync and its match, by turning the delete into a rename, and chucking the create
            delete, create = (sync, match) if sync_is_delete else (match, sync)
            assert delete[changed].hash == create[changed].hash  # definitely the same file

            create.ignore(IgnoreReason.DISCARDED)  # create & delete have same oid, create=LOSER, delete=WINNER

            delete[changed].exists = create[changed].exists  # convert the delete into a rename
            delete[changed].path = create[changed].path
            delete[changed].oid = create[changed].oid

            if sync_is_delete:
                self.finished(changed, create)  # create=LOSER
                return None  # the current sync is the delete->rename, which isn't finished yet
            else:
                return FINISHED  # the current sync is the create, which is the loser, so we're done for this round
        return None

    def handle_changed_is_missing(self, sync, changed, synced):     # pylint: disable=no-self-use
        log.info("%s missing", sync[changed].path)

        if sync[synced].exists == EXISTS:
            if sync.priority <= 4:
                log.warning("%s missing, other side exists. punting: %s", sync[changed].path, sync)
                return PUNT
            # The synced side thinks it's synced, but it isn't -- the file is missing on the changed side
            # We need to not only mark the synced side as changed, but UNSYNC it by removing the sync path
            # otherwise needs_sync will return False,
            log.warning("%s missing, other side exists. Marking other side unsynced: %s", sync[changed].path, sync)
            sync[changed].clear()
            sync[synced].sync_path = None
            sync[synced].sync_hash = None
            sync[synced].set_force_sync()
            log.warning("%s now unsynced: %s", sync[synced].path, sync)

        return FINISHED

    def handle_hash_diff(self, sync, changed, synced):
        if sync[changed].path is None:
            return FINISHED

        if sync[synced].exists in (TRASHED, MISSING) or sync[synced].oid is None:
            log.debug("dont upload new contents over an already deleted file, instead zero out trashed side "
                      "turning the 'upload' into a 'create'")
            # not an upload
            # todo: change to clear()
            sync[synced].exists = UNKNOWN
            sync[synced].hash = None
            sync[synced].changed = 0
            sync[synced].path = None
            sync[synced].oid = None
            sync[synced].sync_path = None
            sync[synced].sync_hash = None
            sync[changed].sync_path = None
            sync[changed].sync_hash = None
            return PUNT

        log.debug("needs upload: %s index: %s bc %s != %s", sync, synced, sync[changed].hash, sync[changed].sync_hash)

        assert sync[synced].oid

        try:
            dc_result = self.download_changed(changed, sync)
        except ex.CloudCorruptError:
            # see comment on the SideState.is_corrupt method for more information on the corrupt state
            log.debug("Handling corrupt download in handle hash_diff")
            return self.handle_corrupt_download(changed, sync)

        if not dc_result:
            return PUNT
        if not self.upload_synced(changed, sync):
            return PUNT

        return FINISHED

    def update_sync_path(self, sync, changed):
        assert sync[changed].oid

        info = self.providers[changed].info_oid(sync[changed].oid)
        if not info:
            log.info("marking missing %s", debug_sig(sync[changed].oid))
            sync[changed].exists = MISSING
            return

        if not info.path:
            log.warning("impossible sync, no path. "
                        "Probably a file that was shared, but not placed into a folder. discarding. %s",
                        sync[changed])
            sync.ignore(IgnoreReason.DISCARDED)
            return

        log.debug("UPDATE PATH %s->%s", sync, info.path)
        self.update_entry(
            sync, changed, sync[changed].oid, path=info.path, exists=True)

    def handle_hash_conflict(self, sync):
        log.debug("splitting hash conflict %s %s %s", sync, sync[LOCAL].sync_hash, sync[REMOTE].sync_hash)

        try:
            save: Tuple[Dict[str, Any], Dict[str, Any]] = ({}, {})
            for side in (LOCAL, REMOTE):
                for field in ("sync_hash", "sync_path", "oid", "hash", "path", "exists"):
                    save[side][field] = getattr(sync[side], field)
            # split the sync in two
            defer_ent, defer_side, replace_ent, replace_side \
                = self.state.split(sync)
            return self.handle_split_conflict(
                defer_ent, defer_side, replace_ent, replace_side)
        except ex.CloudException as e:
            log.info("exception during hash conflict split: %s", e)
            for side in (LOCAL, REMOTE):
                for field in ("sync_hash", "sync_path", "oid", "hash", "path", "exists"):
                    setattr(defer_ent[side], field, save[side][field])
            replace_ent.ignore(IgnoreReason.DISCARDED)
            raise

    def handle_split_conflict(self, defer_ent, defer_side, replace_ent, replace_side):
        if defer_ent[defer_side].otype == FILE:
            if not self.download_changed(defer_side, defer_ent):
                return False
            try:
                with open(defer_ent[defer_side].temp_file, "rb") as f:
                    dhash = self.providers[replace_side].hash_data(f)
                    if dhash == replace_ent[replace_side].hash:
                        log.debug("same hash as remote, discard one side and merge")
                        defer_ent[replace_side] = replace_ent[replace_side]
                        defer_ent[replace_side].sync_hash = defer_ent[replace_side].hash
                        defer_ent[defer_side].sync_hash = defer_ent[defer_side].hash
                        defer_ent[replace_side].sync_path = defer_ent[replace_side].path
                        defer_ent[defer_side].sync_path = defer_ent[defer_side].path
                        replace_ent.ignore(IgnoreReason.DISCARDED)
                        return True
            except FileNotFoundError:
                return False

        log.debug(">>> about to resolve_conflict")
        self.resolve_conflict((defer_ent[defer_side], replace_ent[replace_side]))
        return True

    def _get_child_conflict(self, sync: SyncEntry, changed):
        return [kid[0] for kid in self.state.get_kids(sync[changed].path, changed) if not kid[0].is_deletion(changed)]

    def _get_parent_conflict(self, sync: SyncEntry, changed) -> SyncEntry:
        provider = self.providers[changed]
        path = sync[changed].path
        parent = provider.dirname(path)
        ret = None
        while path != parent:
            ents = list(self.state.lookup_path(changed, parent))
            for ent in ents:
                if ent[changed].changed and ent[changed].exists == EXISTS:
                    ret = ent
            path = parent
            parent = provider.dirname(path)
        return ret<|MERGE_RESOLUTION|>--- conflicted
+++ resolved
@@ -25,11 +25,7 @@
 from cloudsync.notification import SourceEnum, Notification, NotificationType
 from cloudsync.types import LOCAL, REMOTE
 from cloudsync import Event
-<<<<<<< HEAD
-from .state import SyncState, SyncEntry, SideState, MISSING, TRASHED, EXISTS, UNKNOWN, OTHER_SIDE
-=======
-from .state import SyncState, SyncEntry, SideState, MISSING, TRASHED, EXISTS, UNKNOWN, CORRUPT
->>>>>>> e578cb95
+from .state import SyncState, SyncEntry, SideState, MISSING, TRASHED, EXISTS, UNKNOWN, OTHER_SIDE, CORRUPT
 
 if TYPE_CHECKING:
     from cloudsync.provider import Provider
