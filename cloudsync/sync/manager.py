--- conflicted
+++ resolved
@@ -464,19 +464,6 @@
             self.state.update_entry(sync, side=side, oid=new_oid)
             sync[side].sync_path = new_name
 
-<<<<<<< HEAD
-=======
-        i = 1
-        renamed = False
-        while not renamed:
-            try:
-                new_oid = self.providers[changed].rename(sync[changed].oid, conflict_name)
-                renamed = True
-            except CloudFileExistsError:
-                i = i + 1
-                conflict_name = sync[changed].path + ".conflicted" + str(i)
->>>>>>> d0da6cf5
-
     def conflict_rename(self, side, path, oid):
         conflict_name = path + ".conflicted"
 
