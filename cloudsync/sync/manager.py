#pylint: disable=too-many-lines

import os
import logging
import tempfile
import shutil
import time

from typing import Tuple, Optional, Callable, TYPE_CHECKING

__all__ = ['SyncManager']

from pystrict import strict

from cloudsync.exceptions import CloudFileNotFoundError, CloudFileExistsError, CloudTemporaryError, CloudDisconnectedError
from cloudsync.types import DIRECTORY, FILE
from cloudsync.runnable import Runnable
from cloudsync.log import TRACE

from .state import SyncState, SyncEntry, SideState, TRASHED, EXISTS, LOCAL, REMOTE, UNKNOWN
from .util import debug_sig

if TYPE_CHECKING:
    from cloudsync.provider import Provider

log = logging.getLogger(__name__)

# useful for converting oids and pointer nubmers into digestible nonces

FINISHED = 1
REQUEUE = 0


def other_side(index):
    return 1-index


@strict
class ResolveFile():
    def __init__(self, info: SideState, provider: 'Provider'):
        self.info = info
        self.provider = provider
        self.path = info.path
        self.side = info.side
        self.otype = info.otype
        self.temp_file = info.temp_file
        if self.otype == FILE:
            assert info.temp_file
        self.__fh = None

    @property
    def fh(self):
        if not self.__fh:
            if not os.path.exists(self.info.temp_file):
                try:
                    with open(self.info.temp_file, "wb") as f:
                        self.provider.download(self.info.oid, f)
                except Exception as e:
                    log.debug("error downloading %s", e)
                    try:
                        os.unlink(self.info.temp_file)
                    except FileNotFoundError:
                        pass
                    raise

            self.__fh = open(self.info.temp_file, "rb")
        return self.__fh

    def read(self, *a):
        return self.fh.read(*a)

    def write(self, buf):
        return self.fh.write(buf)

    def close(self):
        return self.fh.close()

    def seek(self, *a):
        return self.fh.seek(*a)


@strict     # pylint: disable=too-many-public-methods, too-many-instance-attributes
class SyncManager(Runnable):
    def __init__(self, state: SyncState,
                 providers: Tuple['Provider', 'Provider'],
                 translate: Callable,
                 resolve_conflict: Callable,
                 sleep: Optional[Tuple[float, float]] = None):
        self.state: SyncState = state
        self.providers: Tuple['Provider', 'Provider'] = providers
        self.translate = translate
        self.__resolve_conflict = resolve_conflict
        self.tempdir = tempfile.mkdtemp(suffix=".cloudsync")

        if not sleep:
            # these are the event sleeps, but really we need more info than this
            sleep = (self.providers[LOCAL].default_sleep, self.providers[REMOTE].default_sleep)

        self.sleep = sleep

        # TODO: we need sync_aging, backoff_min, backoff_max, backoff_mult documented with an interface and tests!

        ####
        self.min_backoff = 0.0
        self.max_backoff = 0.0
        self.backoff = 0.0

        max_sleep = max(sleep)                    # on sync fail, use the worst time for backoff

        self.aging = max_sleep / 5                # how long before even trying to sync

        self.min_backoff = max_sleep / 10.0       # event sleep of 15 seconds == 1.5 second backoff on failures
        self.max_backoff = max_sleep * 4.0        # escalating up to a 1 minute wait time
        self.backoff = self.min_backoff
        self.mult_backoff = 2

        assert len(self.providers) == 2

    def set_resolver(self, resolver):
        self.__resolve_conflict = resolver

    def do(self):
        with self.state.lock:
            sync: SyncEntry = self.state.change(self.aging)

            if sync:
                try:
                    self.sync(sync)
                    self.state.storage_update(sync)
                    self.backoff = self.min_backoff
                except (CloudTemporaryError, CloudDisconnectedError) as e:
                    log.error(
                        "exception %s[%s] while processing %s, %i", type(e), e, sync, sync.punted)
                    time.sleep(self.backoff)
                    self.backoff = min(self.backoff * self.mult_backoff, self.max_backoff)
                except Exception as e:
                    log.exception(
                        "exception %s[%s] while processing %s, %i", type(e), e, sync, sync.punted, stack_info=True)
                    sync.punt()
                    time.sleep(self.backoff)
                    self.backoff = min(self.backoff * self.mult_backoff, self.max_backoff)

    def done(self):
        log.info("cleanup %s", self.tempdir)
        shutil.rmtree(self.tempdir)

    def get_latest_state(self, ent):
        log.log(TRACE, "before update state %s", ent)
        for i in (LOCAL, REMOTE):
            if not ent[i].changed:
                continue

            info = self.providers[i].info_oid(ent[i].oid, use_cache=False)

            if not info:
                continue

            ent[i].exists = EXISTS
            ent[i].hash = info.hash
            ent[i].otype = info.otype

            if ent[i].otype == FILE:
                if ent[i].hash is None:
                    ent[i].hash = self.providers[i].hash_oid(ent[i].oid)

                if ent[i].exists == EXISTS:
                    if ent[i].hash is None:
                        log.warning("Cannot sync %s, since hash is None", ent[i])

            if ent[i].path != info.path:
                ent[i].path = info.path
                self.update_entry(ent, oid=ent[i].oid, side=i, path=info.path)

        log.log(TRACE, "after update state %s", ent)

    def path_conflict(self, ent):
        # both are synced
        if ent[0].path and ent[1].path and ((ent[0].sync_hash and ent[1].sync_hash)         # pylint: disable=too-many-boolean-expressions
                                            or (ent[0].otype == DIRECTORY and ent[1].otype == DIRECTORY)):
            return not self.providers[0].paths_match(ent[0].path, ent[0].sync_path) and \
                not self.providers[1].paths_match(ent[1].path, ent[1].sync_path)
        return False

    def check_revivify(self, sync):
        if sync.discarded:
            for i in (LOCAL, REMOTE):
                changed = i
                synced = other_side(i)
                se = sync[changed]
                if not se.changed or se.sync_path or not se.oid or se.exists == TRASHED or sync.conflicted:
                    continue
                looked_up_sync = self.state.lookup_oid(changed, sync[changed].oid)
                if looked_up_sync and looked_up_sync != sync:
                    continue
                provider_info = self.providers[changed].info_oid(sync[changed].oid)
                if not provider_info:
                    continue
                provider_path = provider_info.path
                if not provider_path:
                    continue
                translated_path = self.translate(synced, provider_path)
                if sync.discarded and translated_path and not sync[changed].sync_path:  # was irrelevant, but now is relevant
                    log.debug(">>>about to embrace %s", sync)
                    log.debug(">>>Suddenly a cloud path %s, creating", provider_path)
                    sync.discarded = False
                    sync[changed].sync_path = None

    def sync(self, sync):
        self.check_revivify(sync)

        if sync.discarded:
            self.finished(LOCAL, sync)
            self.finished(REMOTE, sync)
            return

        self.get_latest_state(sync)

        if sync.hash_conflict():
            log.debug("handle hash conflict")
            self.handle_hash_conflict(sync)
            return

        if self.path_conflict(sync):
            log.debug("handle path conflict")
            self.handle_path_conflict(sync)
            return

        log.log(TRACE, "table\r\n%s", self.state.pretty_print())

        for i in (LOCAL, REMOTE):
            if sync[i].changed:
                if sync[i].hash is None and sync[i].otype == FILE and sync[i].exists == EXISTS:
                    log.debug("ignore %s", sync)
                    # no hash for file, ignore it
                    self.finished(i, sync)
                    break

                # if the other side changed hash, handle it first
                if sync[i].hash == sync[i].sync_hash:
                    other = other_side(i)
                    if sync[other].changed and sync[other].hash != sync[other].sync_hash:
                        continue

                response = self.embrace_change(sync, i, other_side(i))
                if response == FINISHED:
                    self.finished(i, sync)
                break

    def temp_file(self):
        if not os.path.exists(self.tempdir):
            # in case user deletes it... recreate
            self.tempdir = tempfile.mkdtemp(suffix=".cloudsync")
        # prefer big random name over NamedTemp which can infinite loop
        ret = os.path.join(self.tempdir, os.urandom(16).hex())
        log.debug("tempdir %s -> %s", self.tempdir, ret)
        return ret

    def finished(self, side, sync):
        sync[side].changed = 0
        # todo: changing the state above should signal this call below
        self.state.finished(sync)

        # todo: likewise... clearing the changebit is enough to know to clear temps
        self.clean_temps(sync)

    @staticmethod
    def clean_temps(sync):
        # todo: move this to the sync obj
        for side in (LOCAL, REMOTE):
            if sync[side].temp_file:
                try:
                    os.unlink(sync[side].temp_file)
                except FileNotFoundError:
                    pass
                except OSError as e:
                    log.debug("exception unlinking %s", e)
                except Exception as e:  # any exceptions here are pointless
                    log.warning("exception unlinking %s", e)
                sync[side].temp_file = None

    def download_changed(self, changed, sync):
        sync[changed].temp_file = sync[changed].temp_file or self.temp_file()

        assert sync[changed].oid

        if os.path.exists(sync[changed].temp_file):
            return True

        try:
            partial_temp = sync[changed].temp_file + ".tmp"
            log.debug("%s download %s to %s", self.providers[changed], sync[changed].oid, partial_temp)
            with open(partial_temp, "wb") as f:
                self.providers[changed].download(sync[changed].oid, f)
            os.rename(partial_temp, sync[changed].temp_file)
            return True
        except PermissionError as e:
            raise CloudTemporaryError("download or rename exception %s" % e)

        except CloudFileNotFoundError:
            log.debug("download from %s failed fnf, switch to not exists",
                      self.providers[changed].name)
            sync[changed].exists = TRASHED
            return False

    def get_folder_file_conflict(self, sync, translated_path, synced):
        # if a non-dir file exists with the same name on the sync side
        syents = list(self.state.lookup_path(synced, translated_path))
        conflicts = [ent for ent in syents if (ent[synced].exists != TRASHED
                                               and ent != sync
                                               and ent[synced].otype != DIRECTORY)]

        nc = []
        for ent in conflicts:
            info = self.providers[synced].info_oid(ent[synced].oid)
            if not info:
                ent[synced].exists = TRASHED
            else:
                nc.append(ent)

        return nc[0] if nc else None

    def mkdir_synced(self, changed, sync, translated_path):
        synced = other_side(changed)
        # see if there are other entries for the same path, but other ids
        ents = list(self.state.lookup_path(changed, sync[changed].path))
        ents = [ent for ent in ents if ent != sync]
        if ents:
            for ent in ents:
                if ent[changed].otype == DIRECTORY:
                    # these we can toss, they are other folders
                    # keep the current one, since it exists for sure
                    log.debug("discard %s", ent)
                    self.discard_entry(ent)

        ents = [ent for ent in ents if TRASHED not in (
            ent[changed].exists, ent[synced].exists)]

        if ents:
            if not sync.punted:
                log.debug("punt mkdir")
                sync.punt()
                return REQUEUE

            self.rename_to_fix_conflict(sync, synced, translated_path)

        try:
            log.debug("translated %s as path %s",
                      sync[changed].path, translated_path)

            # could have made a dir that already existed on my side or other side

            chents = list(self.state.lookup_path(changed, sync[changed].path))
            notme_chents = [ent for ent in chents if ent != sync]
            for ent in notme_chents:
                # dup dirs on remote side can be ignored
                if ent[synced].otype == DIRECTORY:
                    log.debug("discard duplicate dir entry %s", ent)
                    self.discard_entry(ent)

            cent = self.get_folder_file_conflict(sync, translated_path, synced)
            if cent:
                log.debug("resolve %s conflict with %s", translated_path, cent)
                self.resolve_conflict((sync[changed], cent[synced]))
                return FINISHED

            # make the dir
            oid = self.providers[synced].mkdirs(translated_path)
            log.debug("mkdir %s as path %s oid %s",
                      self.providers[synced].name, translated_path, debug_sig(oid))

            # did i already have that oid? if so, chuck it
            already_dir = self.state.lookup_oid(synced, oid)
            if already_dir and already_dir != sync and already_dir[synced].otype == DIRECTORY:
                log.debug("discard %s", already_dir)
                self.discard_entry(already_dir)

            sync[synced].sync_path = translated_path
            sync[changed].sync_path = sync[changed].path

            self.update_entry(
                sync, synced, exists=True, oid=oid, path=translated_path)

            return FINISHED
        except CloudFileNotFoundError:
            if not sync.punted:
                sync.punt()
                return REQUEUE

            log.debug("mkdir %s : %s failed fnf, TODO fix mkdir code and stuff",
                      self.providers[synced].name, translated_path)
            raise NotImplementedError("TODO mkdir, and make state etc")

    def upload_synced(self, changed, sync):
        assert sync[changed].temp_file

        synced = other_side(changed)
        try:
            info = self.providers[synced].upload(
                sync[synced].oid, open(sync[changed].temp_file, "rb"))
            log.debug("upload to %s as path %s",
                      self.providers[synced].name, sync[synced].sync_path)

            sync[synced].hash = info.hash
            sync[synced].sync_hash = info.hash
            if info.path:
                sync[synced].sync_path = info.path
            else:
                sync[synced].sync_path = sync[synced].path
            sync[changed].sync_hash = sync[changed].hash
            sync[changed].sync_path = sync[changed].path

            self.update_entry(
                sync, synced, exists=True, oid=info.oid, path=sync[synced].sync_path)
            return True
        except FileNotFoundError:
            log.info("FNF during upload %s:%s", sync[synced].sync_path, sync[changed].temp_file)
            return False
        except CloudFileNotFoundError:
            info = self.providers[synced].info_oid(sync[synced].oid)

            if not info:
                log.debug("convert to unsynced")
                sync[synced].exists = TRASHED
            else:
                # you got an FNF during upload, but when you queried... it existed
                # basically this is just a "retry" or something
                log.warning("Upload to %s failed fnf, info: %s",
                            self.providers[synced].name, info)
            return False
        except CloudFileExistsError:
            # this happens if the remote oid is a folder
            log.debug("split bc upload to folder")

            defer_ent, defer_side, replace_ent, replace_side \
                = self.state.split(sync)

            return self.handle_split_conflict(
                defer_ent, defer_side, replace_ent, replace_side)

    def _create_synced(self, changed, sync, translated_path):
        synced = other_side(changed)
        log.debug("create on %s as path %s",
                  self.providers[synced].name, translated_path)
        try:
            with open(sync[changed].temp_file, "rb") as f:
                info = self.providers[synced].create(translated_path, f)
            log.debug("created %s", info)
        except CloudFileExistsError:
            log.debug("exists error %s", translated_path)
            info = self.providers[synced].info_path(translated_path)
            if not info:
                raise
            with open(sync[changed].temp_file, "rb") as f:
                existing_hash = self.providers[synced].hash_data(f)
            if existing_hash != info.hash:
                raise
            log.debug("use existing %s", info)
        except Exception as e:
            log.debug("failed to create %s, %s", translated_path, e)
            raise

        assert info.hash
        assert sync[changed].hash
        sync[synced].sync_hash = info.hash
        if info.path:
            sync[synced].sync_path = info.path
        else:
            sync[synced].sync_path = translated_path
        sync[changed].sync_hash = sync[changed].hash
        sync[changed].sync_path = sync[changed].path
        self.update_entry(sync, synced, exists=True, oid=info.oid, path=sync[synced].sync_path, hash=info.hash)

    def update_entry(self, ent, side, oid, *, path=None, hash=None, exists=True, changed=False, otype=None):  # pylint: disable=redefined-builtin
        # updates entry without marking as changed unless explicit
        # used internally
        self.state.update_entry(ent, side, oid, path=path, hash=hash, exists=exists, changed=changed, otype=otype)

    def change_state(self, side, otype, oid, *, path=None, hash=None, exists=True, prior_oid=None):  # pylint: disable=redefined-builtin
        # looks up oid and changes state, marking changed as if it's an event
        # used only for testing
        self.state.update(side, otype, oid, path=path, hash=hash, exists=exists, prior_oid=prior_oid)

    def create_synced(self, changed, sync, translated_path):
        synced = other_side(changed)
        try:
            self._create_synced(changed, sync, translated_path)
            return FINISHED
        except CloudFileNotFoundError:
            # parent presumably exists
            parent = self.providers[changed].dirname(sync[changed].path)
            log.debug("make %s first before %s", parent, sync[changed].path)
            ents = self.state.lookup_path(changed, parent)
            if not ents:
                info = self.providers[changed].info_path(parent)
                if info:
                    self.state.update(changed, DIRECTORY, info.oid, path=parent)
                else:
                    log.info("no info and no dir, ignoring?")

            else:
                if not ents[0][changed].changed:
                    self.update_entry(ents[0], changed, ents[0][changed].oid, changed=True)
                    log.debug("updated entry %s", parent)

            sync.punt()
            return REQUEUE
        except CloudFileExistsError:
            # there's a file or folder in the way, let that resolve if possible
            log.debug("can't create %s, try punting", translated_path)

            if sync.punted > 0:
                info = self.providers[synced].info_path(translated_path)
                if not info:
                    log.debug("got a file exists, and then it didn't exist %s", sync)
                    sync.punt()
                    return REQUEUE

                sync[synced].oid = info.oid
                sync[synced].hash = info.hash
                sync[synced].path = translated_path
                self.update_entry(sync, synced, info.oid, path=translated_path)
                # maybe it's a hash conflict
                sync.punt()
                return REQUEUE
            else:
                # maybe it's a name conflict
                sync.punt()
            return REQUEUE

    def __resolve_file_likes(self, side_states):
        fhs = []
        for ss in side_states:
            assert type(ss) is SideState

            if not ss.temp_file and ss.otype == FILE:
                ss.temp_file = self.temp_file()

            fhs.append(ResolveFile(ss, self.providers[ss.side]))

            assert ss.oid
        return fhs

    def __safe_call_resolver(self, fhs):
<<<<<<< HEAD
        if DIRECTORY in (fhs[0].otype, fhs[1].otype) and fhs[0].otype != fhs[1].otype:
            if fhs[0].otype == DIRECTORY:
                fh = fhs[0]
            else:
                fh = fhs[1]
            # for simplicity: directory conflicted with file, always favors directory
            return fh, True
=======
        if DIRECTORY in (fhs[0].otype, fhs[1].otype):
            if fhs[0].otype != fhs[1].otype:
                if fhs[0].otype == DIRECTORY:
                    fh = fhs[0]
                else:
                    fh = fhs[1]
                # for simplicity: directory conflicted with file, always favors directory
                return (fh, True)
>>>>>>> ee151d73

        is_file_like = lambda f: hasattr(f, "read") and hasattr(f, "close")
        ret = None
        try:
            ret = self.__resolve_conflict(*fhs)
            if ret:
                if len(ret) != 2:
                    log.error("bad return value for resolve conflict %s", ret)
                    ret = None
                if not is_file_like(ret[0]):
                    log.error("bad return value for resolve conflict %s", ret)
                    ret = None
        except Exception as e:
            log.exception("exception during conflict resolution %s", e)

        if ret is None:
            # we defer to the remote... since this can prevent loops
            if fhs[0].side == REMOTE:
                ret = (fhs[0], True)
            else:
                ret = (fhs[1], True)

        return ret

    def __resolver_merge_upload(self, side_states, fh, keep):
        # we modified to both sides, need to merge the entries
        ent1, ent2 = side_states

        defer_ent = self.state.lookup_oid(ent1.side, ent1.oid)
        replace_ent = self.state.lookup_oid(ent2.side, ent2.oid)

        if keep:
            # both sides are being kept, so we have to upload since there are no entries
            fh.seek(0)
            info1 = self.providers[ent1.side].create(ent1.path, fh)
            fh.seek(0)
            info2 = self.providers[ent2.side].create(ent2.path, fh)

            ent1.oid = info1.oid
            ent2.oid = info2.oid

            self.update_entry(defer_ent, ent1.side, ent1.oid, path=ent1.path, hash=ent1.hash)

            ent1 = defer_ent[ent1.side]
            ent2 = defer_ent[ent2.side]

            assert info2.hash
            assert info1.hash
            ent2.sync_hash = info2.hash
            ent2.sync_path = info2.path
            ent1.sync_hash = info1.hash
            ent1.sync_path = info1.path

        # in case oids have changed
        self.update_entry(defer_ent, ent2.side, ent2.oid, path=ent2.path, hash=ent2.hash)

        defer_ent[ent2.side].sync_hash = ent2.sync_hash
        defer_ent[ent2.side].sync_path = ent2.sync_path
        self.discard_entry(replace_ent)

    def resolve_conflict(self, side_states):  # pylint: disable=too-many-statements
        fhs = self.__resolve_file_likes(side_states)

        fh, keep = self.__safe_call_resolver(fhs)

        log.debug("got ret side %s", getattr(fh, "side", None))

        defer = None

        for i, rfh in enumerate(fhs):
            this = side_states[i]
            that = side_states[1-i]

            if fh is not rfh:
                # user didn't opt to keep my rfh
                log.debug("replacing %s", this.side)
                if not keep:
                    fh.seek(0)
                    info2 = self.providers[this.side].upload(this.oid, fh)
                    this.hash = info2.hash
                    assert info2.hash
                    that.sync_hash = that.hash
                    that.sync_path = that.path
                    this.sync_hash = this.hash
                    this.sync_path = this.path
                else:
                    try:
                        self._resolve_rename(this)
                    except CloudFileNotFoundError:
                        log.debug("there is no conflict, because the file doesn't exist? %s", this)

                if defer is None:
                    defer = that.side
                else:
                    defer = None

        if defer is not None:
            # toss the other side that was replaced
            sorted_states = sorted(side_states, key=lambda e: e.side)
            replace_side = other_side(defer)
            replace_ent = self.state.lookup_oid(replace_side, sorted_states[replace_side].oid)
            if replace_ent:
                self.conflict_entry(replace_ent)
        else:
            # both sides were modified....
            self.__resolver_merge_upload(side_states, fh, keep)

        log.debug("RESOLVED CONFLICT: %s dide: %s", side_states, defer)
        log.debug("table\r\n%s", self.state.pretty_print())

    def delete_synced(self, sync, changed, synced):
        log.debug("try sync deleted %s", sync[changed].path)
        # see if there are other entries for the same path, but other ids
        ents = list(self.state.lookup_path(changed, sync[changed].path))
        ents = [ent for ent in ents if ent != sync]
#        ents2 = list(self.state.lookup_path(synced, sync[synced].path))
#        ents += [ent for ent in ents2 if ent != sync]

        for ent in ents:
            if ent.is_creation(synced):
                log.debug("discard delete, pending create %s:%s", synced, ent)
                self.discard_entry(sync)
                return FINISHED

        if sync[synced].oid:
            try:
                self.providers[synced].delete(sync[synced].oid)
            except CloudFileNotFoundError:
                pass
            except CloudFileExistsError:
                log.debug("kids exist, punt %s", sync[changed].path)
                sync.punt()
                return REQUEUE
        else:
            log.debug("was never synced, ignoring deletion")

        sync[synced].exists = TRASHED
        self.discard_entry(sync)
        return FINISHED

    def _get_unstrashed_peers(self, sync, changed, synced, translated_path):
        # check for creation of a new file with another in the table
        if sync[changed].otype != FILE:
            return None

        ents = list(self.state.lookup_path(synced, translated_path))

        # filter for exists
        other_ents = [ent for ent in ents if ent != sync]
        if not other_ents:
            return None

        log.debug("found matching %s, other ents: %s",
                  translated_path, other_ents)

        # ignoring trashed entries with different oids on the same path
        if all(TRASHED in (ent[synced].exists, ent[changed].exists) for ent in other_ents):
            for ent in other_ents:
                if ent[synced].exists == TRASHED:
                    # old trashed entries can be safely ignored
                    ent.discarded = True
            return None

        other_untrashed_ents = [ent for ent in other_ents if TRASHED not in (
            ent[synced].exists, ent[changed].exists)]

        return other_untrashed_ents

    def check_disjoint_create(self, sync, changed, synced, translated_path):
        other_untrashed_ents = self._get_unstrashed_peers(sync, changed, synced, translated_path)

        if not other_untrashed_ents:
            return False

        if sync.punted == 0:
            # delaying sometimes helps, because future events can resolve conflicts
            # it's generally better to wait before conflicting something
            log.debug("punting, maybe it will fix itself")
            sync.punt()
            return True

        log.debug("split conflict found : %s:%s", len(other_untrashed_ents), other_untrashed_ents)

        found = None
        info = self.providers[synced].info_path(translated_path)
        if not info:
            return False

        if info:
            for e in other_untrashed_ents:
                if e[synced].oid == info.oid:
                    if e[synced].sync_hash != e[synced].hash:
                        found = e
                    else:
                        if not e[synced].changed:
                            log.debug("merge split entries")
                            sync[synced] = e[synced]
                        else:
                            found = e

        if not found:
            return True

        return self.handle_split_conflict(
            other_untrashed_ents[0], synced, sync, changed)

    def handle_path_change_or_creation(self, sync, changed, synced):  # pylint: disable=too-many-branches, too-many-return-statements
        if not sync[changed].path:
            self.update_sync_path(sync, changed)
            log.debug("NEW SYNC %s", sync)
            if sync[changed].exists == TRASHED or sync.discarded:
                log.debug("requeue trashed event %s", sync)
                return REQUEUE

        translated_path = self.translate(synced, sync[changed].path)
        if translated_path is None:
            # ignore these
            return FINISHED

        if not sync[changed].path:
            log.debug("can't sync, no path %s", sync)

        if sync.is_creation(changed):
            # never synced this before, maybe there's another local path with
            # the same name already?
            if self.check_disjoint_create(sync, changed, synced, translated_path):
                log.debug("disjoint, requeue")
                return REQUEUE

        if sync.is_creation(changed):
            assert not sync[changed].sync_hash
            # looks like a new file

            if sync[changed].otype == DIRECTORY:
                return self.mkdir_synced(changed, sync, translated_path)

            if not self.download_changed(changed, sync):
                return REQUEUE

            if sync[synced].oid and sync[synced].exists != TRASHED:
                if self.upload_synced(changed, sync):
                    return FINISHED
                return REQUEUE

            return self.create_synced(changed, sync, translated_path)

        # handle rename
        # use == to allow rename for case reasons
        # todo: need a paths_match flag instead, so slashes don't break this line
        if sync[synced].sync_path == translated_path:
            return FINISHED

        assert sync[synced].sync_hash or sync[synced].otype == DIRECTORY

        log.debug("rename %s %s", sync[synced].sync_path, translated_path)
        try:
            new_oid = self.providers[synced].rename(sync[synced].oid, translated_path)
        except CloudFileNotFoundError as e:
            log.debug("ERROR: can't rename for now %s: %s", sync, e)
            if sync.punted > 5:
                log.exception("punted too many times, giving up")
                return FINISHED
            else:
                log.debug("fnf, punt")
                sync.punt()
            return REQUEUE
        except CloudFileExistsError:
            log.debug("can't rename, file exists")
            if sync.punted:
                log.debug("rename for conflict")
                self.rename_to_fix_conflict(sync, synced, translated_path)
            sync.punt()
            return REQUEUE

        sync[synced].sync_path = translated_path
        sync[changed].sync_path = sync[changed].path
        self.update_entry(sync, synced, path=translated_path, oid=new_oid)
        return FINISHED

    def _resolve_rename(self, replace):
        replace_ent = self.state.lookup_oid(replace.side, replace.oid)
        if not replace_ent:
            return False

        _old_oid, new_oid, new_name = self.conflict_rename(replace.side, replace.path)
        if new_name is None:
            return False

        self.update_entry(replace_ent, side=replace.side, oid=new_oid)
        return True

    def rename_to_fix_conflict(self, sync, side, path):
        old_oid, new_oid, new_name = self.conflict_rename(side, path)
        if new_name is None:
            return False

        log.debug("rename to fix conflict %s -> %s", sync[side].path, new_name)
        # file can get renamed back, if there's a cycle
        if old_oid == sync[side].oid:
            self.update_entry(sync, side=side, oid=new_oid)
        else:
            ent = self.state.lookup_oid(side, old_oid)
            if ent:
                self.update_entry(ent, side=side, oid=new_oid)

        return True

    def conflict_rename(self, side, path):
        folder, base = self.providers[side].split(path)
        if base == "":
            raise ValueError("bad path %s" % path)

        index = base.find(".")
        if index >= 0:
            ext = base[index:]
            base = base[:index]
        else:
            base = base
            ext = ""

        oinfo = self.providers[side].info_path(path)

        if not oinfo:
            return None, None, None

        i = 1
        new_oid = None
        conflict_name = base + ".conflicted" + ext
        conflict_path = None
        while new_oid is None:
            try:
                conflict_path = self.providers[side].join(folder, conflict_name)
                new_oid = self.providers[side].rename(oinfo.oid, conflict_path)
            except CloudFileExistsError:
                log.debug("already exists %s", conflict_name)
                i = i + 1
                conflict_name = base + ".conflicted" + str(i) + ext

        log.debug("conflict renamed: %s -> %s", path, conflict_path)
        return oinfo.oid, new_oid, conflict_path

    def discard_entry(self, sync: SyncEntry):
        if sync:
            sync.discard()
            self.state.storage_update(sync)

    def conflict_entry(self, sync: SyncEntry):
        if sync:
            sync.conflict()
            self.state.storage_update(sync)

    def embrace_change(self, sync, changed, synced):  # pylint: disable=too-many-return-statements, too-many-branches
        if sync[changed].path:
            translated_path = self.translate(synced, sync[changed].path)
            if not translated_path:
                if sync[changed].sync_path:  # This entry was relevent, but now it is irrelevant
                    log.debug(">>>Removing remnants of file moved out of cloud root")
                    sync[changed].exists = TRASHED  # This will discard the ent later
                else:  # we don't have a new or old translated path... just irrelevant so discard
                    log.log(TRACE, ">>>Not a cloud path %s, ignoring", sync[changed].path)
                    self.discard_entry(sync)

        if sync.discarded:
            return FINISHED

        log.debug("embrace %s, side:%s", sync, changed)

        if sync.conflicted:
            log.debug("Conflicted file %s is changing", sync[changed].path)
            if "conflicted" in sync[changed].path:
                return FINISHED
            else:
                sync.unconflict()

        if sync[changed].path:
            # parent_conflict code
            # todo: make this walk up parents to the translate == None "root"
            conflict = self._get_parent_conflict(sync, changed)
            if conflict:
                log.debug("parent modify %s should happen first %s", sync[changed].path, conflict)
                conflict[changed].set_aged()
                sync.punt()
                return REQUEUE

        if sync[changed].exists == TRASHED:
            log.debug("delete")
            return self.delete_synced(sync, changed, synced)

        if sync.is_path_change(changed) or sync.is_creation(changed):
            ret = self.handle_path_change_or_creation(sync, changed, synced)
            if ret == REQUEUE:
                log.debug("requeue, not handled")
                return ret

        if sync[changed].hash != sync[changed].sync_hash:
            return self.handle_hash_diff(sync, changed, synced)

        log.debug("nothing changed %s", sync)
        return FINISHED

    def handle_hash_diff(self, sync, changed, synced):
        if sync[changed].path is None:
            return FINISHED

        if sync[changed].sync_hash is None:
            sync[changed].sync_path = None
            # creation must have failed
            log.warning("needs create: %s index: %s bc %s != %s", sync, synced, sync[changed].hash, sync[changed].sync_hash)
            return REQUEUE
        # not a new file, which means we must have last sync info

        if sync[synced].exists == TRASHED:
            log.debug("dont upload to trashed, zero out trashed side")
            # not an upload
            sync[synced].exists = UNKNOWN
            sync[synced].hash = None
            sync[synced].changed = 0
            sync[synced].path = None
            sync[synced].oid = None
            sync[synced].sync_path = None
            sync[synced].sync_hash = None
            sync[changed].sync_path = None
            sync[changed].sync_hash = None
            return REQUEUE

        log.debug("needs upload: %s index: %s bc %s != %s", sync, synced, sync[changed].hash, sync[changed].sync_hash)

        assert sync[synced].oid

        if not self.download_changed(changed, sync):
            return REQUEUE
        if not self.upload_synced(changed, sync):
            return REQUEUE
        return FINISHED

    def update_sync_path(self, sync, changed):
        assert sync[changed].oid

        info = self.providers[changed].info_oid(sync[changed].oid)
        if not info:
            sync[changed].exists = TRASHED
            return

        if not info.path:
            log.warning("impossible sync, no path. "
                        "Probably a file that was shared, but not placed into a folder. discarding. %s",
                        sync[changed])
            self.discard_entry(sync)
            return

        log.debug("UPDATE PATH %s->%s", sync, info.path)
        self.update_entry(
            sync, changed, sync[changed].oid, path=info.path, exists=True)

    def handle_hash_conflict(self, sync):
        log.debug("splitting hash conflict %s", sync)

        # split the sync in two
        defer_ent, defer_side, replace_ent, replace_side \
            = self.state.split(sync)
        return self.handle_split_conflict(
            defer_ent, defer_side, replace_ent, replace_side)

    def handle_split_conflict(self, defer_ent, defer_side, replace_ent, replace_side):
        if defer_ent[defer_side].otype == FILE:
            if not self.download_changed(defer_side, defer_ent):
                return False
            try:
                with open(defer_ent[defer_side].temp_file, "rb") as f:
                    dhash = self.providers[replace_side].hash_data(f)
                    if dhash == replace_ent[replace_side].hash:
                        log.debug("same hash as remote, discard entry")
                        self.discard_entry(replace_ent)
                        return True
            except FileNotFoundError:
                return False

        self.resolve_conflict((defer_ent[defer_side], replace_ent[replace_side]))
        return True

    def handle_path_conflict(self, sync):
        # consistent handling
        log.debug("handle path conflict %s", sync)

        path1 = sync[0].path
        path2 = sync[1].path
        if path1 > path2:
            pick = 0
        else:
            pick = 1
        picked = sync[pick]
        other = sync[other_side(pick)]
        other_path = self.translate(other.side, picked.path)
        if other_path is None:
            return

        other_info = self.providers[other.side].info_oid(other.oid)

        log.debug("renaming to handle path conflict: %s -> %s",
                  other.oid, other_path)

        def _update_syncs(newer_oid):
            self.update_entry(sync, other.side, newer_oid, path=other_path)
            if sync[other.side].sync_path:
                sync[other.side].sync_path = sync[other.side].path

            if sync[picked.side].sync_path:
                sync[picked.side].sync_path = sync[picked.side].path

        try:
            if other_info.path == other_path:
                # don't sync this entry
                log.warning("supposed rename conflict, but the names are the same")
                if not sync[other.side].sync_hash and sync[other.side].otype == FILE:
                    log.warning("sync_hashes missing even though the sync_path is set...")
                    sync[other.side].sync_path = None
                if not sync[picked.side].sync_hash and sync[picked.side].otype == FILE:
                    log.warning("sync_hashes missing even though the sync_path is set...")
                    sync[picked.side].sync_path = None
                raise CloudFileExistsError()
            new_oid = self.providers[other.side].rename(other.oid, other_path)
            _update_syncs(new_oid)
        except CloudFileExistsError:
            # other side already agrees
            _update_syncs(other.oid)

    def _get_parent_conflict(self, sync: SyncEntry, changed) -> Optional[SyncEntry]:
        provider = self.providers[changed]
        path = sync[changed].path
        parent = provider.dirname(path)
        ret = None
        while path != parent:
            ents = list(self.state.lookup_path(changed, parent))
            for ent in ents:
                if ent[changed].changed and ent[changed].exists == EXISTS:
                    ret = ent
            path = parent
            parent = provider.dirname(path)
        return ret<|MERGE_RESOLUTION|>--- conflicted
+++ resolved
@@ -541,7 +541,6 @@
         return fhs
 
     def __safe_call_resolver(self, fhs):
-<<<<<<< HEAD
         if DIRECTORY in (fhs[0].otype, fhs[1].otype) and fhs[0].otype != fhs[1].otype:
             if fhs[0].otype == DIRECTORY:
                 fh = fhs[0]
@@ -549,16 +548,6 @@
                 fh = fhs[1]
             # for simplicity: directory conflicted with file, always favors directory
             return fh, True
-=======
-        if DIRECTORY in (fhs[0].otype, fhs[1].otype):
-            if fhs[0].otype != fhs[1].otype:
-                if fhs[0].otype == DIRECTORY:
-                    fh = fhs[0]
-                else:
-                    fh = fhs[1]
-                # for simplicity: directory conflicted with file, always favors directory
-                return (fh, True)
->>>>>>> ee151d73
 
         is_file_like = lambda f: hasattr(f, "read") and hasattr(f, "close")
         ret = None
