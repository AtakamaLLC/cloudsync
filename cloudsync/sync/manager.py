# pylint: disable=too-many-lines, missing-docstring
"""
Sync manager and associated tools.
"""

import os
import logging
import tempfile
import shutil
import hashlib
import time

from typing import Tuple, Optional, Callable, TYPE_CHECKING, List, Dict, Any, cast, BinaryIO

import msgpack
from pystrict import strict

__all__ = ['SyncManager']

import cloudsync.exceptions as ex
from cloudsync.types import DIRECTORY, FILE, IgnoreReason
from cloudsync.runnable import Runnable
from cloudsync.log import TRACE
from cloudsync.utils import debug_sig
from cloudsync.notification import SourceEnum, Notification, NotificationType
from cloudsync.types import LOCAL, REMOTE
from cloudsync import Event
from .state import SyncState, SyncEntry, SideState, MISSING, TRASHED, EXISTS, UNKNOWN

if TYPE_CHECKING:
    from cloudsync.provider import Provider
    from cloudsync.notification import NotificationManager
    from cloudsync.smartsync import SmartSyncState

log = logging.getLogger(__name__)

FINISHED = 1
PUNT = 0
REQUEUE = -1


def other_side(index):
    return 1-index


@strict                         # pylint: disable=too-many-instance-attributes
class ResolveFile():
    """
    File-like handed to caller when conflicts need resolving.

    Args:
        info: The side state that this instance holds a file for
        provider: The provider for the file
    """
    def __init__(self, info: SideState, provider: 'Provider'):
        self.info = info
        self.provider = provider
        self.path = info.path
        self.side = info.side
        self.hash = info.hash
        self.sync_hash = info.sync_hash
        self.otype = info.otype
        self.__temp_file = info.temp_file
        if self.otype == FILE:
            assert info.temp_file
        self.__fh: BinaryIO = None
        self.__len: int = None

    def download(self) -> str:
        """
        Downloads the conflicted file in question to a temp file.

        Returns:
            Full path to the temp file
        """
        if not os.path.exists(self.__temp_file):
            try:
                with open(self.__temp_file + ".tmp", "wb") as f:
                    log.debug("download %s %s", self.path, self.info.oid)
                    self.provider.download(self.info.oid, f)
                os.rename(self.__temp_file + ".tmp", self.__temp_file)
            except Exception as e:
                log.warning("error downloading %s", e)
                try:
                    os.unlink(self.__temp_file)
                except FileNotFoundError:
                    pass
                raise
        else:
            log.debug("using existing temp %s", self.path)
        return self.__temp_file

    @property
    def fh(self):
        """Readable file handle for contents"""
        if not self.__fh:
            self.download()  # NOOP if it was already downloaded
            self.__fh = open(self.__temp_file, "rb")
            log.debug("ResolveFile opening temp file %s for real file %s", self.__temp_file, self.path)
        return self.__fh

    def read(self, *a):
        return self.fh.read(*a)

    def write(self, buf):
        raise NotImplementedError()

    def close(self):
        # don't use self.fh, use self.__fh. No need to download and open it, just to close it
        if self.__fh:
            log.debug("ResolveFile closing temp file %s for real file %s", self.__temp_file, self.path)
            self.__fh.close()

    def seek(self, *a):
        return self.fh.seek(*a)

    def tell(self):
        return self.fh.tell()

    def __len__(self):
        """This is for requests_toolbox, which apparently requires it."""
        if self.__len is None:
            ptr = self.fh.tell()
            self.fh.seek(0, os.SEEK_END)
            self.__len = self.fh.tell()
            self.fh.seek(ptr)
        return self.__len


@strict     # pylint: disable=too-many-public-methods, too-many-instance-attributes
class SyncManager(Runnable):
    """
    Watches the provided state for changes and copies files between providers

    Args:
        state: current state
        providers: pair of providers
        translate: a callable that converts paths between providers
        resolve_conflict: a callable that is passed two `ResolveFile` instances
        notification_manager: and instance of NotificationManager
        sleep: a tuple of seconds to sleep
    """
    def __init__(self, state: SyncState,                        # pylint: disable=too-many-arguments
                 providers: Tuple['Provider', 'Provider'],
                 translate: Callable,
                 resolve_conflict: Callable,
                 notification_manager: Optional['NotificationManager'] = None,
                 sleep: Optional[Tuple[float, float]] = None,
                 root_paths: Optional[Tuple[str, str]] = None,
                 root_oids: Optional[Tuple[str, str]] = None):
        self.state = state
        self.providers: Tuple['Provider', 'Provider'] = providers
        self.__translate = translate
        self.translate = lambda side, path: self.__translate(side, path) if path else None
        self._resolve_conflict = resolve_conflict
        self.tempdir = tempfile.mkdtemp(suffix=".cloudsync")
        self._nmgr = notification_manager
        self._root_oids: List[str] = list(root_oids) if root_oids else [None, None]
        self._root_paths: List[str] = list(root_paths) if root_paths else [None, None]
        if not sleep:
            # these are the event sleeps, but really we need more info than this
            sleep = (self.providers[LOCAL].default_sleep, self.providers[REMOTE].default_sleep)

        self.sleep = sleep

        ####

        max_sleep = max(sleep)                    # on sync fail, use the worst time for backoff
        self.aging = max_sleep / 5                # how long before even trying to sync
        self.min_backoff = max_sleep / 10.0       # event sleep of 15 seconds == 1.5 second backoff on failures
        self.max_backoff = max_sleep * 10.0       # escalating up to a 3 minute wait time
        self.mult_backoff = 2
        assert len(self.providers) == 2

    def set_resolver(self, resolver):
        self._resolve_conflict = resolver

    def _sync_one_entry(self, sync: SyncEntry):
        something_got_done = False
        try:
            something_got_done = self.pre_sync(sync)
            if not something_got_done:
                something_got_done = self.sync(sync)
            self.state.storage_commit()
        except (ex.CloudTemporaryError, ex.CloudDisconnectedError, ex.CloudOutOfSpaceError, ex.CloudTokenError,
                ex.CloudNamespaceError) as e:
            log.warning(
                "error %s[%s] while processing %s, %i", type(e), e, sync, sync.priority)
            self._nmgr.notify_from_exception(SourceEnum.SYNC, e)
            sync.punt()
            # do we want to self.state.storage_commit() here?
            self.backoff()  # raises a backoff error to the caller
        except Exception as e:
            if isinstance(e, ex.CloudException):
                self._nmgr.notify_from_exception(SourceEnum.SYNC, e)
            log.exception(
                "exception %s[%s] while processing %s, %i", type(e), e, sync, sync.priority)
            sync.punt()
            self.state.storage_commit()
            self.backoff()  # raises a backoff error to the caller
        return something_got_done

    def do(self):
        need_to_sleep = True
        something_got_done = False  # shouldn't this be default False? Don't assume there will be no exceptions...
        with self.state.lock:
            sync: SyncEntry = self.state.change(self.aging)
            if sync:
                need_to_sleep = False
                something_got_done = self._sync_one_entry(sync)

        if need_to_sleep:
            time.sleep(self.aging)

        # q: if something got done due to pre_sync, is that sufficient condition to clear the backoff flag?
        if not something_got_done:
            # don't clear the backoff flag if all we did was punt
            self.nothing_happened()

    def done(self):
        log.info("cleanup %s", self.tempdir)
        try:
            shutil.rmtree(self.tempdir)
        except FileNotFoundError:
            pass

    @property
    def busy(self):
        return self.changeset_len

    @property
    def changeset_len(self):
        return self.state.changeset_len

    @property
    def changes(self):
        return self.state.changes

    def change_count(self, side: Optional[int] = None, unverified: bool = False):
        """Show the number of changes for UX purposes."""
        count = 0

        sides: Tuple[int, ...]
        if side is None:
            sides = (LOCAL, REMOTE)
        else:
            sides = (side, )

        if unverified:
            return self.state.changeset_len

        for e in self.state.changes:
            for i in sides:
                if e[i].path and e[i].changed:
                    # we check 2 things..
                    # if the file translates and the file has hash changes (create/upload needed)
                    # metadata sync changes aren't relevant for visual display
                    translated_path = self.translate(other_side(i), e[i].path)
                    if translated_path:
                        if e[i].sync_hash != e[i].hash:
                            count += 1
                            # never double-count a single entry
                            # if both sides have changed - it's one sync
                            break

        return count

    def path_conflict(self, ent):
        """
        Boolean true if there is a naming conflict
        """
        # both are synced
        have_paths = ent[0].path and ent[1].path
        if not have_paths:
            return False

        # returning False here if one side hasn't changed breaks test_rename_conflict_and_irrelevant

        are_synced = ((ent[0].sync_hash and ent[1].sync_hash)
                      or (ent[0].otype == DIRECTORY and ent[1].otype == DIRECTORY)) \
                      and ent[0].sync_path and ent[1].sync_path
        if not are_synced:
            return False

        both_exist = ent[0].exists == EXISTS and ent[1].exists == EXISTS

        if not both_exist:
            return False

        translated_path = self.translate(1, ent[0].path)
        if ent[1].path == translated_path:
            return False

        return not self.providers[0].paths_match(ent[0].path, ent[0].sync_path, for_display=True) and \
            not self.providers[1].paths_match(ent[1].path, ent[1].sync_path, for_display=True) and \
            not ent.is_temp_rename

    def check_revivify(self, sync: SyncEntry):
        """
        Revives a sync entrty if it was discarded, but is now relevant, because the new translated_path is relevant
        """
        if sync.is_discarded:
            for i in (LOCAL, REMOTE):
                changed = i
                synced = other_side(i)
                se = sync[changed]
                if not se.changed or se.sync_path or not se.oid or sync.is_conflicted:
                    continue
                looked_up_sync = self.state.lookup_oid(changed, sync[changed].oid)
                if looked_up_sync and looked_up_sync != sync:
                    continue
                provider_info = self.providers[changed].info_oid(sync[changed].oid)
                if not provider_info:
                    continue
                provider_path = provider_info.path
                if not provider_path:
                    continue
                translated_path = self.translate(synced, provider_path)
                if sync.is_irrelevant and translated_path:  # was irrelevant, but now is relevant
                    log.debug(">>>about to embrace %s", sync)
                    log.debug(">>>Suddenly a cloud path %s, creating", provider_path)
                    sync.ignored = IgnoreReason.NONE
                    sync[changed].sync_path = None
                    sync[changed].mark_changed()
                    sync[synced].clear()


    def pre_sync(self, sync: SyncEntry) -> bool:  # pylint: disable=too-many-branches
        self.check_revivify(sync)

        if sync.is_discarded:
            self.finished(LOCAL, sync)
            self.finished(REMOTE, sync)
            return True

        if self.in_backoff:
            # Sync manager is in backoff (degraded performance) and the following get_latest() call will not make any
            # provider calls -- make a dummy call to ensure we are connected.
            #
            # If successful, then it is safe to clear backoff even though this iteration will not do any syncing.
            # If it fails then an exception is raised and backoff is increased.
            #
            # The idea is to resolve the degraded performance that comes with operating "in_backoff"
            # as quickly as possible, rather than wait for it to resolve itself naturally.
            for side in [LOCAL, REMOTE]:
                if sync.is_latest_side(side):
                    self.providers[side].info_path("/", use_cache=False)

        sync.get_latest()
        return False

    def sync(self, sync: SyncEntry, want_raise: bool = False) -> bool:  # pylint: disable=too-many-branches
        """
        Called on each changed entry.
        """
        if sync.hash_conflict():
            log.debug("handle hash conflict")
            self.handle_hash_conflict(sync)
            return True

        ordered = sorted((LOCAL, REMOTE), key=lambda e: sync[e].changed or 0)

        something_got_done = True

        for side in ordered:
            if not sync[side].needs_sync():
                if sync[side].changed:
                    log.debug("Sync entry marked as changed, but doesn't need sync, finishing. %s", sync)
                    sync[side].changed = 0
                continue

            if sync[side].hash is None and sync[side].otype == FILE and sync[side].exists == EXISTS:
                log.debug("ignore:%s, side:%s", sync, side)
                # no hash for file, ignore it
                self.finished(side, sync)
                break

            if sync[side].oid is None and sync[side].exists != TRASHED:
                log.debug("ignore:%s, side:%s", sync, side)
                self.finished(side, sync)
                continue

            # if the other side changed hash, handle it first
            if sync[side].hash == sync[side].sync_hash:
                other = other_side(side)
                if sync[other].changed and sync[other].hash != sync[other].sync_hash:
                    continue

            if self.path_conflict(sync):
                my_name = sync[side].path
                their_name = sync[other_side(side)].path
                my_name_there = self.translate(other_side(side), my_name) or ""
                their_name_here = self.translate(side, their_name) or ""

                if my_name_there and their_name_here:
                    if my_name_there > their_name and their_name_here < my_name:  # if the other side's path comes first alphabetically
                        continue
                else:
                    self.state.split(sync)

            try:
                response = self.embrace_change(sync, side, other_side(side))
            except ex.CloudTooManyRetriesError:
                response = FINISHED
                log.exception("too many retries - marked finished %s side:%s", sync, side)
                if want_raise:
                    raise

            if response == FINISHED:
                something_got_done = True
                self.finished(side, sync)
            elif response == PUNT:
                something_got_done = False
                sync.punt()
            else:
                # otherwise, just do it again, the contract is that returning REQUEUE involved some manual manipulation of the priority
                something_got_done = False
            break

        return something_got_done

    def _temp_file(self, temp_for=None, name=None):
        if not os.path.exists(self.tempdir):
            # in case user deletes it... recreate
            os.mkdir(self.tempdir)
        # prefer big random name over NamedTemp which can infinite loop
        ret = os.path.join(self.tempdir, name or os.urandom(16).hex())

        log.debug("tempdir %s -> %s", self.tempdir, ret)
        if temp_for:
            log.debug("%s is temped by %s", temp_for, ret)
        return ret

    def finished(self, side, sync):
        log.debug("mark finished, clear punts, delete temps")
        sync[side].changed = 0
        # todo: changing the state above should signal this call below
        self.state.finished(sync)

        # todo: likewise... clearing the changebit is enough to know to clear temps
        self.clean_temps(sync)

    @staticmethod
    def clean_temps(sync):
        # todo: move this to the sync obj
        for side in (LOCAL, REMOTE):
            sync[side].clean_temp()

    def make_temp_file(self, ss: SideState):
        """
        Makes a new temporary file, tries to name it in a way that will be consistent between runs.
        """
        if ss.otype == DIRECTORY:
            return
        tfn = None
        if ss.hash:
            # for now hash could be nested tuples of bytes, or just a straight hash
            # probably we should just change it to bytes only
            # but this puts it in a somewhat deterministic form
            tfn = hashlib.md5(bytes(ss.path, "utf8") + msgpack.dumps(ss.hash)).digest().hex()
            if ss.temp_file and tfn in ss.temp_file and os.path.exists(os.path.dirname(ss.temp_file)):
                return

        if ss.temp_file:
            ss.clean_temp()
        ss.temp_file = self._temp_file(name=tfn)

    def download_changed(self, changed, sync):
        """
        Called when it seems a file has changed.  Sticks the result in `sync[changed].temp_file`
        """
        self.make_temp_file(sync[changed])

        assert sync[changed].oid

        if os.path.exists(sync[changed].temp_file):
            log.debug("%s reused %s temp", self.providers[changed], sync[changed].oid)
            return True

        try:
            partial_temp = sync[changed].temp_file + ".tmp"
            log.debug("%s download %s to %s", self.providers[changed].name, sync[changed].oid, partial_temp)
            with open(partial_temp, "wb") as f:
                self.providers[changed].download(sync[changed].oid, f)
            os.rename(partial_temp, sync[changed].temp_file)
            return True
        except FileNotFoundError:
            log.warning("file not found %s", sync[changed].path)
            sync[changed].clean_temp()
            return False
        except PermissionError as e:
            raise ex.CloudTemporaryError("download or rename exception %s" % e)

        except ex.CloudFileNotFoundError:
            log.warning("download from %s failed fnf, switch to not exists",
                      self.providers[changed].name)
            sync[changed].exists = MISSING
            return False

    def get_folder_file_conflict(self, sync: SyncEntry, translated_path: str, synced: int) -> SyncEntry:
        # if a non-dir file exists with the same name on the sync side
        syents: List[SyncEntry] = list(self.state.lookup_path(synced, translated_path))
        conflicts = [ent for ent in syents if ent[synced].exists == EXISTS and ent != sync and ent[synced].otype != DIRECTORY]

        nc: List[SyncEntry] = []
        for ent in conflicts:
            info = self.providers[synced].info_oid(ent[synced].oid)
            if not info:
                if ent[synced].exists != TRASHED:
                    ent[synced].exists = MISSING
            else:
                nc.append(ent)

        return nc[0] if nc else None

    def unsafe_mkdir_synced(self, changed, synced, sync, translated_path):
        log.debug("translated %s as path %s",
                  sync[changed].path, translated_path)

        # could have made a dir that already existed on my side or other side

        chents = list(self.state.lookup_path(changed, sync[changed].path))
        notme_chents = [ent for ent in chents if ent != sync]
        for ent in notme_chents:
            # dup dirs on remote side can be ignored
            if ent[synced].otype == DIRECTORY:
                log.debug("discard duplicate dir entry %s", ent)
                ent.ignore(IgnoreReason.DISCARDED)

        chent: SyncEntry = self.get_folder_file_conflict(sync, translated_path, synced)
        if chent:
            log.info("resolve %s conflict with %s", translated_path, chent)
            # pylint bugs here... no idea why
            self.resolve_conflict((sync[changed], chent[synced]))                   # pylint: disable=unsubscriptable-object
            # the defer entry may not have finished, so PUNT, just in case. If it is finished, it'll clear on the next go
            return PUNT  # fixes test_cs_folder_conflicts_file[mock_oid_cs-prio]

        if self._root_oids[synced]:
            if not self._root_paths[synced]:
                info = self.providers[synced].info_oid(self._root_oids[synced])
                if info:
                    self._root_paths[synced] = info.path
                else:
                    raise ex.CloudRootMissingError("root missing: %s" % self._root_oids[synced])

        if self._root_paths[synced] and self.providers[synced].is_subpath(self._root_paths[synced], translated_path):
            info = self.providers[synced].info_path(self._root_paths[synced])
            if not info:
                raise ex.CloudRootMissingError("root missing: %s" % self._root_paths[synced])
            if info and self._root_oids[synced] and info.oid != self._root_oids[synced]:
                raise ex.CloudRootMissingError("root oid moved: %s" % self._root_paths[synced])

        # make the dir
        oid = self.providers[synced].mkdirs(translated_path)
        log.debug("mkdir %s as path %s oid %s",
                  self.providers[synced].name, translated_path, debug_sig(oid))

        # did i already have that oid? if so, chuck it
        already_dir = self.state.lookup_oid(synced, oid)
        if already_dir and already_dir != sync and already_dir[synced].otype == DIRECTORY:
            log.debug("discard %s", already_dir)
            already_dir.ignore(IgnoreReason.DISCARDED)

        sync[synced].sync_path = translated_path
        sync[changed].sync_path = sync[changed].path

        self.update_entry(
            sync, synced, exists=True, oid=oid, path=translated_path)

        return FINISHED

    def mkdir_synced(self, changed, sync, translated_path):
        """
        Called when it seems a folder has been made.
        """
        synced = other_side(changed)
        # see if there are other entries for the same path, but other ids
        ents = list(self.state.lookup_path(changed, sync[changed].path))
        ents = [ent for ent in ents if ent != sync]
        if ents:
            for ent in ents:
                if ent[changed].otype == DIRECTORY:
                    # these we can toss, they are other folders
                    # keep the current one, since it exists for sure
                    log.debug("discard %s", ent)
                    ent.ignore(IgnoreReason.DISCARDED)

        ents = [ent for ent in ents if TRASHED not in (
            ent[changed].exists, ent[synced].exists)]
        ents = [ent for ent in ents if MISSING not in (
            ent[changed].exists, ent[synced].exists)]

        if ents:
            if sync.priority <= 0:
                log.info("punt mkdir %s", translated_path)  # pragma: no cover
                return PUNT

            log.info("rename to fix conflict %s", translated_path)  # pragma: no cover
            self.rename_to_fix_conflict(sync, synced, translated_path)

        try:
            return self.unsafe_mkdir_synced(changed, synced, sync, translated_path)
        except ex.CloudFileExistsError:
            sync.mark_dirty(synced)

        except ex.CloudFileNotFoundError:
            if sync.priority <= 0:
                return PUNT

            log.warning("mkdir %s : %s failed fnf, TODO fix mkdir code and stuff",
                      self.providers[synced].name, translated_path)
            raise NotImplementedError("TODO mkdir, and make state etc")
        except ex.CloudFileNameError:
            self.handle_file_name_error(sync, synced, translated_path)
            return FINISHED

    def upload_synced(self, changed, sync):
        assert sync[changed].temp_file

        synced = other_side(changed)
        try:
            info = self.providers[synced].upload(
                sync[synced].oid, open(sync[changed].temp_file, "rb"))
            log.debug("upload to %s as path %s",
                      self.providers[synced].name, sync[synced].sync_path)

            sync[synced].hash = info.hash
            sync[synced].sync_hash = info.hash
            if not sync[synced].sync_path:
                sync[synced].sync_path = info.path
            sync[changed].sync_hash = sync[changed].hash
            sync[changed].sync_path = sync[changed].path

            self.update_entry(
                sync, synced, exists=True, oid=info.oid, path=sync[synced].sync_path)
            return True
        except FileNotFoundError:
            log.warning("FNF during upload %s:%s", sync[synced].sync_path, sync[changed].temp_file)
            return False
        except ex.CloudFileNotFoundError:
            info = self.providers[synced].info_oid(sync[synced].oid)

            if not info:
                log.info("convert to missing")
                sync[synced].exists = MISSING
            else:
                # you got an FNF during upload, but when you queried... it existed
                # basically this is just a "retry" or something
                log.warning("Upload to %s failed fnf, info: %s",
                            self.providers[synced].name, info)
            return False
        except ex.CloudFileExistsError:
            # this happens if the remote oid is a folder
            log.info("split bc upload to folder")

            defer_ent, defer_side, replace_ent, replace_side \
                = self.state.split(sync)

            return self.handle_split_conflict(
                defer_ent, defer_side, replace_ent, replace_side)
        except ex.CloudFileNameError:
            # Nothing else to sync
            self.handle_file_name_error(sync, synced, sync[synced].path)
            return True

    def _create_synced(self, changed, sync, translated_path):
        synced = other_side(changed)
        log.debug("create on %s as path %s",
                  self.providers[synced].name, translated_path)
        try:
            with open(sync[changed].temp_file, "rb") as f:
                info = self.providers[synced].create(translated_path, f)
            log.debug("created %s", info)
        except ex.CloudFileExistsError:
            log.warning("exists error %s", translated_path)
            info = self.providers[synced].info_path(translated_path)
            if not info:
                raise
            with open(sync[changed].temp_file, "rb") as f:
                existing_hash = self.providers[synced].hash_data(f)
            if existing_hash != info.hash:
                raise
            log.debug("use existing %s", info)
        except ex.CloudFileNotFoundError:
            raise
        except ex.CloudFileNameError:
            raise
        except Exception as e:
            log.exception("failed to create %s, %s", translated_path, e)
            raise

        assert info.hash
        assert sync[changed].hash
        sync[synced].sync_hash = info.hash
        if info.path:
            sync[synced].sync_path = info.path
        else:
            sync[synced].sync_path = translated_path
        sync[changed].sync_hash = sync[changed].hash
        sync[changed].sync_path = sync[changed].path
        self.update_entry(sync, synced, exists=True, oid=info.oid, path=sync[synced].sync_path, hash=info.hash)

    def update_entry(self, ent, side, oid, *, path=None, hash=None, exists=True, changed=False, otype=None):  # pylint: disable=redefined-builtin
        # updates entry without marking as changed unless explicit
        # used internally
        self.state.update_entry(ent, side, oid, path=path, file_hash=hash, exists=exists, changed=changed, otype=otype)

    def create_event(self, side, otype, oid, *, path=None, hash=None, exists=True, prior_oid=None):  # pylint: disable=redefined-builtin
        # looks up oid and changes state, marking changed as if it's an event
        # used only for testing
        self.state.update(side, otype, oid, path=path, hash=hash, exists=exists, prior_oid=prior_oid)

    def insert_event(self, side, event: Event):    # pragma: no cover
        # used by event_permute to insert event instead of create/insert above
        self.state.update(side, otype=event.otype, oid=event.oid, path=event.path, hash=event.path,
            exists=event.exists, prior_oid=event.prior_oid)

    def create_synced(self, changed, sync, translated_path):  # pylint: disable=too-many-branches, too-many-statements
        synced = other_side(changed)
        try:
            self._create_synced(changed, sync, translated_path)
            return FINISHED
        except ex.CloudFileNotFoundError:
            return self.handle_cloud_file_not_found_error(changed, sync, synced)
        except ex.CloudFileExistsError:
            # there's a file or folder in the way, let that resolve if possible
            log.info("can't create %s, try punting", translated_path)

            if sync.priority > 0:
                info = self.providers[synced].info_path(translated_path)
                if not info:
                    log.info("got a file exists, and then it didn't exist %s", sync)
                    if sync.priority > 1:
                        log.warning("repeated errors here, converting to pathname error %s", sync)
                        self.handle_file_name_error(sync, synced, translated_path)
                        return FINISHED
                else:
                    sync[synced].oid = info.oid
                    sync[synced].hash = info.hash
                    sync[synced].path = translated_path
                    self.update_entry(sync, synced, info.oid, path=translated_path)
                    # maybe it's a hash conflict
            else:
                # maybe it's a name conflict
                pass
        except ex.CloudFileNameError:
            self.handle_file_name_error(sync, synced, translated_path)
            return FINISHED
        return PUNT

    def handle_cloud_file_not_found_error(self, changed, sync, synced):
        if sync.priority > 5:
            raise ex.CloudTooManyRetriesError("punted too many times on CloudFileNotFoundError, giving up")

        # parent presumably exists
        parent = self.providers[changed].dirname(sync[changed].path)
        log.info("CloudFileNotFoundError, sync %s first before %s", parent, sync[changed].path)
        ents = self.state.lookup_path(changed, parent)
        if not ents:
            info = self.providers[changed].info_path(parent)
            if info:
                self.state.update(changed, DIRECTORY, info.oid, path=parent)
            else:
                log.info("no info and no dir, ignoring")

        else:
            parent_ent = ents[0]
            log.debug("parent=%s", parent_ent)
            if not parent_ent[changed].changed or not parent_ent.is_creation(changed):
                if sync.priority <= 2:  # punt if not already punted, meaning, punt at least once
                    log.info("Provider %s parent folder %s reported missing. punting", self.providers[synced].name, parent)
                    return PUNT
                if parent_ent[changed].exists == EXISTS:
                    # this condition indicates the provider has said the parent folder
                    # doesn't exist, but the statedb says it does exist. First,
                    # double-check using info_oid to see if the the parent DOES in fact exist
                    # even though we got a FNF error before. Providers can take some time to
                    # process a rename or create, so if we rename/create the parent folder,
                    # the exists check on the path may still return false, even though an
                    # exists check on the oid may reveal it does actually exist with the
                    # correct path
                    parent_info = self.providers[synced].info_oid(parent_ent[synced].oid)
                    sync_parent = self.translate(synced, parent)
                    if parent_info and parent_info.path == sync_parent:
                        log.info("Provider %s parent folder %s misreported missing, but parent folder exists. "
                                  "punting", self.providers[synced].name, parent)
                    else:
                        # oddly, everything we know about the file is that it exists, but
                        # the provider insists it doesn't
                        # Clear the sync_path, and set synced to MISSING,
                        # that way, we will recognize that this dir needs to be created
                        parent_ent[changed].sync_path = None
                        parent_ent[changed].mark_changed()
                        parent_ent[synced].exists = MISSING
                        assert parent_ent.is_creation(changed), "%s is not a creation" % parent_ent
                        assert parent_ent[changed].needs_sync(), "%s doesn't need sync" % parent_ent
                        log.info("updated entry as missing %s", parent_ent)

        log.debug("CloudFileNotFoundError, punt")
        return PUNT

    def handle_file_name_error(self, sync, synced, translated_path):
        # pretend this sync translated as "None"
        log.warning("File name error: not creating '%s' on %s", translated_path, self.providers[synced].name)
        sync.ignore(IgnoreReason.IRRELEVANT)
        if self._nmgr:
            self._nmgr.notify(Notification(SourceEnum(synced), NotificationType.FILE_NAME_ERROR, translated_path))

    def __resolve_file_likes(self, side_states):
        class Guard:
            """
            Use this to protect against unclosed file handles.

            Args:
                side_states: Pair of states that will be `ResolveFile`s
            """
            def __init__(guard, side_states):  # pylint: disable=no-self-argument
                guard.side_states = side_states
                guard.fhs: List[ResolveFile] = []

            def __enter__(guard):  # pylint: disable=no-self-argument
                for ss in guard.side_states:
                    assert type(ss) is SideState

                    self.make_temp_file(ss)

                    guard.fhs.append(ResolveFile(ss, self.providers[ss.side]))

                    assert ss.oid
                return guard.fhs

            def __exit__(guard, *args):  # pylint: disable=no-self-argument
                for fh in guard.fhs:
                    fh.close()

        return Guard(side_states)

    def __safe_call_resolver(self, fhs):
        if DIRECTORY in (fhs[0].otype, fhs[1].otype):
            if fhs[0].otype != fhs[1].otype:
                if fhs[0].otype == DIRECTORY:
                    fh = fhs[0]
                else:
                    fh = fhs[1]
                # for simplicity: directory conflicted with file, always favors directory
                return (fh, True)

        is_file_like = lambda f: hasattr(f, "read") and hasattr(f, "close")
        ret = None
        try:
            ret = self._resolve_conflict(*fhs)

            if ret:
                if not isinstance(ret, tuple):
                    log.error("resolve conflict should return a tuple of 2 values, got %s(%s)", ret, type(ret))
                    ret = None
                elif len(ret) != 2:
                    log.error("bad return value for resolve conflict %s", ret)
                    ret = None
                elif not is_file_like(ret[0]):
                    log.error("bad return value for resolve conflict %s", ret)
                    ret = None
        except Exception as e:
            log.exception("exception during conflict resolution %s", e)

        if ret is None:
            # we defer to the remote... since this can prevent loops
            if fhs[0].side == REMOTE:
                ret = (fhs[0], True)
            else:
                ret = (fhs[1], True)

        return ret

    def __resolver_merge_upload(self, side_states, fh, keep):
        # we modified to both sides, need to merge the entries
        ent1, ent2 = side_states

        defer_ent = self.state.lookup_oid(ent1.side, ent1.oid)
        replace_ent = self.state.lookup_oid(ent2.side, ent2.oid)
        new_ent2 = defer_ent[ent2.side]

        if keep:
            # both sides are being kept, so we have to upload since there are no entries
            fh.seek(0)
            info1 = self.providers[ent1.side].create(ent1.path, fh)
            fh.seek(0)
            info2 = self.providers[ent2.side].create(ent2.path, fh)

            ent1.oid = info1.oid
            new_ent2.oid = info2.oid

            self.update_entry(defer_ent, ent1.side, ent1.oid, path=ent1.path, hash=ent1.hash)

            ent1 = defer_ent[ent1.side]
            ent2 = defer_ent[ent2.side]

            assert info2.hash
            assert info1.hash
            new_ent2.sync_hash = info2.hash
            new_ent2.sync_path = info2.path
            ent1.sync_hash = info1.hash
            ent1.sync_path = info1.path
        else:
            info1 = self.providers[ent1.side].info_oid(ent1.oid)
            info2 = self.providers[ent2.side].info_oid(ent2.oid)

            new_ent2.oid = info2.oid
            new_ent2.path = info2.path
            new_ent2.sync_path = new_ent2.path
            ent1.sync_path = self.translate(ent1.side, ent2.path)

        # in case oids have changed
        self.update_entry(defer_ent, ent2.side, ent2.oid, path=ent2.path, hash=ent2.hash)

        defer_ent[ent2.side].sync_hash = ent2.sync_hash
        defer_ent[ent2.side].sync_path = ent2.sync_path
        log.info("keep ent %s", defer_ent)
        log.info("discard ent %s", replace_ent)
        replace_ent.ignore(IgnoreReason.DISCARDED)

    def resolve_conflict(self, side_states):  # pylint: disable=too-many-statements, too-many-branches, too-many-locals
        with self.__resolve_file_likes(side_states) as fhs:
            fh: ResolveFile
            keep: bool
            fh, keep = self.__safe_call_resolver(fhs)

            log.info("keeping ret side %s", getattr(fh, "side", None))
            log.info("fhs[0].side=%s", fhs[0].side)

            defer = None

            # search the fhs for any fh that is going away
            # could be one, the other, or both (if the fh returned by the conflict resolver is a new one, not in fhs)
            for i, rfh in enumerate(fhs):
                if fh is not rfh:  # this rfh is getting replaced (this will be true for at least one rfh)
                    loser = side_states[i]
                    winner = side_states[1 - i]

                    # user didn't opt to keep my rfh
                    log.info("replacing side %s", loser.side)
                    if not keep:
                        log.info("not keeping side %s, simply uploading to replace with new contents", loser.side)
                        fh.seek(0)
                        info2 = self.providers[loser.side].upload(loser.oid, cast(BinaryIO, fh))
                        loser.hash = info2.hash
                        loser.path = info2.path
                        assert info2.hash
                        loser.sync_hash = loser.hash
                        if not loser.sync_path:
                            loser.sync_path = loser.path
                    else:
                        log.info("rename side %s to conflicted", loser.side)
                        try:
                            self._resolve_rename(loser)
                        except ex.CloudFileNotFoundError:
                            log.warning("there is no conflict, because the file doesn't exist? %s", loser)

                    if defer is None:  # the first time we see an rfh to replace, defer gets set to the winner side
                        defer = winner.side
                    else:  # if we replace both rfh, then defer gets set back to None
                        defer = None

            if defer is not None:  # we are replacing one side, not both
                sorted_states = sorted(side_states, key=lambda e: e.side)
                replace_side = other_side(defer)
                replace_ent = self.state.lookup_oid(replace_side, sorted_states[replace_side].oid)
                defer_ent = self.state.lookup_oid(defer, sorted_states[defer].oid)
                if keep:
                    # toss the other side that was replaced
                    if replace_ent:
                        replace_ent.ignore(IgnoreReason.CONFLICT)
                        replace_ent[defer].clear()
                    defer_ent[defer].sync_path = None
                    defer_ent[defer].sync_hash = None
                else:
                    log.info("defer not none, and not keeping, so merge sides")
                    replace_ent[defer] = defer_ent[defer]
                    log.info("discard ent %s", defer_ent)
                    defer_ent.ignore(IgnoreReason.DISCARDED)
                    replace_ent[replace_side].sync_path = replace_ent[replace_side].path
                    replace_ent[replace_side].sync_hash = replace_ent[replace_side].hash
                    replace_ent[defer].sync_path = self.translate(defer, replace_ent[replace_side].path)
                    replace_ent[defer].sync_hash = replace_ent[defer].hash
                    if not replace_ent[defer].sync_path:
                        log.warning("sync path irrelevant during merge")
            else:
                # both sides were modified, because the fh returned was some third thing that should replace both
                log.info("resolver merge upload to both sides: %s", keep)
                self.__resolver_merge_upload(side_states, fh, keep)

            log.info("RESOLVED CONFLICT: %s side: %s", side_states, defer)

    def delete_synced(self, sync, changed, synced, ignore_reason=IgnoreReason.DISCARDED):
        log.debug("try sync deleted %s", sync[changed].path)
        # see if there are other entries for the same path, but other ids
        ents = list(self.state.lookup_path(changed, sync[changed].path))
        ents = [ent for ent in ents if ent != sync]

        for ent in ents:
            if ent.is_creation(synced):
                log.info("discard delete, pending create %s:%s", synced, ent)
                sync.ignore(ignore_reason)
                return FINISHED

        # deletions don't always have paths
        if sync[changed].path:
            translated_path = self.translate(synced, sync[changed].path)
            if translated_path:
                # find conflicting entries that will be  renamed away
                ents = list(self.state.lookup_path(synced, translated_path))
                ents = [ent for ent in ents if ent != sync]
                for ent in ents:
                    if ent.is_rename(synced):
                        log.info("discard delete, pending rename %s:%s", synced, ent)
                        sync.ignore(ignore_reason)
                        return FINISHED

        if sync[synced].oid:
            try:
                log.debug("deleting %s", debug_sig(sync[synced].oid))
                self.providers[synced].delete(sync[synced].oid)
                sync[changed].sync_path = None
            except ex.CloudFileNotFoundError:
                pass
            except ex.CloudFileExistsError:
                return self._handle_dir_delete_not_empty(sync, changed, synced)
        else:
            log.info("was never synced, ignoring deletion")

        sync[synced].exists = TRASHED
        if not sync.is_conflicted:
            log.debug("mark entry discarded %s", sync)
            sync.ignore(ignore_reason, previous_reasons=IgnoreReason.IRRELEVANT)
        return FINISHED

    def _handle_dir_delete_not_empty(self, sync, changed, synced):
        # punt once to allow children to be processed, if already done just forget about it
        if sync.priority > 0:
            all_synced = True
            for kid, _ in self.state.get_kids(sync[changed].path, changed):
                if kid.needs_sync():
                    all_synced = False
                    break
            if all_synced:
                log.info("Attempt dropping dir removal because children appear fully synced %s", sync[changed].path)
                remaining = []
                # Potentially missing ents in state table
                for ent in self.providers[synced].listdir(sync[synced].oid):
                    remaining.append(ent.path or ent.oid)
                    self.state.update(side=synced, otype=ent.otype, oid=ent.oid, path=ent.path, hash=ent.hash,
                            exists=True)
                    self.state.storage_commit()

                if remaining:
                    if sync.priority < 10:
                        log.warning("Children %s exist on side %s. Syncing", remaining, synced)
                        return PUNT
                    else:
                        log.warning("Children %s exist on side %s. Giving up", remaining, synced)
                return FINISHED
            else:
                log.info("all children not fully synced, punt %s", sync[changed].path)
                return PUNT

        # Mark children changed so we will check if already deleted
        log.info("kids exist, mark changed and punt %s", sync[changed].path)
        for kid, _ in self.state.get_kids(sync[changed].path, changed):
<<<<<<< HEAD
            kid[changed].mark_changed()

        # Mark us changed, so we will sync after kids, not before
        sync[changed].mark_changed()
=======
            kid[changed].set_force_sync()

        # Mark us changed, so we will sync after kids, not before
        sync[changed].set_force_sync()
>>>>>>> 3e2fd934

        return PUNT

    def _get_untrashed_peers(self, sync, changed, synced, translated_path):
        # check for creation of a new file with another in the table
        if sync[changed].otype != FILE:
            return None

        ents = list(self.state.lookup_path(synced, translated_path))

        # filter for exists
        other_ents = [ent for ent in ents if ent != sync]
        if not other_ents:
            return None

        log.debug("found matching %s, other ents: %s",
                  translated_path, other_ents)

        # ignoring trashed entries with different oids on the same path
        if all(ent[synced].exists != EXISTS for ent in other_ents):
            for ent in other_ents:
                if ent[synced].exists in (TRASHED, MISSING):
                    # old trashed entries can be safely ignored
                    ent.ignore(IgnoreReason.DISCARDED)
            return None

        # filter to the ones that exist remotely
        other_untrashed_ents = [ent for ent in other_ents if ent[synced].exists == EXISTS]

        return other_untrashed_ents

    def check_disjoint_create(self, sync, changed, synced, translated_path):
        other_untrashed_ents = self._get_untrashed_peers(sync, changed, synced, translated_path)

        if not other_untrashed_ents:
            return False

        log.info("split conflict found : %s:%s", len(other_untrashed_ents), other_untrashed_ents)

        found = None
        info = self.providers[synced].info_path(translated_path)
        if not info:
            return False

        if info:
            for e in other_untrashed_ents:
                if e[synced].oid == info.oid:
                    log.debug("same remote oid")
                    if e[synced].sync_hash != e[synced].hash:
                        found = e
                    elif not e[synced].changed:
                        log.info("merge split entries")
                        sync[synced] = e[synced]
                    elif e[synced].otype == DIRECTORY and sync[synced].otype == FILE:
                        # fixes test_cs_folder_conflicts_file
                        found = e
                    elif e[synced].otype == FILE and sync[synced].otype == DIRECTORY:
                        # separate this block out from the previous to assist in code coverage checks
                        found = e
                    else:
                        found = False

        if not found:
            log.info("disjoint conflict with something I don't understand")
            return True

        self.handle_split_conflict(
            found, synced, sync, changed)

        # returns true since we're answering "is-disjoint"
        # todo: change this?
        return True

    def handle_path_change_or_creation(self, sync, changed, synced):  # pylint: disable=too-many-branches, too-many-return-statements
        if not sync[changed].path:
            self.update_sync_path(sync, changed)
            log.debug("NEW SYNC %s", sync)
            if sync[changed].exists == TRASHED or sync.is_discarded:
                log.info("requeue trashed event %s", sync)
                return PUNT

        translated_path = self.translate(synced, sync[changed].path)
        if translated_path is None:
            # ignore these
            return FINISHED

        if not sync[changed].path:
            log.warning("can't sync, no path %s", sync)

        if sync[changed].sync_path and sync[synced].exists == TRASHED:
            # see test: test_sync_folder_conflicts_del
            if sync.priority <= 0:
                log.info("requeue sync + trash priority=%s %s", sync.priority, sync)
                return PUNT

            folder_child_conflict = False
            if sync[changed].otype == DIRECTORY:
                kids = self._get_child_conflict(sync, changed)
                if kids:
                    folder_child_conflict = True
                    log.info("folder child conflict found: %s", kids)

            if sync[synced].changed and not folder_child_conflict:        # rename + delete == delete goes first
                # this is only needed when shuffling
                #   see: test_cs_folder_conflicts_del
                # limiting this branch to only a file fixes test_sharing_conflict_update_file_and_rename_parent_folder
                #   When file is updated locally, deleted remotely, and is in a folder that was renamed locally and deleted remotely
                #   file sync wants to wait on it's parent folder to sync
                #   parent folder punts below because it prioritizes the delete, but can't delete until the
                #   children are synced, so the children waited on the parent and the parent waited on the children
                #   it's ok-ish if a folder that was renamed and deleted converts to a create of the new name

                if sync[changed].sync_hash == sync[changed].hash:
                    sync[changed].changed = sync[synced].changed + .01
                    log.info("reprioritize sync + trash %s  (%s, %s)", sync, sync[changed].changed, sync[synced].changed)
                    return PUNT

            # folder event getting here implies that there is a child conflict, so create is appropriate
            sync[synced].clear()
            log.debug("cleared trashed info, converting to create %s", sync)

        if sync.is_creation(changed) and sync.priority == 0 and sync[synced].exists == MISSING:
            log.info("create on top of missing, punt, maybe a rename")
            return PUNT

        if sync.is_creation(changed):
            # never synced this before, maybe there's another local path with
            # the same name already?
            if self.check_disjoint_create(sync, changed, synced, translated_path):
                log.info("disjoint, requeue")
                return PUNT

        if sync.is_creation(changed):
            # looks like a new file

            if sync[changed].otype == DIRECTORY:
                return self.mkdir_synced(changed, sync, translated_path)

            if not self.download_changed(changed, sync):
                return PUNT

            if sync[synced].oid and sync[synced].exists not in (TRASHED, MISSING):
                if self.upload_synced(changed, sync):
                    return FINISHED
                return PUNT

            return self.create_synced(changed, sync, translated_path)

        return self.handle_rename(sync, changed, synced, translated_path)

    def handle_rename(self, sync, changed, synced, translated_path):            # pylint: disable=too-many-branches,too-many-statements,too-many-return-statements
        # handle rename
        # use == to allow rename for case reasons
        # todo: need a paths_match flag instead, so slashes don't break this line
        if sync[synced].sync_path == translated_path:
            return FINISHED

        assert sync[synced].sync_hash or sync[synced].otype == DIRECTORY

        if self.providers[synced].paths_match(translated_path, sync[synced].sync_path, for_display=True):
            log.debug("no rename %s %s", translated_path, sync[synced].sync_path)
            return FINISHED

        log.debug("rename %s %s", sync[synced].sync_path, translated_path)
        try:
            new_oid = self.providers[synced].rename(sync[synced].oid, translated_path)
        except ex.CloudFileNotFoundError as e:
            log.warning("ERROR: can't rename for now %s: %s", sync, repr(e))
            return self.handle_cloud_file_not_found_error(changed, sync, synced)
        except ex.CloudFileNameError as e:
            self.handle_file_name_error(sync, synced, translated_path)
            return FINISHED
        except ex.CloudFileExistsError:
            log.warning("can't rename, file exists")
            if sync.priority <= 0:
                sync.get_latest(force=True)
            else:
                ents = self.state.lookup_path(synced, translated_path)
                ents = [e for e in ents if e is not sync]

                if ents:
                    conflict = ents[0]
                    conflict.get_latest()
                    if not conflict[LOCAL].needs_sync() and not conflict[REMOTE].needs_sync():
                        # file is up to date, we're replacing a known synced copy
                        try:
                            self.providers[synced].delete(conflict[synced].oid)
                            log.info("deleting %s out of the way", translated_path)
                            conflict[synced].exists = TRASHED
                            if not conflict[changed].oid:
                                # conflict row was because of a rename on-to-of
                                # oid got zeroed out....
                                # todo: handle this more gracefully
                                conflict.ignored = IgnoreReason.DISCARDED
                            return PUNT
                        except ex.CloudFileExistsError:
                            pass
                    log.debug("rename to fix conflict %s because %s not synced, NS: %s", translated_path, conflict, conflict.needs_sync())
                else:
                    log.debug("rename because of new/unknown content")

                try:
                    self.rename_to_fix_conflict(sync, synced, translated_path, temp_rename=True)
                except ex.CloudFileNotFoundError as e:
                    log.error("file disappeared out from under us %s", e)
                    log.info("%s", self.state.pretty_print())
                    sync.get_latest(force=True)

                self.rename_to_fix_conflict(sync, synced, translated_path, temp_rename=True)

            return PUNT

        sync[synced].sync_path = translated_path
        sync[changed].sync_path = sync[changed].path
        self.update_entry(sync, synced, path=translated_path, oid=new_oid)
        return FINISHED

    def _resolve_rename(self, replace):
        _old_oid, new_oid, new_path = self.conflict_rename(replace.side, replace.path)
        if new_path is None:
            return False

        # TODO:
        #   we rename the file to resolve the conflict, but we don't update the path in the replace SideState
        #   this is OK-ish, because we update replace.changed, and get_latest will update the name to the new one
        #   the reason why we leave the old path is that we're going to use it in a second if we're doing a merge,
        #   and we don't save it anywhere else. This is probably a terrible place to temporarily store
        #   that name, so we should actually do the `replace.path = new_path` and find a way to return the old path
        #   back to the merge code, and have it use that. This is the code we will need:
        # replace.path = new_path # this will break test_sync_conflict_resolve, until the above is addressed

        replace.oid = new_oid
        replace.mark_changed()
        return True

    def rename_to_fix_conflict(self, sync, side, path, temp_rename=False):
        old_oid, new_oid, new_name = self.conflict_rename(side, path)
        if new_name is None:
            return False

        # file can get renamed back, if there's a cycle
        if old_oid == sync[side].oid:
            self.update_entry(sync, side=side, oid=new_oid)
            if temp_rename:
                sync.ignore(IgnoreReason.TEMP_RENAME)
        else:
            ent = self.state.lookup_oid(side, old_oid)
            if ent:
                self.update_entry(ent, side=side, oid=new_oid)
                if temp_rename:
                    ent.ignore(IgnoreReason.TEMP_RENAME)

        return True

    def conflict_rename(self, side, path):
        folder, base = self.providers[side].split(path)
        if base == "":
            raise ValueError("bad path %s" % path)

        index = base.find(".")
        if index >= 0:
            ext = base[index:]
            base = base[:index]
        else:
            # base = base
            ext = ""

        oinfo = self.providers[side].info_path(path)

        if not oinfo:
            return None, None, None

        i = 1
        new_oid = None
        conflict_name = base + ".conflicted" + ext
        while new_oid is None:
            try:
                conflict_path = self.providers[side].join(folder, conflict_name)
                new_oid = self.providers[side].rename(oinfo.oid, conflict_path)
            except ex.CloudFileExistsError:
                log.info("already exists %s", conflict_name)
                i = i + 1
                conflict_name = base + ".conflicted" + str(i) + ext

        log.info("conflict renamed: %s -> %s", path, conflict_path)
        return oinfo.oid, new_oid, conflict_path

    def embrace_change(self, sync, changed, synced):  # pylint: disable=too-many-return-statements, too-many-branches
        log.debug("embrace %s, side:%s", sync, changed)

        if sync[changed].path or (sync[changed].exists == EXISTS):
            translated_path = self.translate(synced, sync[changed].path)
            if not translated_path:
                if sync[changed].sync_path:  # This entry was relevent, but now it is irrelevant
                    log.info(">>>Removing remnants of file moved out of cloud root")
                    ret = self.delete_synced(sync, changed, synced, IgnoreReason.IRRELEVANT)
                    if ret == FINISHED:
                        self.state.split(sync)
                    return ret
                else:  # we don't have a new or old translated path... just irrelevant so discard
                    log.log(TRACE, ">>>Not a cloud path %s, ignoring", sync[changed].path)
                    sync.ignore(IgnoreReason.IRRELEVANT)

        if sync.is_discarded:
            log.log(TRACE, "%s Ignoring entry because %s:%s", debug_sig(id(self)), sync.ignored.value, sync)
            return FINISHED

        if sync.is_conflicted:
            log.info("Conflicted file %s is changing", sync[changed].path)
            if "conflicted" in sync[changed].path:
                return FINISHED
            else:
                sync.unignore(IgnoreReason.CONFLICT)

        if sync[changed].path and sync[changed].exists == EXISTS and not sync.is_pending_delete():
            # parent_conflict code
            conflict = self._get_parent_conflict(sync, changed)
            if conflict:
                conflict[changed].set_aged()
                # gentle punt, based on whichever is higher priority
                # we want the sync priority to have the priority of the higher priority item
                # then we want the conflict priority to be *slightly* higher than that
                # that way, if we find a grandparent that needs to happen before the parent,
                # mom will either stay where she is or get pushed up even higher priority
                # and grandma will get pushed up before mom. It is also important to prevent priorities
                # that are >=0 to stay >=0, because priorities that are <0 have special handling
                min_priority = min(sync.priority, conflict.priority)
                if min_priority < 0:
                    sync.priority = min_priority
                    conflict.priority = min_priority - 0.1
                else:
                    sync.priority = min_priority + 0.1
                    conflict.priority = min_priority

                log.info("parent modify %s should happen first %s", sync[changed].path, conflict)
                if sync.is_path_change(changed) and sync[synced].exists == TRASHED and sync.priority > 2:
                    # TODO: revisit this -- this codepath is not hit by any existing tests
                    #
                    # right hand side was trashed at the same time as a rename happened
                    # punting is in a loop
                    # force the trash to sync instead
                    # removing this flakes test: folder_conflicts_del shuffled/oid_is_path version
                    # also breaks test_folder_del_loop
                    sync[synced].changed = 1

                return REQUEUE  # we don't want to punt here, we just manually adjusted the priority above

        if sync[changed].exists == TRASHED:
            log.debug("delete")
            return self.delete_synced(sync, changed, synced)

        if sync[changed].exists == MISSING:
            return self.handle_changed_is_missing(sync, changed, synced)

        if sync.is_path_change(changed) or sync.is_creation(changed):
            log.debug("is_path_change %s", sync.is_path_change(changed))
            ret = self.handle_path_change_or_creation(sync, changed, synced)
            if ret == PUNT:
                log.debug("requeue, not handled")
                return PUNT

            if sync.is_discarded:
                return FINISHED

            # fall through in case of hash change

        if sync[changed].hash != sync[changed].sync_hash:
            return self.handle_hash_diff(sync, changed, synced)

        log.debug("nothing changed %s", sync)
        return FINISHED

    def handle_changed_is_missing(self, sync, changed, synced):     # pylint: disable=no-self-use
        log.info("%s missing", sync[changed].path)

        if sync[synced].exists == EXISTS:
            if sync.priority <= 4:
                log.warning("%s missing, other side exists. punting: %s", sync[changed].path, sync)
                return PUNT
            # The synced side thinks it's synced, but it isn't -- the file is missing on the changed side
            # We need to not only mark the synced side as changed, but UNSYNC it by removing the sync path
            # otherwise needs_sync will return False,
            log.warning("%s missing, other side exists. Marking other side unsynced: %s", sync[changed].path, sync)
            sync[changed].clear()
            sync[synced].sync_path = None
            sync[synced].sync_hash = None
<<<<<<< HEAD
            sync[synced].mark_changed()
=======
            sync[synced].set_force_sync()
>>>>>>> 3e2fd934
            log.warning("%s now unsynced: %s", sync[synced].path, sync)

        return FINISHED

    def handle_hash_diff(self, sync, changed, synced):
        if sync[changed].path is None:
            return FINISHED

        if sync[synced].exists in (TRASHED, MISSING) or sync[synced].oid is None:
            log.debug("dont upload new contents over an already deleted file, instead zero out trashed side "
                      "turning the 'upload' into a 'create'")
            # not an upload
            # todo: change to clear()
            sync[synced].exists = UNKNOWN
            sync[synced].hash = None
            sync[synced].changed = 0
            sync[synced].path = None
            sync[synced].oid = None
            sync[synced].sync_path = None
            sync[synced].sync_hash = None
            sync[changed].sync_path = None
            sync[changed].sync_hash = None
            return PUNT

        log.debug("needs upload: %s index: %s bc %s != %s", sync, synced, sync[changed].hash, sync[changed].sync_hash)

        assert sync[synced].oid

        if not self.download_changed(changed, sync):
            return PUNT
        if not self.upload_synced(changed, sync):
            return PUNT
        return FINISHED

    def update_sync_path(self, sync, changed):
        assert sync[changed].oid

        info = self.providers[changed].info_oid(sync[changed].oid)
        if not info:
            log.info("marking missing %s", debug_sig(sync[changed].oid))
            sync[changed].exists = MISSING
            return

        if not info.path:
            log.warning("impossible sync, no path. "
                        "Probably a file that was shared, but not placed into a folder. discarding. %s",
                        sync[changed])
            sync.ignore(IgnoreReason.DISCARDED)
            return

        log.debug("UPDATE PATH %s->%s", sync, info.path)
        self.update_entry(
            sync, changed, sync[changed].oid, path=info.path, exists=True)

    def handle_hash_conflict(self, sync):
        log.debug("splitting hash conflict %s %s %s", sync, sync[LOCAL].sync_hash, sync[REMOTE].sync_hash)

        try:
            save: Tuple[Dict[str, Any], Dict[str, Any]] = ({}, {})
            for side in (LOCAL, REMOTE):
                for field in ("sync_hash", "sync_path", "oid", "hash", "path", "exists"):
                    save[side][field] = getattr(sync[side], field)
            # split the sync in two
            defer_ent, defer_side, replace_ent, replace_side \
                = self.state.split(sync)
            return self.handle_split_conflict(
                defer_ent, defer_side, replace_ent, replace_side)
        except ex.CloudException as e:
            log.info("exception during hash conflict split: %s", e)
            for side in (LOCAL, REMOTE):
                for field in ("sync_hash", "sync_path", "oid", "hash", "path", "exists"):
                    setattr(defer_ent[side], field, save[side][field])
            replace_ent.ignore(IgnoreReason.DISCARDED)
            raise

    def handle_split_conflict(self, defer_ent, defer_side, replace_ent, replace_side):
        if defer_ent[defer_side].otype == FILE:
            if not self.download_changed(defer_side, defer_ent):
                return False
            try:
                with open(defer_ent[defer_side].temp_file, "rb") as f:
                    dhash = self.providers[replace_side].hash_data(f)
                    if dhash == replace_ent[replace_side].hash:
                        log.debug("same hash as remote, discard one side and merge")
                        defer_ent[replace_side] = replace_ent[replace_side]
                        defer_ent[replace_side].sync_hash = defer_ent[replace_side].hash
                        defer_ent[defer_side].sync_hash = defer_ent[defer_side].hash
                        defer_ent[replace_side].sync_path = defer_ent[replace_side].path
                        defer_ent[defer_side].sync_path = defer_ent[defer_side].path
                        replace_ent.ignore(IgnoreReason.DISCARDED)
                        return True
            except FileNotFoundError:
                return False

        log.debug(">>> about to resolve_conflict")
        self.resolve_conflict((defer_ent[defer_side], replace_ent[replace_side]))
        return True

    def _get_child_conflict(self, sync: SyncEntry, changed):
        return [kid[0] for kid in self.state.get_kids(sync[changed].path, changed) if not kid[0].is_pending_delete()]

    def _get_parent_conflict(self, sync: SyncEntry, changed) -> SyncEntry:
        provider = self.providers[changed]
        path = sync[changed].path
        parent = provider.dirname(path)
        ret = None
        while path != parent:
            ents = list(self.state.lookup_path(changed, parent))
            for ent in ents:
                if ent[changed].changed and ent[changed].exists == EXISTS:
                    ret = ent
            path = parent
            parent = provider.dirname(path)
        return ret<|MERGE_RESOLUTION|>--- conflicted
+++ resolved
@@ -1066,17 +1066,10 @@
         # Mark children changed so we will check if already deleted
         log.info("kids exist, mark changed and punt %s", sync[changed].path)
         for kid, _ in self.state.get_kids(sync[changed].path, changed):
-<<<<<<< HEAD
-            kid[changed].mark_changed()
-
-        # Mark us changed, so we will sync after kids, not before
-        sync[changed].mark_changed()
-=======
             kid[changed].set_force_sync()
 
         # Mark us changed, so we will sync after kids, not before
         sync[changed].set_force_sync()
->>>>>>> 3e2fd934
 
         return PUNT
 
@@ -1463,11 +1456,7 @@
             sync[changed].clear()
             sync[synced].sync_path = None
             sync[synced].sync_hash = None
-<<<<<<< HEAD
-            sync[synced].mark_changed()
-=======
             sync[synced].set_force_sync()
->>>>>>> 3e2fd934
             log.warning("%s now unsynced: %s", sync[synced].path, sync)
 
         return FINISHED
