import pytest
import os
from hashlib import md5

<<<<<<< HEAD
from pycloud import EventManager
=======
from pycloud import EventManager, CloudFileNotFoundError
from . import util
>>>>>>> caf52862


class MockProvider:
    class File:
        def __init__(self, name, contents=b""):
            # self.display_name = name  # TODO: used for case insensitive file systems
            self.name = name
            self.contents = contents
            self.id = id(self)

        def hash(self):
            return md5(self.contents).hexdigest()

    def __init__(self, case_insensitive=None):
        self._case_insensitive = case_insensitive  # TODO: implement support for this
        self._fs = {}

    def upload(self, local_file, remote_file) -> tuple:
        with open(local_file, "rb") as x:
            contents = x.read()
        file = self._fs.get(remote_file, None)
        if file is None:
            file = MockProvider.File(remote_file)
            self._fs[remote_file] = file
        file.contents = contents
        return file.id, file.hash()

    def download(self, remote_file, local_file):
        contents = self._fs.get(remote_file, None)
        if contents is None:
            raise CloudFileNotFoundError(remote_file)
        with open(local_file, "wb") as x:
            x.write(contents)

    def rename(self, remote_file_from, remote_file_to):
        pass

    def delete(self, remote_file) -> bool:
        pass

    def exists(self, remote_file) -> bool:
        pass

    def local_hash(self, local_file):
        pass

    def hash(self, remote_file):
        pass

    def id(self, remote_file):
        pass

    def events(self):
        pass


@pytest.fixture
def manager():
    return EventManager(MockProvider())  # TODO extend this to take any provider

def test_event_basic(util, manager):
    provider = manager.provider
    temp = util.temp_file(fill_bytes=32)
    info = provider.upload(temp, "/dest")

    # this is normally a blocking function that runs forever
    def done():
        return os.path.exists(local_path)

    # loop the sync until the file is found
    manager.run(timeout=1, until=done)

    local_path = manager.local_path("/fandango")

    util.fill_bytes(local_path, count=32)

    manager.local_event(path=local_path, exists=True)

    # loop the sync until the file is found
    manager.sync(timeout=1, until=done)

    info = provider.info("/fandango")

    assert info.hash == provider.local_hash(temp)
    assert info.cloud_id<|MERGE_RESOLUTION|>--- conflicted
+++ resolved
@@ -2,13 +2,7 @@
 import os
 from hashlib import md5
 
-<<<<<<< HEAD
-from pycloud import EventManager
-=======
 from pycloud import EventManager, CloudFileNotFoundError
-from . import util
->>>>>>> caf52862
-
 
 class MockProvider:
     class File:
