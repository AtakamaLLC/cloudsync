import time
import copy
import logging
from hashlib import md5
from typing import Dict, List, Any
from re import split

from cloudsync.event import Event
from cloudsync.provider import Provider, ProviderInfo
from cloudsync import CloudFileNotFoundError, CloudFileExistsError

log = logging.getLogger(__name__)

# TODO: rename children when renaming non-empty folder


class MockProvider(Provider):
    connected = True
    # TODO: normalize names to get rid of trailing slashes, etc.

    class FSObject:         # pylint: disable=too-few-public-methods
        FILE = 'mock file'
        DIR = 'mock dir'

        def __init__(self, path, object_type, contents=None):
            # self.display_path = path  # TODO: used for case insensitive file systems
            if contents is None and type == MockProvider.FSObject.FILE:
                contents = b""
            self.path = path
            self.contents = contents
            self.oid = str(id(self))
            self.exists = True
            self.type = object_type
            self.update()

        def hash(self) -> bytes:
            if self.type == self.DIR:
                return None
            return md5(self.contents).digest()

        def update(self):
            self.mtime = time.time()

    class MockEvent():  # pylint: disable=too-few-public-methods
        ACTION_CREATE = "provider create"
        ACTION_RENAME = "provider rename"
        ACTION_UPDATE = "provider modify"
        ACTION_DELETE = "provider delete"

        def __init__(self, action, target_object: "MockProvider.FSObject"):
            self._target_object = copy.copy(target_object)
            self._action = action
            self._timestamp = time.time()

        def serialize(self):
            ret_val = {"action": self._action,
                       "id": self._target_object.oid,
                       "object type": self._target_object.type,
                       "mtime": self._target_object.mtime,
                       "trashed": not self._target_object.exists,
                       }
            return ret_val

    def __init__(self, sync_root="/", case_sensitive=True, allow_renames_over_existing=True, sep="/"):
        super().__init__(sync_root)
        # TODO: implement locks around _fs_by_path, _fs_by_oid and _events...
        #  These will be accessed in a thread by the event manager
        self.case_sensitive = case_sensitive
        self.allow_renames_over_existing = allow_renames_over_existing
        self.auto_vivify_parent_folders = False
        self.sep = sep
        self._fs_by_path: Dict[str, "MockProvider.FSObject"] = {}
        self._fs_by_oid: Dict[str, "MockProvider.FSObject"] = {}
        self._events: List["MockProvider.MockEvent"] = []
        self._latest_event = -1
        self._cursor = -1
        self._type_map = {
            MockProvider.FSObject.FILE: Event.TYPE_FILE,
            MockProvider.FSObject.DIR: Event.TYPE_DIRECTORY,
        }

    def _register_event(self, action, target_object):
        event = MockProvider.MockEvent(action, target_object)
        self._events.append(event)
        target_object.update()
        self._latest_event = len(self._events) - 1

    def _get_by_path(self, path):
        # TODO: normalize the path, support case insensitive lookups, etc
        self._api()
        return self._fs_by_path.get(path, None)

    def _store_object(self, fo: "MockProvider.FSObject"):
        # TODO: support case insensitive storage
        self._fs_by_path[fo.path] = fo
        self._fs_by_oid[fo.oid] = fo

    def _unstore_object(self, fo: "MockProvider.FSObject"):
        # TODO: do I need to check if the path and ID exist before del to avoid a key error,
        #  or perhaps just catch and swallow that exception?
        del self._fs_by_path[fo.path]
        del self._fs_by_oid[fo.oid]

    def _translate_event(self, pe: "MockProvider.MockEvent") -> Event:
        event = pe.serialize()
        provider_type = event.get("object type", None)
        standard_type = self._type_map.get(provider_type, None)
        assert standard_type
        oid = event.get("id", None)
        mtime = event.get("mtime", None)
        trashed = event.get("trashed", None)
        retval = Event(standard_type, oid, None, None, not trashed, mtime)
        return retval

    def _api(self, *args, **kwargs):
        pass

    def _verify_parent_folder_exists(self, path):
        parent_path = self.dirname(path)
        if parent_path != self.sep:
            parent_obj = self._get_by_path(parent_path)
            if parent_obj is None or not parent_obj.exists or parent_obj.type != MockProvider.FSObject.DIR:
                # perhaps this should separate "FileNotFound" and "non-folder parent exists"
                # and raise different exceptions
                raise CloudFileNotFoundError(parent_path)

    def events(self, timeout=1):
        # TODO implement timeout
        self._api()
        done = False
        end_time = time.monotonic() + timeout
        found = False
        while not done:
            if self._cursor < self._latest_event:
                self._cursor += 1
                pe = self._events[self._cursor]
                yield self._translate_event(pe)
                found = True
            else:
                done = found or time.monotonic() >= end_time
                if not done:
                    time.sleep(.1)

    def walk(self):
        self._api()
        now = time.time()
        for obj in self._fs_by_oid.values():
            yield Event(obj.type, obj.oid, obj.path, obj.hash(), obj.exists, obj.mtime)
        self.walked = True

    def upload(self, oid, file_like):
        self._api()
        file = self._fs_by_oid.get(oid, None)
        if file is None or not file.exists:
            raise CloudFileNotFoundError(oid)
        if file.type != MockProvider.FSObject.FILE:
            raise CloudFileExistsError("Only files may be uploaded, and %s is not a file" % file.path)
        contents = file_like.read()
        file.contents = contents
        self._register_event(MockProvider.MockEvent.ACTION_UPDATE, file)
        return ProviderInfo(oid=file.oid, hash=file.hash(), path=file.path)

    def listdir(self, path: str) -> 'List[ProviderInfo]':
        ret = []
        folder_obj = self._get_by_path(path)
        if not (folder_obj and folder_obj.exists and folder_obj.type == MockProvider.FSObject.DIR):
            raise CloudFileNotFoundError(path)
        for obj in self._fs_by_oid.values():
            if obj.exists:
<<<<<<< HEAD
                if self.is_sub_path(path, obj.path, strict=True):
                    # If we yield here instead, make sure the list we are iterating over is immutable
=======
                if self.is_subpath(path, obj.path, strict=True):
>>>>>>> 37e9d515
                    ret.append(ProviderInfo(oid=obj.oid, hash=obj.hash(), path=obj.path))
        return ret

    def create(self, path, file_like) -> 'ProviderInfo':
        # TODO: check to make sure the folder exists before creating a file in it
        self._api()
        contents = file_like.read()
        file = self._get_by_path(path)
        if file is None:
            self._verify_parent_folder_exists(path)
            file = MockProvider.FSObject(path, MockProvider.FSObject.FILE)
            self._store_object(file)
        if file.type != MockProvider.FSObject.FILE:
            raise CloudFileExistsError("Only files may be uploaded, and %s is not a file" % file.path)
        file.contents = contents
        log.debug("created %s %s", file.oid, file.type)
        self._register_event(MockProvider.MockEvent.ACTION_CREATE, file)
        return ProviderInfo(oid=file.oid, hash=file.hash(), path=file.path)

    def download(self, oid, file_like):
        self._api()
        file = self._fs_by_oid.get(oid, None)
        if file is None or file.exists == False:
            raise CloudFileNotFoundError(oid)
        file_like.write(file.contents)

    def rename(self, oid, new_path):
        log.debug("renaming %s", oid)
        self._api()
        # TODO: folders are implied by the path of the file...
        #  actually check to make sure the folder exists and raise a FileNotFound if not
        object_to_rename = self._fs_by_oid.get(oid, None)
        if not (object_to_rename and object_to_rename.exists):
            raise CloudFileNotFoundError(oid)
        possible_conflict = self._get_by_path(new_path)
        if not self.allow_renames_over_existing and self.paths_match(object_to_rename.path, new_path):
            raise CloudFileExistsError(new_path)
        self._verify_parent_folder_exists(new_path)
        if possible_conflict and possible_conflict.exists:
            if possible_conflict.type != object_to_rename.type:
                log.debug("rename %s:%s conflicts with existing object of another type", oid, object_to_rename.path)
                raise CloudFileExistsError(new_path)
            if not self.allow_renames_over_existing:
                log.debug("rename %s:%s conflicts with existing", oid, object_to_rename.path)
                raise CloudFileExistsError(new_path)
            else:
                self.delete(possible_conflict.oid)
        if object_to_rename.type == MockProvider.FSObject.FILE:
            self._rename_single_object(object_to_rename, new_path)
        else:  # object to rename is a directory
            for obj in self._fs_by_oid.values():
                if self.is_subpath(object_to_rename.path, obj.path):
                    new_obj_path = self.replace_path(obj.path, object_to_rename.path, new_path)
                    self._rename_single_object(obj, new_obj_path)
            assert NotImplementedError()
        self._register_event(MockProvider.MockEvent.ACTION_RENAME, object_to_rename)

    def _rename_single_object(self, source_object: "MockProvider.FSObject", destination_path):
        # This will assume all validation has already been done, and just rename the thing
        # without trying to rename contents of folders, just rename the object itself
        log.debug("renaming %s to %s", source_object.path, destination_path)
        self._unstore_object(source_object)
        source_object.path = destination_path
        self._store_object(source_object)
        self._register_event(MockProvider.MockEvent.ACTION_RENAME, source_object)
        log.debug("rename complete %s", source_object.path)

    def mkdir(self, path) -> str:
        self._api()
        self._verify_parent_folder_exists(path)
        file = self._get_by_path(path)
        if file and file.exists:
            raise CloudFileExistsError(path)
        new_fs_object = MockProvider.FSObject(path, MockProvider.FSObject.DIR)
        self._store_object(new_fs_object)
        self._register_event(MockProvider.MockEvent.ACTION_CREATE, new_fs_object)
        return new_fs_object.oid

    def delete(self, oid):
        log.debug("delete %s", oid)
        self._api()
        file = self._fs_by_oid.get(oid, None)
        log.debug("got %s", file)
        if not (file and file.exists):
            path = file.path if file else "<UNKNOWN>"
            log.debug("Deleting non-existent oid %s:%s ignored", oid, path)
            return None
        file.exists = False
        self._register_event(MockProvider.MockEvent.ACTION_DELETE, file)

    def exists_oid(self, oid):
        self._api()
        file = self._fs_by_oid.get(oid, None)
        return file is not None and file.exists

    def exists_path(self, path) -> bool:
        self._api()
        file = self._get_by_path(path)
        return file is not None and file.exists

    @staticmethod
    def hash_data(file_like) -> Any:
        contents = file_like.read()
        return md5(contents).digest()

    def hash_oid(self, oid) -> Any:
        file = self._fs_by_oid.get(oid, None)
        if file and file.exists:
            return file.hash()
        else:
            return None

    def info_path(self, path):
        self._api()
        file: MockProvider.FSObject = self._get_by_path(path)
        if not (file and file.exists):
            return None
        return ProviderInfo(oid=file.oid, hash=file.hash(), path=file.path)

    def info_oid(self, oid):
        self._api()
        file: MockProvider.FSObject = self._fs_by_oid.get(oid, None)
        if not (file and file.exists):
            return None
        return ProviderInfo(oid=file.oid, hash=file.hash(), path=file.path)

    # @staticmethod
    # def _slurp(path):
    #     with open(path, "rb") as x:
    #         return x.read()
    #
    # @staticmethod
    # def _burp(path, contents):
    #     with open(path, "wb") as x:
    #         x.write(contents)

    def dirname(self, path: str):
        norm_path = self.normalize_path(path)
        parts = split(r'[%s]+' % self.sep, norm_path)
        retval = self.sep.join(parts[0:-1])
        if retval == "":
            retval = self.sep
        return retval


def test_mock_basic():
    """
    basic spot-check, more tests are in test_providers with mock as one of the providers
    """
    from io import BytesIO
    m = MockProvider()
    info = m.create("/hi.txt", BytesIO(b'hello'))
    assert info.hash
    assert info.oid
    b = BytesIO()
    m.download(info.oid, b)
    assert b.getvalue() == b'hello'<|MERGE_RESOLUTION|>--- conflicted
+++ resolved
@@ -167,12 +167,8 @@
             raise CloudFileNotFoundError(path)
         for obj in self._fs_by_oid.values():
             if obj.exists:
-<<<<<<< HEAD
-                if self.is_sub_path(path, obj.path, strict=True):
+                if self.is_subpath(path, obj.path, strict=True):
                     # If we yield here instead, make sure the list we are iterating over is immutable
-=======
-                if self.is_subpath(path, obj.path, strict=True):
->>>>>>> 37e9d515
                     ret.append(ProviderInfo(oid=obj.oid, hash=obj.hash(), path=obj.path))
         return ret
 
