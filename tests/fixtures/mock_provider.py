--- conflicted
+++ resolved
@@ -115,7 +115,6 @@
     def _api(self, *args, **kwargs):
         pass
 
-<<<<<<< HEAD
     def _verify_parent_folder_exists(self, path):
         parent_path = self.dirname(path)
         if parent_path != self.sep:
@@ -125,11 +124,7 @@
                 # and raise different exceptions
                 raise CloudFileNotFoundError(parent_path)
 
-    def events(self, timeout=1):
-        # TODO implement timeout
-=======
     def events(self):
->>>>>>> 2316f354
         self._api()
         done = False
         found = False
