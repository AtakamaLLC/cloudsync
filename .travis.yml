language: python
cache: pip
sudo: false

jobs:
    include: 
    - name: lint
      stage: lint/unit
      script:
        - pylint cloudsync --ignore tests
        - mypy cloudsync
    - name: unit
      script:
<<<<<<< HEAD
        - pytest --durations=1 --cov=cloudsync -n=2 cloudsync/tests cloudsync/oauth/apiserver.py --timeout=300
=======
        - pytest --durations=1 --cov=cloudsync --cov-report=xml -n=2 cloudsync/tests cloudsync/oauth/apiserver.py --timeout=300
>>>>>>> 45b6bbd3
        - ./docs/test.sh
      python:
        - '3.6'
        - '3.7'
    - stage: integ
      script:
          # only run tests if the interface or any implementations change
          # todo: move providers to their own individual repos/projects with a plugin model
        - ./test_providers.sh "gdrive,onedrive,box"
      python:
        - '3.6'
    - script:
          # only run tests if the interface or any implementations change
          # todo: move providers to their own individual repos/projects with a plugin model
        - ./test_providers.sh "dropbox,testodbiz"
      python:
        - '3.6'
    - stage: deploy
      if: type = push and tag =~ ^v
      python: 
        - '3.6'
      script: 
        - ./deploy.sh

after_success:
    - ./coverage.sh
      
branches:
    only:
    - master
    - /^v/

install:
- pip install -r requirements-dev.txt
- pip install -r requirements.txt
- openssl aes-256-cbc -K $encrypted_ac820621abca_key -iv $encrypted_ac820621abca_iv -in box.token.enc -out box.token -d<|MERGE_RESOLUTION|>--- conflicted
+++ resolved
@@ -3,7 +3,7 @@
 sudo: false
 
 jobs:
-    include: 
+    include:
     - name: lint
       stage: lint/unit
       script:
@@ -11,11 +11,7 @@
         - mypy cloudsync
     - name: unit
       script:
-<<<<<<< HEAD
-        - pytest --durations=1 --cov=cloudsync -n=2 cloudsync/tests cloudsync/oauth/apiserver.py --timeout=300
-=======
         - pytest --durations=1 --cov=cloudsync --cov-report=xml -n=2 cloudsync/tests cloudsync/oauth/apiserver.py --timeout=300
->>>>>>> 45b6bbd3
         - ./docs/test.sh
       python:
         - '3.6'
@@ -35,14 +31,14 @@
         - '3.6'
     - stage: deploy
       if: type = push and tag =~ ^v
-      python: 
+      python:
         - '3.6'
-      script: 
+      script:
         - ./deploy.sh
 
 after_success:
     - ./coverage.sh
-      
+
 branches:
     only:
     - master
