--- conflicted
+++ resolved
@@ -20,13 +20,8 @@
 [tool.flit.metadata.requires-extra]
 dropbox = [ "dropbox", ]
 gdrive = [ "google-oauth", "google-auth-httplib2", "google-api-python-client" ]
-
-<<<<<<< HEAD
-onedrive = [ "onedrivesdk_fork", ]
 boxcom = [ "boxsdk[jwt]", ]
-=======
 onedrive = [ "onedrivesdk_fork", "quickxorhash"]
->>>>>>> 22e4f49a
 
 [tool.flit.scripts]
 cloudsync = "cloudsync.command:main"