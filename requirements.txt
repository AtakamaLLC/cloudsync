--- conflicted
+++ resolved
@@ -2,23 +2,19 @@
 arrow
 msgpack
 dataclasses
-<<<<<<< HEAD
 requests_oauthlib
-oauth2client<4.0.0
 requests
-# gdrive provider
-oauth2client<4.0.0
-httplib2
-google-api-python-client
-=======
+
 # gdrive provider
 google-oauth
->>>>>>> 8ec4f845
 google-auth-httplib2
 google-api-python-client
+
 # dropbox provider
 dropbox
+
 # box provider
 boxsdk[jwt]
+
 # onedrive provider
 onedrivesdk_fork