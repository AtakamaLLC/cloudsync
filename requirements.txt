pystrict
arrow
msgpack
dataclasses
oauth2client<4.0.0
# gdrive provider
httplib2
google-api-python-client
google-auth-httplib2
google-auth-oauthlib
# dropbox provider
dropbox
<<<<<<< HEAD
# box provider
boxsdk
=======
# apparently onedrivesdk v2 is deprecated, so install the older one? Jeez. Plus v2 pkg fails with an error on install...
onedrivesdk<2
>>>>>>> 3ec5c1f8
<|MERGE_RESOLUTION|>--- conflicted
+++ resolved
@@ -8,12 +8,13 @@
 google-api-python-client
 google-auth-httplib2
 google-auth-oauthlib
+
 # dropbox provider
 dropbox
-<<<<<<< HEAD
+
 # box provider
 boxsdk
-=======
+
+# onedrive provider
 # apparently onedrivesdk v2 is deprecated, so install the older one? Jeez. Plus v2 pkg fails with an error on install...
-onedrivesdk<2
->>>>>>> 3ec5c1f8
+onedrivesdk<2