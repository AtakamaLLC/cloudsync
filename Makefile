--- conflicted
+++ resolved
@@ -29,11 +29,7 @@
 test: test-py test-doc
 
 test-py:
-<<<<<<< HEAD
-	pytest -rfE --cov=cloudsync --durations=1 -n=8 cloudsync/tests --full-trace --timeout=10
-=======
 	pytest -rfE --cov=cloudsync --durations=1 -n=8 cloudsync/tests --tb=short --timeout=10
->>>>>>> 8bf0a6f0
 
 test-doc:
 	docs/test.sh
